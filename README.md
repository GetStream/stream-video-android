# Official Android SDK for [Stream Video](https://getstream.io/video/docs/)

<img src=".readme-assets/Github-Graphic-Android.jpg" alt="Stream Video for Android Header image" style="box-shadow: 0 3px 10px rgb(0 0 0 / 0.2); border-radius: 1rem" />

<p align="center">
  <a href="https://github.com/GetStream/stream-video-android/actions"><img src="https://github.com/GetStream/stream-video-android/workflows/App%20Distribute%20CI/badge.svg" /></a>
  <a href="https://android-arsenal.com/api?level=24"><img alt="API" src="https://img.shields.io/badge/API-24%2B-brightgreen.svg?style=flat"/></a>
  <a href="https://search.maven.org/search?q=stream-video-android"><img src="https://img.shields.io/maven-central/v/io.getstream/stream-video-android-core.svg?label=Maven%20Central" /></a>
</p>

This is the official Android SDK for [Stream Video](https://getstream.io/video?utm_source=Github&utm_medium=Github_Repo_Content_Ad&utm_content=Developer&utm_campaign=Github_Android_Video_SDK&utm_term=DevRelOss), a service for building video calls, audio rooms, and live-streaming applications. This library includes both a low-level video SDK and a set of reusable UI components.
Most users start with the Compose UI components and fall back to the lower-level API when they want to customize things.

<a href="https://getstream.io?utm_source=Github&utm_medium=Github_Repo_Content_Ad&utm_content=Developer&utm_campaign=Github_Android_Video_SDK&utm_term=DevRelOss">
<img src="https://user-images.githubusercontent.com/24237865/138428440-b92e5fb7-89f8-41aa-96b1-71a5486c5849.png" align="right" width="12%"/>
</a>

## 🛥 What is Stream?

Stream allows developers to rapidly deploy scalable feeds, chat messaging and video with an industry leading 99.999% uptime SLA guarantee.

Stream provides UI components and state handling that make it easy to build video calling for your app. All calls run on Stream's network of edge servers around the world, ensuring optimal latency and reliability.

## 📕 Tutorials

With Stream's video components, you can use their SDK to build in-app video calling, audio rooms, audio calls, or live streaming. The best place to get started is with their tutorials:

- **[Video & Audio Calling Tutorial](https://getstream.io/video/docs/android/tutorials/video-calling/)**
- **[Audio Rooms Tutorial](https://getstream.io/video/docs/android/tutorials/audio-room/)**
- **[Livestreaming Tutorial](https://getstream.io/video/docs/android/tutorials/livestream/)**

If you're interested in customizing the UI components for the Video SDK, check out the **[UI Cookbook](https://getstream.io/video/docs/android/ui-cookbook/overview/)**.

## 📱 Previews

<p align="center">
<img src="https://github.com/GetStream/stream-video-android/assets/24237865/b7ffc91c-10c5-4d02-8714-d18a5b4c9e00" width="32%"/>
<img src="https://github.com/GetStream/stream-video-android/assets/24237865/a5741658-8f51-4506-92b7-c0e8098725f3" width="32%"/>
<img src="https://github.com/GetStream/stream-video-android/assets/24237865/3cc08121-c8c8-4b71-8a96-0cf33b9f2c68" width="32%"/>
</p>

## 👩‍💻 Free for Makers 👨‍💻

Stream is free for most side and hobby projects. To qualify, your project/company needs to have < 5 team members and < $10k in monthly revenue. Makers get $100 in monthly credit for video for free.
For more details, check out the [Maker Account](https://getstream.io/maker-account?utm_source=Github&utm_medium=Github_Repo_Content_Ad&utm_content=Developer&utm_campaign=Github_Android_Video_SDK&utm_term=DevRelOss).

## 💡Supported Features💡

Here are some of the features we support:

* Developer experience: Great SDKs, docs, tutorials and support so you can build quickly
* Edge network: Servers around the world ensure optimal latency and reliability
* Chat: Stored chat, reactions, threads, typing indicators, URL previews etc
* Security & Privacy: Based in USA and EU, Soc2 certified, GDPR compliant
* Dynascale: Automatically switch resolutions, fps, bitrate, codecs and paginate video on large calls
* Screensharing
* Picture in picture support
* Active speaker
* Custom events
* Geofencing
* Notifications and ringing calls
* Opus DTX & Red for reliable audio
* Webhooks & SQS
* Backstage mode
* Flexible permissions system
* Joining calls by ID, link or invite
* Enabling and disabling audio and video when in calls
* Flipping, Enabling and disabling camera in calls
* Enabling and disabling speakerphone in calls
* Push notification providers support
* Call recording
* Broadcasting to HLS

## 🗺️ Roadmap

Video roadmap and changelog is available [here](https://github.com/GetStream/protocol/discussions/127). 

### 0.2.0 milestone

- [ ] Chat Integration (Jaewoong)
- [ ] Call Analytics stateflow (Thierry)
- [ ] Automatically handle pagination and sorting on > 6 participants in the sample app (Daniel)
- [X] Bug: Sample app has a bug where we don't subscribe to call changes, we need to use call.get in the preview screen so we know the number of participants (Daniel)
- [ ] Ringing: Make it easy to test
- [ ] Example Button to switch speakerphone/earpiece
- [ ] Ringing: Make a list of what needs to be configurable
- [ ] Ringing: Sounds for incoming, outgoing, call timed out. Sound for someone joining a call (Disabled by default). Docs on how to change them
- [ ] Publish app on play store
<<<<<<< HEAD
- [ ] Buttons to simulate ice restart and SFU switching (Jaewoong)
- [x] Report version number of SDK on all API calls (Daniel)
=======
>>>>>>> e841e775
- [ ] Bug: java.net.UnknownHostException: Unable to resolve host "hint.stream-io-video.com" isn't throw but instead logged as INFO (Daniel)
- [ ] Bug: screensharing is broken. android doesn’t receive/render (not sure) the screenshare. video shows up as the gray avatar
- [X] Bug: Call.join will throw an exception if error is other than HttpException
- [ ] Bug: Screensharing on Firefox has some issues when rendering on android (Daniel)
- [X] Report version number of SDK on all API calls (Daniel)
- [X] Bug: screensharing is broken. android doesn’t receive/render (not sure) the screenshare. video shows up as the gray avatar
- [X] support settings.audio.default_device (Daniel)
- [X] Bug: Sample app has a bug where we don't subscribe to call changes, we need to use call.get in the preview screen so we know the number of participants (Daniel)
- [X] Buttons to simulate ice restart and SFU switching (Jaewoong)
- [X] Local Video disconnects sometimes (ICE restarts issue for the publisher. we're waiting for the backend support) (Thierry)
- [X] Deeplink support for video call demo & dogfooding app (skip auth for the video demo, keep it for dogfooding) (Jaewoong)
- [X] XML version of VideoRenderer (Jaewoong)
- [X] sortedParticipants stateflow doesn't update accurately (Thierry)
- [X] Reactions
- [X] Bug: screenshare is not removed after it stops when a participant leaves the call (Thierry) (probably just dont update the state when the participant leaves)

### 0.3.0 milestone

- [ ] Ringing: Make it easy to test
- [ ] Pagination on query members & query channels
- [ ] Audio & Video filters (Daniel)
- [ ] Livestream tutorial (depends on RTMP support)
- [ ] H264 workaround on Samsung 23 (see https://github.com/livekit/client-sdk-android/blob/main/livekit-android-sdk/src/main/java/io/livekit/android/webrtc/SimulcastVideoEncoderFactoryWrapper.kt#L34 and
- https://github.com/react-native-webrtc/react-native-webrtc/issues/983#issuecomment-975624906)
- [ ] Dynascale 2.0 (codecs, f resolution switches, resolution webrtc handling)
- [ ] Test coverage
- [ ] Testing on more devices
- [ ] local version of audioLevel(s) for lower latency audio visualizations(Daniel)
- [ ] Android SDK development.md cleanup (Daniel)
- [ ] Logging is too verbose (rtc is very noisy), clean it up to focus on the essential for info and higher
- [X] Speaking while muted stateflow (Daniel)
- [X] Bluetooth reliability
- [X] Cleanup the retry behaviour in the RtcSession
- [X] SDK development guide for all teams

### 0.4.0 milestone

- [ ] Screensharing from mobile
- [ ] Tap to focus
- [ ] Camera controls
- [ ] Picture of the video stream at highest resolution
- [ ] Review foreground service vs backend for some things like screensharing etc

## 💼 We are hiring!

We've recently closed a [\$38 million Series B funding round](https://techcrunch.com/2021/03/04/stream-raises-38m-as-its-chat-and-activity-feed-apis-power-communications-for-1b-users/) and we keep actively growing.
Our APIs are used by more than a billion end-users, and you'll have a chance to make a huge impact on the product within a team of the strongest engineers all over the world.
Check out our current openings and apply via [Stream's website](https://getstream.io/team/#jobs).

## License

```
Copyright (c) 2014-2023 Stream.io Inc. All rights reserved.

Licensed under the Stream License;
you may not use this file except in compliance with the License.
You may obtain a copy of the License at

   https://github.com/GetStream/stream-video-android/blob/main/LICENSE

Unless required by applicable law or agreed to in writing, software
distributed under the License is distributed on an "AS IS" BASIS,
WITHOUT WARRANTIES OR CONDITIONS OF ANY KIND, either express or implied.
See the License for the specific language governing permissions and
limitations under the License.
```<|MERGE_RESOLUTION|>--- conflicted
+++ resolved
@@ -86,13 +86,9 @@
 - [ ] Ringing: Make a list of what needs to be configurable
 - [ ] Ringing: Sounds for incoming, outgoing, call timed out. Sound for someone joining a call (Disabled by default). Docs on how to change them
 - [ ] Publish app on play store
-<<<<<<< HEAD
 - [ ] Buttons to simulate ice restart and SFU switching (Jaewoong)
-- [x] Report version number of SDK on all API calls (Daniel)
-=======
->>>>>>> e841e775
-- [ ] Bug: java.net.UnknownHostException: Unable to resolve host "hint.stream-io-video.com" isn't throw but instead logged as INFO (Daniel)
-- [ ] Bug: screensharing is broken. android doesn’t receive/render (not sure) the screenshare. video shows up as the gray avatar
+- [X] Report version number of SDK on all API calls (Daniel)
+- [X] Bug: java.net.UnknownHostException: Unable to resolve host "hint.stream-io-video.com" isn't throw but instead logged as INFO (Daniel)
 - [X] Bug: Call.join will throw an exception if error is other than HttpException
 - [ ] Bug: Screensharing on Firefox has some issues when rendering on android (Daniel)
 - [X] Report version number of SDK on all API calls (Daniel)
