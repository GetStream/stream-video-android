# Official Android SDK for [Stream Video](https://getstream.io/video/docs/)

<img src=".readme-assets/Github-Graphic-Android.jpg" alt="Stream Video for Android Header image" style="box-shadow: 0 3px 10px rgb(0 0 0 / 0.2); border-radius: 1rem" />

<p align="center">
  <a href="https://github.com/GetStream/stream-video-android/actions"><img src="https://github.com/GetStream/stream-video-android/workflows/App%20Distribute%20CI/badge.svg" /></a>
  <a href="https://android-arsenal.com/api?level=24"><img alt="API" src="https://img.shields.io/badge/API-24%2B-brightgreen.svg?style=flat"/></a>
  <a href="https://search.maven.org/search?q=stream-video-android"><img src="https://img.shields.io/maven-central/v/io.getstream/stream-video-android-core.svg?label=Maven%20Central" /></a>
</p>

This is the official Android SDK for [Stream Video](https://getstream.io/video?utm_source=Github&utm_medium=Github_Repo_Content_Ad&utm_content=Developer&utm_campaign=Github_Android_Video_SDK&utm_term=DevRelOss), a service for building video calls, audio rooms, and live-streaming applications. This library includes both a low-level video SDK and a set of reusable UI components.
Most users start with the Compose UI components and fall back to the lower-level API when they want to customize things.

<a href="https://getstream.io?utm_source=Github&utm_medium=Github_Repo_Content_Ad&utm_content=Developer&utm_campaign=Github_Android_Video_SDK&utm_term=DevRelOss">
<img src="https://user-images.githubusercontent.com/24237865/138428440-b92e5fb7-89f8-41aa-96b1-71a5486c5849.png" align="right" width="12%"/>
</a>

## 🛥 What is Stream?

Stream allows developers to rapidly deploy scalable feeds, chat messaging and video with an industry leading 99.999% uptime SLA guarantee.

Stream provides UI components and state handling that make it easy to build video calling for your app. All calls run on Stream's network of edge servers around the world, ensuring optimal latency and reliability.

## 📕 Tutorials

With Stream's video components, you can use their SDK to build in-app video calling, audio rooms, audio calls, or live streaming. The best place to get started is with their tutorials:

- **[Video & Audio Calling Tutorial](https://getstream.io/video/docs/android/tutorials/video-calling/)**
- **[Audio Rooms Tutorial](https://getstream.io/video/docs/android/tutorials/audio-room/)**
- **[Livestreaming Tutorial](https://getstream.io/video/docs/android/tutorials/livestream/)**

If you're interested in customizing the UI components for the Video SDK, check out the **[UI Cookbook](https://getstream.io/video/docs/android/ui-cookbook/overview/)**.

## 📱 Previews

<p align="center">
<img src="https://github.com/GetStream/stream-video-android/assets/24237865/b7ffc91c-10c5-4d02-8714-d18a5b4c9e00" width="32%"/>
<img src="https://github.com/GetStream/stream-video-android/assets/24237865/a5741658-8f51-4506-92b7-c0e8098725f3" width="32%"/>
<img src="https://github.com/GetStream/stream-video-android/assets/24237865/3cc08121-c8c8-4b71-8a96-0cf33b9f2c68" width="32%"/>
</p>

## 👩‍💻 Free for Makers 👨‍💻

Stream is free for most side and hobby projects. To qualify, your project/company needs to have < 5 team members and < $10k in monthly revenue. Makers get $100 in monthly credit for video for free.
For more details, check out the [Maker Account](https://getstream.io/maker-account?utm_source=Github&utm_medium=Github_Repo_Content_Ad&utm_content=Developer&utm_campaign=Github_Android_Video_SDK&utm_term=DevRelOss).

## 💡Supported Features💡

Here are some of the features we support:

* Developer experience: Great SDKs, docs, tutorials and support so you can build quickly
* Edge network: Servers around the world ensure optimal latency and reliability
* Chat: Stored chat, reactions, threads, typing indicators, URL previews etc
* Security & Privacy: Based in USA and EU, Soc2 certified, GDPR compliant
* Dynascale: Automatically switch resolutions, fps, bitrate, codecs and paginate video on large calls
* Screensharing
* Picture in picture support
* Active speaker
* Custom events
* Geofencing
* Notifications and ringing calls
* Opus DTX & Red for reliable audio
* Webhooks & SQS
* Backstage mode
* Flexible permissions system
* Joining calls by ID, link or invite
* Enabling and disabling audio and video when in calls
* Flipping, Enabling and disabling camera in calls
* Enabling and disabling speakerphone in calls
* Push notification providers support
* Call recording
* Broadcasting to HLS

## 🗺️ Roadmap

Video roadmap and changelog is available [here](https://github.com/GetStream/protocol/discussions/127). 

### 0.2.0 milestone

- [X] Publish app on play store
- [X] Example Button to switch speakerphone/earpiece (Jaewoong)
- [X] Chat Integration (Jaewoong)
- [X] Automatically handle pagination and sorting on > 6 participants in the sample app (Daniel)
- [X] Buttons to simulate ice restart and SFU switching (Jaewoong)
- [X] Bug: java.net.UnknownHostException: Unable to resolve host "hint.stream-io-video.com" isn't throw but instead logged as INFO (Daniel)
- [X] Bug: Call.join will throw an exception if error is other than HttpException
- [X] Report version number of SDK on all API calls (Daniel)
- [X] Bug: screensharing is broken. android doesn’t receive/render (not sure) the screenshare. video shows up as the gray avatar
- [X] support settings.audio.default_device (Daniel)
- [X] Bug: Sample app has a bug where we don't subscribe to call changes, we need to use call.get in the preview screen so we know the number of participants (Daniel)
- [X] Buttons to simulate ice restart and SFU switching (Jaewoong)
- [X] Local Video disconnects sometimes (ICE restarts issue for the publisher. we're waiting for the backend support) (Thierry)
- [X] Deeplink support for video call demo & dogfooding app (skip auth for the video demo, keep it for dogfooding) (Jaewoong)
- [X] XML version of VideoRenderer (Jaewoong)
- [X] sortedParticipants stateflow doesn't update accurately (Thierry)
- [X] Reactions
- [X] Bug: screenshare is not removed after it stops when a participant leaves the call (Thierry) (probably just dont update the state when the participant leaves)
- [X] Speaking while muted stateflow (Daniel)
- [X] Bluetooth reliability
- [X] Cleanup the retry behaviour in the RtcSession
- [X] SDK development guide for all teams

### 0.3.0 milestone

- [X] Finish usability testing with design team on chat integration (Jaewoong)
- [X] Pagination on query members & query call endpoints (Daniel)
- [X] Livestream tutorial (depends on RTMP support) (Thierry)
- [X] local version of audioLevel(s) for lower latency audio visualizations(Daniel)
- [X] Complete integration with the video demo flow
- [X] Pagination on query members & query call endpoints (Daniel)
- [X] Enable ice restarts for publisher and subscriber
- [X] Ringing: Finish it, make testing easy and write docs for common changes (Daniel)
- [X] Bug: Screensharing on Firefox has some issues when rendering on android (Daniel)
- [X] Bug: Screensharing scaling and zoom doesn't work (Daniel)

### 0.4.0 milestone

<<<<<<< HEAD
- [X] Screensharing from mobile
=======
- [ ] Complete Livestreaming APIs and Tutorials for hosting & watching
>>>>>>> 80da7376
- [ ] Android SDK development.md cleanup (Daniel)
- [ ] Upgrade to more recent versions of webrtc (Kanat)
- [ ] Picture of the video stream at highest resolution
- [ ] Review foreground service vs backend for some things like screensharing etc
- [ ] Audio & Video filters. Support  (Daniel)
- [ ] Dynascale 2.0
- [ ] Support participant.custom field which was previously ignored. ParticipantState line 216
- [ ] Call Analytics stateflow (Thierry)
- [ ] Test coverage
- [ ] Logging is too verbose (rtc is very noisy), clean it up to focus on the essential for info and higher

### 0.5.0 milestone

- [ ] Testing on more devices
- [ ] Enable SFU switching
- [ ] Camera controls
- [ ] Tap to focus
- [ ] H264 workaround on Samsung 23 (see https://github.com/livekit/client-sdk-android/blob/main/livekit-android-sdk/src/main/java/io/livekit/android/webrtc/SimulcastVideoEncoderFactoryWrapper.kt#L34 and
- https://github.com/react-native-webrtc/react-native-webrtc/issues/983#issuecomment-975624906)

### Dynascale 2.0

- currently we support selecting which of the 3 layers you want to send: f, h and q. in addition we should support:
- changing the resolution of the f track
- changing the codec that's used from VP8 to h264 or vice versa
- detecting when webrtc changes the resolution of the f track, and notifying the server about it (if needed)

## 💼 We are hiring!

We've recently closed a [\$38 million Series B funding round](https://techcrunch.com/2021/03/04/stream-raises-38m-as-its-chat-and-activity-feed-apis-power-communications-for-1b-users/) and we keep actively growing.
Our APIs are used by more than a billion end-users, and you'll have a chance to make a huge impact on the product within a team of the strongest engineers all over the world.
Check out our current openings and apply via [Stream's website](https://getstream.io/team/#jobs).

## License

```
Copyright (c) 2014-2023 Stream.io Inc. All rights reserved.

Licensed under the Stream License;
you may not use this file except in compliance with the License.
You may obtain a copy of the License at

   https://github.com/GetStream/stream-video-android/blob/main/LICENSE

Unless required by applicable law or agreed to in writing, software
distributed under the License is distributed on an "AS IS" BASIS,
WITHOUT WARRANTIES OR CONDITIONS OF ANY KIND, either express or implied.
See the License for the specific language governing permissions and
limitations under the License.
```<|MERGE_RESOLUTION|>--- conflicted
+++ resolved
@@ -115,11 +115,8 @@
 
 ### 0.4.0 milestone
 
-<<<<<<< HEAD
 - [X] Screensharing from mobile
-=======
 - [ ] Complete Livestreaming APIs and Tutorials for hosting & watching
->>>>>>> 80da7376
 - [ ] Android SDK development.md cleanup (Daniel)
 - [ ] Upgrade to more recent versions of webrtc (Kanat)
 - [ ] Picture of the video stream at highest resolution
