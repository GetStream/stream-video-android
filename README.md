--- conflicted
+++ resolved
@@ -79,14 +79,10 @@
 
 - [ ] Chat Integration (Jaewoong)
 - [ ] Call Analytics stateflow (Thierry)
-<<<<<<< HEAD
 - [ ] Automatically handle pagination and sorting on > 6 participants in the sample app (Daniel)
 - [X] Bug: Sample app has a bug where we don't subscribe to call changes, we need to use call.get in the preview screen so we know the number of participants (Daniel)
 - [ ] Ringing: Make it easy to test
-=======
 - [ ] Example Button to switch speakerphone/earpiece
-- [ ] Automatically handle pagination and sorting on > 6 participants in the sample app. See Sorted participants (Daniel)
->>>>>>> e70347a8
 - [ ] Ringing: Make a list of what needs to be configurable
 - [ ] Ringing: Sounds for incoming, outgoing, call timed out. Sound for someone joining a call (Disabled by default). Docs on how to change them
 - [ ] Publish app on play store
