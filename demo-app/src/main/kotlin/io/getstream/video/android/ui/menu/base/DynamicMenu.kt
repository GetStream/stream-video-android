/*
 * Copyright (c) 2014-2024 Stream.io Inc. All rights reserved.
 *
 * Licensed under the Stream License;
 * you may not use this file except in compliance with the License.
 * You may obtain a copy of the License at
 *
 *    https://github.com/GetStream/stream-video-android/blob/main/LICENSE
 *
 * Unless required by applicable law or agreed to in writing, software
 * distributed under the License is distributed on an "AS IS" BASIS,
 * WITHOUT WARRANTIES OR CONDITIONS OF ANY KIND, either express or implied.
 * See the License for the specific language governing permissions and
 * limitations under the License.
 */

package io.getstream.video.android.ui.menu.base

import androidx.compose.foundation.ExperimentalFoundationApi
import androidx.compose.foundation.background
import androidx.compose.foundation.layout.Box
import androidx.compose.foundation.layout.Row
import androidx.compose.foundation.layout.fillMaxWidth
import androidx.compose.foundation.layout.padding
import androidx.compose.foundation.lazy.LazyColumn
import androidx.compose.foundation.lazy.LazyItemScope
import androidx.compose.foundation.lazy.LazyListScope
import androidx.compose.material.Icon
import androidx.compose.material.IconButton
import androidx.compose.material.LinearProgressIndicator
import androidx.compose.material.Text
import androidx.compose.material.icons.Icons
import androidx.compose.material.icons.automirrored.filled.ArrowBack
import androidx.compose.runtime.Composable
import androidx.compose.runtime.LaunchedEffect
import androidx.compose.runtime.getValue
import androidx.compose.runtime.mutableStateListOf
import androidx.compose.runtime.mutableStateOf
import androidx.compose.runtime.remember
import androidx.compose.runtime.setValue
import androidx.compose.ui.Alignment
import androidx.compose.ui.Modifier
import androidx.compose.ui.text.style.TextAlign
import androidx.compose.ui.tooling.preview.Preview
import androidx.compose.ui.unit.dp
import io.getstream.video.android.compose.theme.VideoTheme
import io.getstream.video.android.compose.ui.components.base.StreamToggleButton
import io.getstream.video.android.compose.ui.components.base.styling.StyleSize
<<<<<<< HEAD
import io.getstream.video.android.ui.menu.TranscriptionAvailableUiState
=======
import io.getstream.video.android.ui.closedcaptions.ClosedCaptionUiState
>>>>>>> 27fa090f
import io.getstream.video.android.ui.menu.debugSubmenu
import io.getstream.video.android.ui.menu.defaultStreamMenu
import io.getstream.video.android.ui.menu.reconnectMenu

/**
 * A composable capable of loading a menu based on a list structure of menu items and sub menus.
 * There are three types of items:
 *  - [ActionMenuItem] - shown normally as an item that can be clicked.
 *  - [SubMenuItem] - that contains another list of [ActionMenuItem] o [SubMenuItem] which will be shown when clicked.
 *  - [DynamicSubMenuItem] - that shows a spinner and calls a loading function before behaving as [SubMenuItem]
 *
 *  The transition and history between the items is automatic.
 */
@OptIn(ExperimentalFoundationApi::class)
@Composable
fun DynamicMenu(header: (@Composable LazyItemScope.() -> Unit)? = null, items: List<MenuItem>) {
    val history = remember { mutableStateListOf<Pair<String, SubMenuItem>>() }
    val dynamicItems = remember { mutableStateListOf<MenuItem>() }
    var loadedItems by remember { mutableStateOf(false) }
    Box(
        modifier = Modifier
            .fillMaxWidth()
            .background(
                color = VideoTheme.colors.baseSheetPrimary,
                shape = VideoTheme.shapes.dialog,
            ),
    ) {
        LazyColumn(
            modifier = Modifier
                .fillMaxWidth()
                .background(
                    shape = VideoTheme.shapes.sheet,
                    color = VideoTheme.colors.baseSheetPrimary,
                )
                .padding(12.dp),
        ) {
            if (history.isEmpty()) {
                header?.let {
                    item(content = header)
                }
                menuItems(items) {
                    history.add(Pair(it.title, it))
                }
            } else {
                val lastContent = history.last()
                stickyHeader {
                    Row(
                        verticalAlignment = Alignment.CenterVertically,
                        modifier = Modifier
                            .background(VideoTheme.colors.baseSheetPrimary)
                            .fillMaxWidth(),
                    ) {
                        IconButton(onClick = { history.removeLastOrNull() }) {
                            Icon(
                                tint = VideoTheme.colors.basePrimary,
                                imageVector = Icons.AutoMirrored.Default.ArrowBack,
                                contentDescription = "Back",
                            )
                        }
                        Text(
                            text = lastContent.first,
                            style = VideoTheme.typography.subtitleS,
                            color = VideoTheme.colors.basePrimary,
                        )
                    }
                }

                val subMenu = lastContent.second
                val dynamicMenu = subMenu as? DynamicSubMenuItem

                if (dynamicMenu != null) {
                    if (!loadedItems) {
                        dynamicItems.clear()
                        loadingItems(dynamicMenu) {
                            loadedItems = true
                            dynamicItems.addAll(it)
                        }
                    }
                    if (dynamicItems.isNotEmpty()) {
                        menuItems(dynamicItems) {
                            history.add(Pair(it.title, it))
                        }
                    } else if (loadedItems) {
                        noItems()
                    }
                } else {
                    if (subMenu.items.isEmpty()) {
                        noItems()
                    } else {
                        menuItems(subMenu.items) {
                            history.add(Pair(it.title, it))
                        }
                    }
                }
            }
        }
    }
}

private fun LazyListScope.loadingItems(
    dynamicMenu: DynamicSubMenuItem,
    onLoaded: (List<MenuItem>) -> Unit,
) {
    item {
        LaunchedEffect(key1 = dynamicMenu) {
            onLoaded(dynamicMenu.itemsLoader.invoke())
        }
        LinearProgressIndicator(
            modifier = Modifier
                .padding(33.dp)
                .fillMaxWidth(),
            color = VideoTheme.colors.basePrimary,
        )
    }
}

private fun LazyListScope.noItems() {
    item {
        Text(
            modifier = Modifier
                .fillMaxWidth()
                .padding(32.dp),
            textAlign = TextAlign.Center,
            text = "No items",
            style = VideoTheme.typography.subtitleS,
            color = VideoTheme.colors.basePrimary,
        )
    }
}

private fun LazyListScope.menuItems(
    items: List<MenuItem>,
    onNewSubmenu: (SubMenuItem) -> Unit,
) {
    items(items.size) { index ->
        val item = items[index]
        val highlight = item.highlight
        StreamToggleButton(
            onText = item.title,
            offText = item.title,
            onIcon = item.icon,
            onStyle = VideoTheme.styles.buttonStyles.toggleButtonStyleOn(StyleSize.XS).copy(
                iconStyle = VideoTheme.styles.iconStyles.customColorIconStyle(
                    color = if (highlight) VideoTheme.colors.brandPrimary else VideoTheme.colors.basePrimary,
                ),
            ),
            onClick = {
                val actionItem = item as? ActionMenuItem
                actionItem?.action?.invoke()
                val menuItem = item as? SubMenuItem
                menuItem?.let {
                    onNewSubmenu(it)
                }
            },
        )
    }
}

@Preview
@Composable
private fun DynamicMenuPreview() {
    VideoTheme {
        DynamicMenu(
            items = defaultStreamMenu(
                codecList = emptyList(),
                onCodecSelected = {},
                isScreenShareEnabled = false,
                onToggleScreenShare = { },
                onShowCallStats = { },
                onToggleAudioFilterClick = { },
                onRestartSubscriberIceClick = { },
                onRestartPublisherIceClick = { },
                onSfuRejoinClick = { },
                onSfuFastReconnectClick = {},
                onSwitchSfuClick = { },
                availableDevices = emptyList(),
                onDeviceSelected = {},
                onShowFeedback = {},
                onNoiseCancellation = {},
                selectedIncomingVideoResolution = null,
                onSelectIncomingVideoResolution = {},
                isIncomingVideoEnabled = true,
                onToggleIncomingVideoEnabled = {},
                onSelectScaleType = {},
                loadRecordings = { emptyList() },
<<<<<<< HEAD
                transcriptionUiState = TranscriptionAvailableUiState,
                onToggleTranscription = {},
                loadTranscriptions = { emptyList() },
=======
                onToggleClosedCaptions = {},
                closedCaptionUiState = ClosedCaptionUiState.Available,
>>>>>>> 27fa090f
            ),
        )
    }
}

@Preview
@Composable
private fun DynamicMenuDebugOptionPreview() {
    VideoTheme {
        DynamicMenu(
            items = defaultStreamMenu(
                showDebugOptions = true,
                codecList = emptyList(),
                onCodecSelected = {},
                isScreenShareEnabled = true,
                onToggleScreenShare = { },
                onShowCallStats = { },
                onToggleAudioFilterClick = { },
                onRestartSubscriberIceClick = { },
                onRestartPublisherIceClick = { },
                onSfuRejoinClick = { },
                onSfuFastReconnectClick = {},
                onSwitchSfuClick = { },
                availableDevices = emptyList(),
                onDeviceSelected = {},
                onShowFeedback = {},
                onSelectScaleType = { },
                onNoiseCancellation = {},
                selectedIncomingVideoResolution = null,
                onSelectIncomingVideoResolution = {},
                isIncomingVideoEnabled = true,
                onToggleIncomingVideoEnabled = {},
                loadRecordings = { emptyList() },
<<<<<<< HEAD
                transcriptionUiState = TranscriptionAvailableUiState,
                onToggleTranscription = {},
                loadTranscriptions = { emptyList() },
=======
                onToggleClosedCaptions = {},
                closedCaptionUiState = ClosedCaptionUiState.Available,
>>>>>>> 27fa090f
            ),
        )
    }
}

@Preview
@Composable
private fun DynamicMenuDebugPreview() {
    VideoTheme {
        DynamicMenu(
            items = debugSubmenu(
                codecList = emptyList(),
                onCodecSelected = {},
                onSfuRejoinClick = { },
                onSfuFastReconnectClick = {},
                onRestartPublisherIceClick = { },
                onRestartSubscriberIceClick = { },
                onToggleAudioFilterClick = { },
                onSelectScaleType = { },
                onSwitchSfuClick = { },
            ),
        )
    }
}

@Preview
@Composable
private fun DynamicMenuReconnectPreview() {
    VideoTheme {
        DynamicMenu(
            items = reconnectMenu(
                onSfuRejoinClick = { },
                onSfuFastReconnectClick = {},
                onRestartPublisherIceClick = { },
                onRestartSubscriberIceClick = { },
                onSwitchSfuClick = { },
            ),
        )
    }
}<|MERGE_RESOLUTION|>--- conflicted
+++ resolved
@@ -46,11 +46,8 @@
 import io.getstream.video.android.compose.theme.VideoTheme
 import io.getstream.video.android.compose.ui.components.base.StreamToggleButton
 import io.getstream.video.android.compose.ui.components.base.styling.StyleSize
-<<<<<<< HEAD
 import io.getstream.video.android.ui.menu.TranscriptionAvailableUiState
-=======
 import io.getstream.video.android.ui.closedcaptions.ClosedCaptionUiState
->>>>>>> 27fa090f
 import io.getstream.video.android.ui.menu.debugSubmenu
 import io.getstream.video.android.ui.menu.defaultStreamMenu
 import io.getstream.video.android.ui.menu.reconnectMenu
@@ -236,14 +233,11 @@
                 onToggleIncomingVideoEnabled = {},
                 onSelectScaleType = {},
                 loadRecordings = { emptyList() },
-<<<<<<< HEAD
                 transcriptionUiState = TranscriptionAvailableUiState,
                 onToggleTranscription = {},
                 loadTranscriptions = { emptyList() },
-=======
                 onToggleClosedCaptions = {},
                 closedCaptionUiState = ClosedCaptionUiState.Available,
->>>>>>> 27fa090f
             ),
         )
     }
@@ -277,14 +271,11 @@
                 isIncomingVideoEnabled = true,
                 onToggleIncomingVideoEnabled = {},
                 loadRecordings = { emptyList() },
-<<<<<<< HEAD
+                onToggleClosedCaptions = {},
+                closedCaptionUiState = ClosedCaptionUiState.Available,
                 transcriptionUiState = TranscriptionAvailableUiState,
                 onToggleTranscription = {},
                 loadTranscriptions = { emptyList() },
-=======
-                onToggleClosedCaptions = {},
-                closedCaptionUiState = ClosedCaptionUiState.Available,
->>>>>>> 27fa090f
             ),
         )
     }
