/*
 * Copyright (c) 2014-2023 Stream.io Inc. All rights reserved.
 *
 * Licensed under the Stream License;
 * you may not use this file except in compliance with the License.
 * You may obtain a copy of the License at
 *
 *    https://github.com/GetStream/stream-video-android/blob/main/LICENSE
 *
 * Unless required by applicable law or agreed to in writing, software
 * distributed under the License is distributed on an "AS IS" BASIS,
 * WITHOUT WARRANTIES OR CONDITIONS OF ANY KIND, either express or implied.
 * See the License for the specific language governing permissions and
 * limitations under the License.
 */

package io.getstream.video.android.ui.join.barcode

import android.net.Uri
import android.util.Log
import android.view.ViewGroup
import android.widget.Toast
import androidx.annotation.OptIn
import androidx.camera.core.CameraSelector
import androidx.camera.core.ExperimentalGetImage
import androidx.camera.core.ImageAnalysis
import androidx.camera.core.ImageProxy
import androidx.camera.lifecycle.ProcessCameraProvider
import androidx.camera.view.PreviewView
import androidx.compose.foundation.Canvas
import androidx.compose.foundation.layout.Box
import androidx.compose.foundation.layout.BoxScope
import androidx.compose.foundation.layout.Column
import androidx.compose.foundation.layout.fillMaxSize
import androidx.compose.foundation.layout.padding
import androidx.compose.foundation.layout.size
import androidx.compose.material.Icon
import androidx.compose.material.IconButton
import androidx.compose.material.Text
import androidx.compose.material.icons.Icons
import androidx.compose.material.icons.filled.Cancel
import androidx.compose.material.icons.outlined.Cancel
import androidx.compose.runtime.Composable
import androidx.compose.runtime.LaunchedEffect
import androidx.compose.runtime.remember
import androidx.compose.ui.Alignment
import androidx.compose.ui.Modifier
import androidx.compose.ui.geometry.Offset
import androidx.compose.ui.geometry.Size
import androidx.compose.ui.graphics.Color
import androidx.compose.ui.graphics.drawscope.Stroke
import androidx.compose.ui.platform.LocalContext
import androidx.compose.ui.platform.LocalLifecycleOwner
import androidx.compose.ui.res.stringResource
import androidx.compose.ui.text.style.TextAlign
import androidx.compose.ui.tooling.preview.Preview
import androidx.compose.ui.unit.dp
import androidx.compose.ui.viewinterop.AndroidView
import androidx.core.content.ContextCompat
import com.google.accompanist.permissions.ExperimentalPermissionsApi
import com.google.accompanist.permissions.PermissionStatus
import com.google.accompanist.permissions.rememberPermissionState
import com.google.android.gms.tasks.OnSuccessListener
import com.google.firebase.analytics.FirebaseAnalytics
import com.google.mlkit.vision.barcode.BarcodeScanner
import com.google.mlkit.vision.barcode.BarcodeScannerOptions
import com.google.mlkit.vision.barcode.BarcodeScanning
import com.google.mlkit.vision.barcode.common.Barcode
import com.google.mlkit.vision.common.InputImage
import io.getstream.video.android.DeeplinkingActivity
import io.getstream.video.android.R
import io.getstream.video.android.analytics.FirebaseEvents
import io.getstream.video.android.compose.theme.VideoTheme
import io.getstream.video.android.ui.theme.StreamButton
import java.util.concurrent.Executor
import java.util.concurrent.Executors

@kotlin.OptIn(ExperimentalPermissionsApi::class)
@Composable
internal fun BarcodeScanner(navigateBack: () -> Unit = {}) {
    val executor: Executor = Executors.newSingleThreadExecutor()
    val options = BarcodeScannerOptions.Builder()
        .setBarcodeFormats(Barcode.FORMAT_QR_CODE, Barcode.FORMAT_AZTEC)
        .build()
    val barcodeScanner = remember { BarcodeScanning.getClient(options) }
    val qrCodeCallback = rememberQrCodeCallback()
    val imageAnalysis = ImageAnalysis.Builder()
        .build()
        .also {
            it.setAnalyzer(executor) { imageProxy ->
                processImageProxy(imageProxy, barcodeScanner, qrCodeCallback)
            }
        }

    // Camera permission
    val cameraPermissionState = rememberPermissionState(
        android.Manifest.permission.CAMERA,
    )

    when (val cameraPermissionStatus = cameraPermissionState.status) {
        PermissionStatus.Granted -> {
            val color = VideoTheme.colors.primaryAccent
            Box(modifier = Modifier.fillMaxSize()) {
                CameraPreview(imageAnalysis = imageAnalysis)
                CornerRectWithArcs(color = color, cornerRadius = 32f, strokeWidth = 12f)
                IconButton(
                    modifier = Modifier
                        .align(Alignment.TopStart)
                        .padding(8.dp),
                    onClick = {
                        navigateBack()
                    },
                ) {
                    Icon(
                        imageVector = Icons.Filled.Cancel,
                        contentDescription = null,
                        tint = Color.White,
                    )
                }
                Text(
                    modifier = Modifier
                        .align(Alignment.TopCenter)
                        .padding(8.dp),
                    textAlign = TextAlign.Center,
                    color = Color.White,
                    text = stringResource(id = R.string.scan_qr_code_to_enter),
                )
            }
        }

        is PermissionStatus.Denied -> {
            Box(
                modifier = Modifier.fillMaxSize(),
            ) {
                Column(modifier = Modifier.align(Alignment.Center)) {
                    if (cameraPermissionStatus.shouldShowRationale) {
                        Text(
                            modifier = Modifier
                                .align(Alignment.CenterHorizontally)
                                .padding(8.dp),
                            textAlign = TextAlign.Center,
                            color = Color.White,
                            text = stringResource(
                                id = io.getstream.video.android.ui.common.R.string.stream_video_permissions_title,
                            ),
                        )
                        StreamButton(
                            modifier = Modifier.align(Alignment.CenterHorizontally),
                            text = "Request permission",
                            onClick = { cameraPermissionState.launchPermissionRequest() },
                        )
                    } else {
                        LaunchedEffect(key1 = "") {
                            cameraPermissionState.launchPermissionRequest()
                        }
                    }
                }
            }
        }
    }
}

@Composable
private fun CameraPreview(
    modifier: Modifier = Modifier,
    cameraSelector: CameraSelector = CameraSelector.DEFAULT_BACK_CAMERA,
    scaleType: PreviewView.ScaleType = PreviewView.ScaleType.FILL_CENTER,
    imageAnalysis: ImageAnalysis,
) {
    val lifecycleOwner = LocalLifecycleOwner.current

    AndroidView(
        modifier = modifier,
        factory = { context ->
            val previewView = PreviewView(context).apply {
                this.scaleType = scaleType
                layoutParams = ViewGroup.LayoutParams(
                    ViewGroup.LayoutParams.MATCH_PARENT,
                    ViewGroup.LayoutParams.MATCH_PARENT,
                )
                implementationMode = PreviewView.ImplementationMode.COMPATIBLE
            }

            val cameraProviderFuture = ProcessCameraProvider.getInstance(context)

            cameraProviderFuture.addListener({
                val cameraProvider = cameraProviderFuture.get()
                val preview = androidx.camera.core.Preview.Builder()
                    .build()
                    .apply {
                        setSurfaceProvider(previewView.surfaceProvider)
                    }
                try {
                    cameraProvider.unbindAll()
                    cameraProvider.bindToLifecycle(
                        lifecycleOwner,
                        cameraSelector,
                        preview,
                        imageAnalysis,
                    )
                } catch (e: Exception) {
                    Log.e("BarcodeScanner", "Could not bind camera to lifecycle", e)
                }
            }, ContextCompat.getMainExecutor(context))
            previewView
        },
    )
}

@Composable
private fun BoxScope.CornerRectWithArcs(color: Color, cornerRadius: Float, strokeWidth: Float) {
    Canvas(
        modifier = Modifier
            .align(Alignment.Center)
            .size(250.dp, 250.dp)
            .padding(32.dp),
    ) {
        val cornerData = listOf(
            Pair(180f, Offset(0f, 0f)),
            Pair(270f, Offset(size.width - cornerRadius * 2, 0f)),
            Pair(90f, Offset(0f, size.height - cornerRadius * 2)),
            Pair(0f, Offset(size.width - cornerRadius * 2, size.height - cornerRadius * 2)),
        )
        cornerData.forEach {
            drawArc(
                color = color,
                startAngle = it.first,
                sweepAngle = 90f,
                useCenter = false,
                style = Stroke(width = strokeWidth),
                size = Size(cornerRadius * 2, cornerRadius * 2),
                topLeft = it.second,
            )
        }
    }
}

@Composable
private fun rememberQrCodeCallback(): OnSuccessListener<Barcode> {
    val context = LocalContext.current
    val firebaseAnalytics by lazy { FirebaseAnalytics.getInstance(context) }
    var codeScanned = false

    return remember {
        OnSuccessListener<Barcode> {
<<<<<<< HEAD
            val linkUrl = try {
                Uri.parse(it.url?.url)
            } catch (e: Exception) {
                // Nothing will happen
                null
            }
            if (linkUrl != null) {
=======
            if (codeScanned) {
                Log.d("BarcodeScanner", "Barcode already processed - skipping")
                return@OnSuccessListener
            }

            val url = it.url?.url
            val callId = if (url != null) {
                val id = Uri.parse(url).getQueryParameter("id")
                if (!id.isNullOrEmpty()) {
                    id
                } else {
                    null
                }
            } else {
                null
            }

            if (!callId.isNullOrEmpty()) {
                codeScanned = true
>>>>>>> 4aae43ac
                firebaseAnalytics.logEvent(FirebaseEvents.SCAN_QR_CODE, null)
                context.startActivity(DeeplinkingActivity.createIntent(context, linkUrl))
            } else {
                Toast.makeText(
                    context,
                    "Unrecognised meeting QR code format",
                    Toast.LENGTH_SHORT,
                ).show()
            }
        }
    }
}

@OptIn(ExperimentalGetImage::class)
private fun processImageProxy(
    imageProxy: ImageProxy,
    barcodeScanner: BarcodeScanner,
    onBarcodeScanned: OnSuccessListener<Barcode>,
) {
    val mediaImage = imageProxy.image
    if (mediaImage != null) {
        val image = InputImage.fromMediaImage(mediaImage, imageProxy.imageInfo.rotationDegrees)
        barcodeScanner.process(image)
            .addOnSuccessListener { barcodes ->
                for (barcode in barcodes) {
                    // Handle the scanned barcode data
                    onBarcodeScanned.onSuccess(barcode)
                }
            }
            .addOnCompleteListener {
                imageProxy.close()
            }
    } else {
        imageProxy.close()
    }
}

@ExperimentalGetImage
@Preview
@Composable
private fun BarcodeScanUIPreview() {
    VideoTheme {
        BarcodeScanner()
    }
}<|MERGE_RESOLUTION|>--- conflicted
+++ resolved
@@ -243,7 +243,11 @@
 
     return remember {
         OnSuccessListener<Barcode> {
-<<<<<<< HEAD
+            if (codeScanned) {
+                Log.d("BarcodeScanner", "Barcode already processed - skipping")
+                return@OnSuccessListener
+            }
+
             val linkUrl = try {
                 Uri.parse(it.url?.url)
             } catch (e: Exception) {
@@ -251,27 +255,7 @@
                 null
             }
             if (linkUrl != null) {
-=======
-            if (codeScanned) {
-                Log.d("BarcodeScanner", "Barcode already processed - skipping")
-                return@OnSuccessListener
-            }
-
-            val url = it.url?.url
-            val callId = if (url != null) {
-                val id = Uri.parse(url).getQueryParameter("id")
-                if (!id.isNullOrEmpty()) {
-                    id
-                } else {
-                    null
-                }
-            } else {
-                null
-            }
-
-            if (!callId.isNullOrEmpty()) {
                 codeScanned = true
->>>>>>> 4aae43ac
                 firebaseAnalytics.logEvent(FirebaseEvents.SCAN_QR_CODE, null)
                 context.startActivity(DeeplinkingActivity.createIntent(context, linkUrl))
             } else {
