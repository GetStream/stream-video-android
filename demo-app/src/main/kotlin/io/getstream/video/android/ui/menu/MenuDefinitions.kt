--- conflicted
+++ resolved
@@ -86,14 +86,11 @@
     onSelectScaleType: (VideoScalingType) -> Unit,
     availableDevices: List<StreamAudioDevice>,
     loadRecordings: suspend () -> List<MenuItem>,
-<<<<<<< HEAD
     transcriptionUiState: TranscriptionUiState,
     onToggleTranscription: suspend () -> Unit,
     loadTranscriptions: suspend () -> List<MenuItem>,
-=======
     onToggleClosedCaptions: () -> Unit = {},
     closedCaptionUiState: ClosedCaptionUiState,
->>>>>>> 27fa090f
 ) = buildList<MenuItem> {
     add(
         DynamicSubMenuItem(
@@ -211,6 +208,34 @@
             ),
         ),
     )
+
+    when (transcriptionUiState) {
+        is TranscriptionAvailableUiState, TranscriptionStoppedUiState -> {
+            add(
+                ActionMenuItem(
+                    title = transcriptionUiState.text,
+                    icon = transcriptionUiState.icon,
+                    highlight = transcriptionUiState.highlight,
+                    action = {
+                        GlobalScope.launch {
+                            onToggleTranscription.invoke()
+                        }
+                    },
+                ),
+            )
+
+            add(
+                DynamicSubMenuItem(
+                    title = "List Transcriptions",
+                    icon = Icons.AutoMirrored.Filled.ReceiptLong,
+                    itemsLoader = loadTranscriptions,
+                ),
+            )
+        }
+
+        else -> {}
+    }
+
     add(getCCActionMenu(closedCaptionUiState, onToggleClosedCaptions))
     if (showDebugOptions) {
         add(
@@ -230,33 +255,6 @@
                 ),
             ),
         )
-    }
-
-    when (transcriptionUiState) {
-        is TranscriptionAvailableUiState, TranscriptionStoppedUiState -> {
-            add(
-                ActionMenuItem(
-                    title = transcriptionUiState.text,
-                    icon = transcriptionUiState.icon,
-                    highlight = transcriptionUiState.highlight,
-                    action = {
-                        GlobalScope.launch {
-                            onToggleTranscription.invoke()
-                        }
-                    },
-                ),
-            )
-
-            add(
-                DynamicSubMenuItem(
-                    title = "List Transcriptions",
-                    icon = Icons.AutoMirrored.Filled.ReceiptLong,
-                    itemsLoader = loadTranscriptions,
-                ),
-            )
-        }
-
-        else -> {}
     }
 }
 
