<?xml version="1.0" encoding="utf-8"?>
<!--
     Copyright (c) 2024 Stream.io Inc. All rights reserved.

     Licensed under the Stream License;
     you may not use this file except in compliance with the License.
     You may obtain a copy of the License at

          https://github.com/GetStream/stream-video-android/blob/main/LICENSE

     Unless required by applicable law or agreed to in writing, software
     distributed under the License is distributed on an "AS IS" BASIS,
     WITHOUT WARRANTIES OR CONDITIONS OF ANY KIND, either express or implied.
     See the License for the specific language governing permissions and
     limitations under the License.
-->
<manifest xmlns:android="http://schemas.android.com/apk/res/android"
    xmlns:tools="http://schemas.android.com/tools">

    <uses-permission android:name="android.permission.INTERNET" />
    <!-- For Android < 10 -->
    <uses-permission android:name="android.permission.WRITE_EXTERNAL_STORAGE"/>
    <uses-permission
        android:name="com.google.android.gms.permission.AD_ID"
        tools:node="remove" />

    <application
        android:name="io.getstream.video.android.App"
        android:allowBackup="true"
        android:icon="@mipmap/ic_launcher"
        android:label="@string/app_name"
        android:networkSecurityConfig="@xml/network_security_config"
        android:roundIcon="@mipmap/ic_launcher_round"
        android:supportsRtl="true"
        android:theme="@style/Dogfooding"
        android:usesCleartextTraffic="true"
        tools:targetApi="31">

        <profileable
            android:shell="true"
            tools:targetApi="29" />

        <activity
            android:name="io.getstream.video.android.MainActivity"
            android:exported="true"
            android:theme="@style/Dogfooding"
            android:windowSoftInputMode="adjustPan">
            <intent-filter>
                <action android:name="android.intent.action.MAIN" />
                <action android:name="io.getstream.video.android.action.MISSED_CALL" />
                <category android:name="android.intent.category.LAUNCHER" />
            </intent-filter>
        </activity>

        <activity
            android:name=".DeeplinkingActivity"
            android:exported="true"
            android:launchMode="singleTask">
            <intent-filter
                android:autoVerify="true"
                android:label="@string/filter_call_link">
                <action android:name="android.intent.action.VIEW" />
                <category android:name="android.intent.category.DEFAULT" />
                <category android:name="android.intent.category.BROWSABLE" />
                <data android:scheme="https" />
                <data android:host="getstream.io" />
                <data android:host="pronto.getstream.io" />
                <data android:host="staging.getstream.io" />
                <data android:host="stream-calls-dogfood.vercel.app"/>
                <data android:pathPrefix="/join" />
                <data android:pathPrefix="/video/demos/join" />
            </intent-filter>
        </activity>

        <activity
            android:name=".CallActivity"
            android:supportsPictureInPicture="true"
            android:showWhenLocked="true"
            android:turnScreenOn="true"
            android:showOnLockScreen="true"
            android:launchMode="singleTop"
            android:exported="false">
            <intent-filter android:priority="1">
                <action android:name="io.getstream.video.android.action.INCOMING_CALL" />
                <action android:name="io.getstream.video.android.action.NOTIFICATION" />
                <action android:name="io.getstream.video.android.action.LIVE_CALL" />
                <action android:name="io.getstream.video.android.action.ONGOING_CALL" />
                <action android:name="io.getstream.video.android.action.ACCEPT_CALL" />
                <action android:name="io.getstream.video.android.action.OUTGOING_CALL" />
            </intent-filter>
        </activity>

        <receiver android:name="androidx.media.session.MediaButtonReceiver"
            android:exported="true">
            <intent-filter>
                <action android:name="android.intent.action.MEDIA_BUTTON" />
            </intent-filter>
        </receiver>
        <!-- Prevent firebase from using advertisement ID -->
        <meta-data
            android:name="google_analytics_adid_collection_enabled"
            android:value="false" />
<<<<<<< HEAD
        <service android:name=".notification.DemoAppMessagingService"
            android:exported="false">
            <intent-filter>
                <action android:name="com.google.firebase.MESSAGING_EVENT" />
            </intent-filter>
        </service>
        <service
            android:name="io.getstream.android.push.firebase.ChatFirebaseMessagingService"
            tools:node="remove" />
=======

>>>>>>> 286c6c16
    </application>
</manifest><|MERGE_RESOLUTION|>--- conflicted
+++ resolved
@@ -100,18 +100,6 @@
         <meta-data
             android:name="google_analytics_adid_collection_enabled"
             android:value="false" />
-<<<<<<< HEAD
-        <service android:name=".notification.DemoAppMessagingService"
-            android:exported="false">
-            <intent-filter>
-                <action android:name="com.google.firebase.MESSAGING_EVENT" />
-            </intent-filter>
-        </service>
-        <service
-            android:name="io.getstream.android.push.firebase.ChatFirebaseMessagingService"
-            tools:node="remove" />
-=======
 
->>>>>>> 286c6c16
     </application>
 </manifest>