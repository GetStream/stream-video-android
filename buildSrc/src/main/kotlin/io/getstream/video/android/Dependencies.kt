--- conflicted
+++ resolved
@@ -61,13 +61,9 @@
     const val material = "com.google.android.material:material:${Versions.MATERIAL}"
     const val androidxAppcompat = "androidx.appcompat:appcompat:${Versions.ANDROIDX_APPCOMPAT}"
     const val androidxCore = "androidx.core:core-ktx:${Versions.ANDROIDX_CORE}"
-<<<<<<< HEAD
+    const val androidxActivity = "androidx.activity:activity-ktx:${Versions.ANDROIDX_ACTIVITY}"
     const val androidxAnnotations =
         "androidx.annotation:annotation:${Versions.ANDROIDX_ANNOTATIONS}"
-=======
-    const val androidxActivity = "androidx.activity:activity-ktx:${Versions.ANDROIDX_ACTIVITY}"
-    const val androidxAnnotations = "androidx.annotation:annotation:${Versions.ANDROIDX_ANNOTATIONS}"
->>>>>>> 04bc4431
     const val androidxLifecycleViewModel =
         "androidx.lifecycle:lifecycle-viewmodel-ktx:${Versions.ANDROIDX_LIFECYCLE}"
     const val androidxLifecycleRuntime =
