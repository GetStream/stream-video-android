package io.getstream.video.android

object Versions {
    internal const val ANDROID_GRADLE_PLUGIN = "7.3.1"
    internal const val ANDROID_GRADLE_SPOTLESS = "6.7.0"
    internal const val GRADLE_NEXUS_PUBLISH_PLUGIN = "1.1.0"
    internal const val KOTLIN = "1.7.20"
    internal const val KOTLIN_GRADLE_DOKKA = "1.7.20"
    internal const val KOTLIN_SERIALIZATION_JSON = "1.4.0"
    internal const val KOTLIN_BINARY_VALIDATOR = "0.11.1"
    internal const val KOTLIN_COROUTINE = "1.6.4"

    internal const val MATERIAL = "1.6.1"
    internal const val ANDROIDX_APPCOMPAT = "1.4.2"
<<<<<<< HEAD
    internal const val ANDROIDX_CORE = "1.9.0"
=======
    internal const val ANDROIDX_CORE = "1.8.0"
    internal const val ANDROIDX_ANNOTATIONS = "1.5.0"
>>>>>>> c536ddc2
    internal const val ANDROIDX_LIFECYCLE = "2.5.1"
    internal const val ANDROIDX_STARTUP = "1.1.1"
    internal const val ANDROIDX_ACTIVITY = "1.5.1"
    internal const val ACTIVITY_COMPOSE = "1.5.1"

    internal const val COMPOSE_BOM = "2022.12.00"
    const val COMPOSE_COMPILER = "1.3.2"
    internal const val COIL = "2.2.1"

    internal const val WIRE = "4.4.1"
    internal const val RETROFIT = "2.9.0"
    internal const val OKHTTP = "4.10.0"
    internal const val MOSHI = "1.14.0"

    internal const val WEBRTC = "104.5112.05"
    internal const val STREAM = "6.0.0-beta1"
    internal const val STREAM_LOG = "1.1.3"
    internal const val STREAM_PUSH = "1.0.2"

    internal const val ANDROIDX_TEST = "1.4.0"
    internal const val BASE_PROFILE = "1.2.0"
    internal const val MACRO_BENCHMARK = "1.1.0"
    internal const val ANDROIDX_UI_AUTOMATOR = "2.2.0"
}

object Dependencies {
    const val androidGradlePlugin =
        "com.android.tools.build:gradle:${Versions.ANDROID_GRADLE_PLUGIN}"
    const val gradleNexusPublishPlugin =
        "io.github.gradle-nexus:publish-plugin:${Versions.GRADLE_NEXUS_PUBLISH_PLUGIN}"
    const val kotlinGradlePlugin = "org.jetbrains.kotlin:kotlin-gradle-plugin:${Versions.KOTLIN}"
    const val kotlinSerializationPlugin =
        "org.jetbrains.kotlin:kotlin-serialization:${Versions.KOTLIN}"
    const val kotlinSerializationJson =
        "org.jetbrains.kotlinx:kotlinx-serialization-json:${Versions.KOTLIN_SERIALIZATION_JSON}"
    const val spotlessGradlePlugin =
        "com.diffplug.spotless:spotless-plugin-gradle:${Versions.ANDROID_GRADLE_SPOTLESS}"
    const val dokka = "org.jetbrains.dokka:dokka-gradle-plugin:${Versions.KOTLIN_GRADLE_DOKKA}"
    const val kotlinBinaryValidator =
        "org.jetbrains.kotlinx:binary-compatibility-validator:${Versions.KOTLIN_BINARY_VALIDATOR}"
    const val wirePlugin = "com.squareup.wire:wire-gradle-plugin:${Versions.WIRE}"
    const val coroutines =
        "org.jetbrains.kotlinx:kotlinx-coroutines-core:${Versions.KOTLIN_COROUTINE}"

    const val material = "com.google.android.material:material:${Versions.MATERIAL}"
    const val androidxAppcompat = "androidx.appcompat:appcompat:${Versions.ANDROIDX_APPCOMPAT}"
    const val androidxCore = "androidx.core:core-ktx:${Versions.ANDROIDX_CORE}"
<<<<<<< HEAD
    const val androidxActivity = "androidx.activity:activity-ktx:${Versions.ANDROIDX_ACTIVITY}"
=======
    const val androidxAnnotations = "androidx.annotation:annotation:${Versions.ANDROIDX_ANNOTATIONS}"
>>>>>>> c536ddc2
    const val androidxLifecycleViewModel =
        "androidx.lifecycle:lifecycle-viewmodel-ktx:${Versions.ANDROIDX_LIFECYCLE}"
    const val androidxLifecycleRuntime =
        "androidx.lifecycle:lifecycle-runtime-ktx:${Versions.ANDROIDX_LIFECYCLE}"
    const val androidxLifecycleProcess =
        "androidx.lifecycle:lifecycle-process:${Versions.ANDROIDX_LIFECYCLE}"
    const val androidxStartup = "androidx.startup:startup-runtime:${Versions.ANDROIDX_STARTUP}"

    // Compose
    const val activityCompose = "androidx.activity:activity-compose:${Versions.ACTIVITY_COMPOSE}"
    const val composeBom = "androidx.compose:compose-bom:${Versions.COMPOSE_BOM}"
    const val composeRuntime = "androidx.compose.runtime:runtime"
    const val composeUi = "androidx.compose.ui:ui"
    const val composeUiTooling = "androidx.compose.ui:ui-tooling"
    const val composeFoundation = "androidx.compose.foundation:foundation"
    const val composeMaterial = "androidx.compose.material:material"
    const val composeIconsExtended = "androidx.compose.material:material-icons-extended"
    const val composeCoil = "io.coil-kt:coil-compose:${Versions.COIL}"

    const val coil = "io.coil-kt:coil:${Versions.COIL}"

    const val wireRuntime = "com.squareup.wire:wire-runtime:${Versions.WIRE}"
    const val retrofit = "com.squareup.retrofit2:retrofit:${Versions.RETROFIT}"
    const val retrofitWireConverter = "com.squareup.retrofit2:converter-wire:${Versions.RETROFIT}"
    const val okhttpLoggingInterceptor =
        "com.squareup.okhttp3:logging-interceptor:${Versions.OKHTTP}"
    const val moshi = "com.squareup.moshi:moshi:${Versions.MOSHI}"
    const val moshiKotlin = "com.squareup.moshi:moshi-kotlin:${Versions.MOSHI}"
    const val moshiAdapters = "com.squareup.moshi:moshi-adapters:${Versions.MOSHI}"

    const val webRTC = "com.github.webrtc-sdk:android:${Versions.WEBRTC}"

    const val streamLog = "io.getstream:stream-log:${Versions.STREAM_LOG}"
    const val streamLogAndroid = "io.getstream:stream-log-android:${Versions.STREAM_LOG}"
    const val streamPush = "io.getstream:stream-android-push:${Versions.STREAM_PUSH}"
    const val streamPushDelegate =
        "io.getstream:stream-android-push-delegate:${Versions.STREAM_PUSH}"
    const val streamPushFirebase =
        "io.getstream:stream-android-push-firebase:${Versions.STREAM_PUSH}"

    const val streamChatCompose = "io.getstream:stream-chat-android-compose:${Versions.STREAM}"
    const val streamChatOffline = "io.getstream:stream-chat-android-offline:${Versions.STREAM}"
    const val streamChatState = "io.getstream:stream-chat-android-state:${Versions.STREAM}"
    const val streamChatUiUtils = "io.getstream:stream-chat-android-ui-utils:${Versions.STREAM}"

    const val baseProfile =
        "androidx.profileinstaller:profileinstaller:${Versions.BASE_PROFILE}"
    const val macroBenchmark =
        "androidx.benchmark:benchmark-macro-junit4:${Versions.MACRO_BENCHMARK}"
    const val uiAutomator =
        "androidx.test.uiautomator:uiautomator:${Versions.ANDROIDX_UI_AUTOMATOR}"
    const val testRunner = "androidx.test:runner:${Versions.ANDROIDX_TEST}"
}<|MERGE_RESOLUTION|>--- conflicted
+++ resolved
@@ -12,12 +12,8 @@
 
     internal const val MATERIAL = "1.6.1"
     internal const val ANDROIDX_APPCOMPAT = "1.4.2"
-<<<<<<< HEAD
     internal const val ANDROIDX_CORE = "1.9.0"
-=======
-    internal const val ANDROIDX_CORE = "1.8.0"
     internal const val ANDROIDX_ANNOTATIONS = "1.5.0"
->>>>>>> c536ddc2
     internal const val ANDROIDX_LIFECYCLE = "2.5.1"
     internal const val ANDROIDX_STARTUP = "1.1.1"
     internal const val ANDROIDX_ACTIVITY = "1.5.1"
@@ -65,11 +61,8 @@
     const val material = "com.google.android.material:material:${Versions.MATERIAL}"
     const val androidxAppcompat = "androidx.appcompat:appcompat:${Versions.ANDROIDX_APPCOMPAT}"
     const val androidxCore = "androidx.core:core-ktx:${Versions.ANDROIDX_CORE}"
-<<<<<<< HEAD
     const val androidxActivity = "androidx.activity:activity-ktx:${Versions.ANDROIDX_ACTIVITY}"
-=======
     const val androidxAnnotations = "androidx.annotation:annotation:${Versions.ANDROIDX_ANNOTATIONS}"
->>>>>>> c536ddc2
     const val androidxLifecycleViewModel =
         "androidx.lifecycle:lifecycle-viewmodel-ktx:${Versions.ANDROIDX_LIFECYCLE}"
     const val androidxLifecycleRuntime =
