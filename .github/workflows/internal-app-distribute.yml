--- conflicted
+++ resolved
@@ -30,17 +30,4 @@
           echo "${{ secrets.ENV_PROPERTIES }}" > .env.properties
 
       - name: Build release bundle
-<<<<<<< HEAD
-        run: ./gradlew bundleRelease --stacktrace
-=======
-        run: ./gradlew bundleRelease --stacktrace
-
-      - name: Upload AAB as artifact
-        uses: actions/upload-artifact@v2
-        with:
-          name: app-bundle
-          path: app/build/outputs/bundle/release/*.aab
-
-      - name: Publish Bundle
-        run: bash ./gradlew publishBundle --stacktrace
->>>>>>> b55c0a8f
+        run: ./gradlew bundleRelease --stacktrace