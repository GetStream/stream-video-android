
## Timeline

*  Week 1: Refactor LLC & State. Setup testing
*  Week 2: LLC & State Stability. Compose testing & previews
*  Week 3: Sample app, update compose to LLC & State changes. New events, socket & token provider. Call UI. Guest users & moderation endpoints
*  Week 4: LLC & state test coverage + Demo & Dogfooding apps + RTC & Media fixes
*  Week 5: Sample app stability, S23 sdp munging, dynascale, reconnect, cleanup for reconnect
*  Break
*  Week 6: Docs, docs & sample app. Dynascale, SDP parsing


### High level issues

- [ ] Join flow is too slow
- [X] Call id should probably be optional and default to a random UUID
- [ ] Chat integration needs a good review to see what we can simplify

### Available tasks up for grabs (little things, easy to do)

- [ ] use standard debug, verbose, info, warning and error debug levels on StreamVideoBuilder
- [ ] Participant sorting rules. See Call sortedParticipants
- [ ] Pinning of participants. You pin/unpin and it sets pinnedAt and sorting takes it into account
- [X] Currently we use UserPreferencesManager. Jaewoong mentioned we should perhaps explore https://developer.android.com/topic/libraries/architecture/datastore

### Docs ~4 weeks left

- [ ] Video calling tutorial & Feedback cycle with team
- [ ] Livestream tutorial & Feedback cycle with team
- [ ] Audio room tutorial & Feedback cycle with team
- [X] Low level docs
- [ ] UI cookbook
- [ ] UI components

### Reconnect & Cross device testing ~2 weeks

- [ ] Max resolution, simulcast and codec preferences should be easy to change
- [ ] SFU needs to support sending some testing tracks for integration testing
- [ ] We might need overwrites for the defaults at the device level
- [ ] Track the FPS messages from webrtc camera capture

### App & Compose

- [ ] Reactions don't show up
- [ ] Screensharing doesn't show up
- [ ] Chat integration (we need an event from the server though)
- [ ] Token expiration isn't handled well in dogfooding app
- [ ] PIP
- [ ] Ringing calls (wait for push and updated endpoints from server)


### RTC & Media TODO

<<<<<<< HEAD
- [ ] Improve how we mangle SDP tokens. (edit the audio line and video line, don't swap lines)
- [ ] Screensharing
- [ ] Error classes for Media/Camera/Mic & Joining a call. That wrap the many things that can go wrong.
- [ ] Talking while muted notification
=======
- [ ] Error classes for Media/Camera/Mic & Joining a call. That wrap the many things that can go wrong.
- [X] Improve how we mangle SDP tokens. (edit the audio line and video line, don't swap lines)
>>>>>>> f470635a
- [X] Media manager tests & decide on microphone/speaker split
- [X] Leave & End flows
- [X] Enable & Test dynascale
- [X] Opus Red
- [X] Opus DTX
- [X] Clean up the media manager class Mic management
- [X] Move enabling/disabling/state and clean it up
- [X] Move setCameraEnabled & setMicrophoneEnabled
- [X] Clean up the media manager class Camera management
- [X] Ensure errors from sfu are bubbled up
- [X] Media manager class to enable easy testing of all audio/video stuff
- [X] Tests that verify the local track is working
- [X] Tests that verify we are sending our local track
- [X] setLocalTrack is not called



### State TODO

- [X] Permissions requests need an accept/reject flow
- [X] Call settings need to be used everywhere. There are still some hardcoded settings
- [X] Member state isn't implemented fully. Could be either a state or just a data class
- [X] Call state isn't setup fully on join
- [X] Member state isn't updated correctly or implemented

### LLC TODO

- [ ] Error.NetworkError vs ErrorResponse. Having 2 classes is confusing. Error format is slightly differences in 4 places. 
- [ ] Remove unused code
- [ ] Move SFU event to swap between SFUs and handle failure
- [ ] Reconnect after SFU breaks (https://www.notion.so/Reconnection-Failure-handling-f6991fd2e5584380bb2d2cb5e8ac5303)
- [X] Test coverage
- [X] Clean up tests
- [X] Support for accepting/rejecting calls etc. HTTP endpoints seem cleaner
- [X] Directly use the events from openAPI to prevent things being out of sync
- [X] List of backend changes
- [X] Make call level client methods internal
- [X] Moderation API endpoints
  https://www.notion.so/stream-wiki/Moderation-Permissions-for-video-37a3376268654095b9aafaba12d4bb69
  https://www.notion.so/stream-wiki/Call-Permissions-832f914ad4c545cf8f048012900ad21d
- [X] Guest and anon user support

### Other & Process

- [ ] Review the 104 todos
- [ ] Coverage reporting
- [ ] Build vars to generate tokens for testing

### Server wishlist

- [X] queryChannels doesn’t return members but CallUsers, this is wrong
- [X] Update call endpoints doesn’t expose team or startsAt. I get why we don’t expose team, not sure about startsAt
- [X] Get/Create etc don’t specify connection_id, this breaks the ability to watch
- [X] Not being able to edit settings on a call you created seems like the wrong default: “”User ‘thierry’ with role ‘user’ is not allowed to perform action UpdateCallSettings in scope ‘video:default’“, serverErrorCode=17, statusCode=-1, cause=java.lang.Throwable: ))”
- [X] Participant.online field is weird. Aren't you always online as a participant?
- [ ] Events for updating users
- [ ] Participant count (for livestreams you cant rely on the list)
- [ ] ConnectionQualityInfo is a list, audio levels is a map. Lets standardize
- [ ] Accept/reject call endpoints
- [ ] What about codec switching?
- [ ] What about graceful SFU shutdown/ an event to make clients move SFU?
- [ ] Events for creating a channel on chat. so you lazy load the chat when the first person opens it
- [ ] List of error codes via openapi
- [ ] getCall doesn't support member limits
- [ ] CallMemberUpdatedPermissionEvent. Weird that call and members are included
- [ ] message=GetOrCreateCall failed with error: "The following users are involved in call create operation, but don't exist: [jaewoong]. Please create the user objects before setting up the call.
- [ ] review QueryMembersRequest
- [ ] health check http request on the SFU (no auth, nothing that can give errors, just health) (for the recovery flow). not sure about this one, tbd

### Server side - Call type settings

- [ ] target resolution / max resolution (default 960) (if you're livestreaming you want to publish at 1080p or 4k typically)
- [ ] if we should default to front or back camera
- [ ] should video be default on or off. I join a call, should i be publishing video?
- [ ] should audio be default on or off. I join a call, should i publishing audio?
- [ ] am i allowed to publish (IE should i create the publisher peer connection)
- [ ] should volume be enabled by default (for livestreams and audio rooms its typically off by default)

### Out of scope for initial release

- [ ] Screensharing (from mobile, display should work)
- [ ] Talking while muted notification
- [ ] If you answer a phone call while you're on this call, your audio and video should be muted automatically.]
- [ ] State for: Speaking while muted, Network issue (your own connection)
- [ ] Audio filter example
- [ ] Video filter example

### Review each file, fix TODOS and document

- [X] StreamVideoBuilder
- [X] ParticipantState
- [X] ClientState
- [X] MemberState
- [X] ConnectionModule
- [X] Call
- [X] StreamVideoImpl
- [X] CallState


### Testing

** Basics **
- [X] Truth
- [X] Mockk
- [X] Build vars (run locally)
- [X] Ability to run against local go codebase
- [X] Make call level client API methods internal
- [X] Build vars (valid token generation)

** Use cases **

- [X] Audio rooms
- [X] Livestreaming
- [X] Calling

** Protocol **

- [X] Responding to events
- [X] Join flow
- [X] Active Session

### Refactoring

- [X] Client builder refactoring. see https://www.notion.so/stream-wiki/Android-Changes-Discussion-10c5a9f303134eb786bdebcea55cf92a
- [X] Stop hiding backend errors (in progress)
- [X] Merge SFU Client and CallClientImpl into 1 concept
- [X] Call refactoring
- [X] Ensure we always use DispatcherProvider.IO
- [X] Support query calls
- [X] Cleanup The Network connection module
- [X] Cleanup event handling
- [X] Update to the latest events from the protocol
- [X] Easily see if the coordinator is connected
- [X] VideoSocket Impl shouldn't hide errors
- [X] Easily see if the SFU is connected
- [X] Merge the two concepts of Call. Call2 and model/Call.kt
- [X] Use the new state in the view model
- [X] User a map for sessionId -> ParticipantState. Fixes several bugs with userId vs sessionId
- [X] Verify all events are handled
- [X] Media manager class to abstract all the local audio/video stuff. Also makes it easy to test the codebase if you can swap out the media & webrtc stuff.
- [X] Clean up the active SFU session]
- [X] Socket implementation should be simple
- [X] Token provider

### Features

- [X] Event subscriptions (listening)
- [X] Event subscriptions (sending)
- [X] Permissions: https://www.notion.so/stream-wiki/Call-Permissions-832f914ad4c545cf8f048012900ad21d
- [X] Faster latency measurements (run in parallel)
- [X] Sending reactions
- [X] Support for listening to events at the call level
- [X] Opus RED
- [X] Opus DTX
- [X] Muting other users/ Moderation
- [X] Token provider
<|MERGE_RESOLUTION|>--- conflicted
+++ resolved
@@ -51,15 +51,8 @@
 
 ### RTC & Media TODO
 
-<<<<<<< HEAD
-- [ ] Improve how we mangle SDP tokens. (edit the audio line and video line, don't swap lines)
-- [ ] Screensharing
-- [ ] Error classes for Media/Camera/Mic & Joining a call. That wrap the many things that can go wrong.
-- [ ] Talking while muted notification
-=======
 - [ ] Error classes for Media/Camera/Mic & Joining a call. That wrap the many things that can go wrong.
 - [X] Improve how we mangle SDP tokens. (edit the audio line and video line, don't swap lines)
->>>>>>> f470635a
 - [X] Media manager tests & decide on microphone/speaker split
 - [X] Leave & End flows
 - [X] Enable & Test dynascale
