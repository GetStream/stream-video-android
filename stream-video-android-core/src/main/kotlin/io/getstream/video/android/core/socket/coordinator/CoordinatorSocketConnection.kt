--- conflicted
+++ resolved
@@ -135,9 +135,7 @@
     // Extension opportunity for subclasses
     override fun onCreated() {
         super.onCreated()
-        logger.d {
-            "[onCreated] Socket is created, initial token: $token, tokenManager.getToken() = ${tokenManager.getToken()}"
-        }
+        logger.d { "[onCreated] Socket is created" }
         scope.launch {
             logger.d { "[onConnected] Video socket created, user: $user" }
             if (tokenManager.getToken().isEmpty()) {
@@ -198,14 +196,10 @@
 
     override fun onDisconnected(cause: DisconnectCause) {
         super.onDisconnected(cause)
-<<<<<<< HEAD
+        connectionId.value = null
         logger.d {
             "[onDisconnected] Socket disconnected. Cause: ${(cause as? DisconnectCause.Error)?.error}"
         }
-=======
-        connectionId.value = null
-        logger.d { "[onDisconnected] Socket disconnected. Cause: $cause" }
->>>>>>> cb464d39
     }
 
     // API
@@ -216,7 +210,6 @@
         connectionTimeout: Long,
         connected: suspend (connectionId: String) -> Unit,
     ) {
-        logger.d { "[whenConnected]" }
         scope.launch {
             internalSocket.awaitConnection(connectionTimeout)
             internalSocket.connectionIdOrError().also {
@@ -235,19 +228,16 @@
     override suspend fun sendEvent(event: VideoEvent): Boolean = internalSocket.sendEvent(event)
 
     override suspend fun connect(connectData: User) {
-        logger.d { "[connect]" }
         internalSocket.connectUser(connectData, connectData.isAnonymous())
     }
 
     override suspend fun reconnect(data: User, force: Boolean) {
-        logger.d { "[reconnect]" }
         internalSocket.reconnectUser(data, data.isAnonymous(), force)
     }
 
     override suspend fun disconnect() = internalSocket.disconnect()
 
     override fun updateToken(token: UserToken) {
-        logger.d { "[updateToken]" }
         tokenManager.updateToken(token)
     }
 }