/*
 * Copyright (c) 2014-2024 Stream.io Inc. All rights reserved.
 *
 * Licensed under the Stream License;
 * you may not use this file except in compliance with the License.
 * You may obtain a copy of the License at
 *
 *    https://github.com/GetStream/stream-video-android/blob/main/LICENSE
 *
 * Unless required by applicable law or agreed to in writing, software
 * distributed under the License is distributed on an "AS IS" BASIS,
 * WITHOUT WARRANTIES OR CONDITIONS OF ANY KIND, either express or implied.
 * See the License for the specific language governing permissions and
 * limitations under the License.
 */

package io.getstream.video.android.core.utils

import io.getstream.log.taggedLogger
import kotlinx.coroutines.CompletableDeferred
import kotlinx.coroutines.CoroutineScope
import kotlinx.coroutines.DelicateCoroutinesApi
import kotlinx.coroutines.Job
import kotlinx.coroutines.channels.Channel
import kotlinx.coroutines.launch

/**
 * A processor that executes submitted jobs in a serial fashion.
 */
@Suppress("UNCHECKED_CAST")
internal class SerialProcessor(
    private val scope: CoroutineScope,
) {
    private val channel = Channel<JobItem>(Channel.UNLIMITED)
    private var workerJob: Job? = null
    private val logger by taggedLogger("SerialProcessor")
    private var jobCounter = 0
    private var completedJobs = 0
    private var queuedJobs = 0

    private data class JobItem(
        val block: suspend () -> Any?,
        val reply: CompletableDeferred<Result<Any?>>,
        val jobId: Int,
        val jobName: String,
    )

    /**
     * Submit a job to the processor.
     * If the processor is not running, it will be started automatically.
     *
     * @param jobName A descriptive name for the job for logging purposes.
     * @param handler The job to be executed.
     * @return The result of the job.
     */
    @OptIn(DelicateCoroutinesApi::class)
<<<<<<< HEAD
    suspend fun <T : Any> submit(
=======
    suspend fun <T : Any?> submit(
>>>>>>> 993f9972
        jobName: String,
        handler: suspend () -> T,
    ): Result<T> {
        val currentJobId = ++jobCounter
        logger.d {
            "[submit] Job #$currentJobId '$jobName' submitted to SerialProcessor (worker running: ${workerJob?.isActive == true})"
        }

        // Start the worker job if it's not already running
        if (workerJob == null) {
            logger.d { "[submit] Starting SerialProcessor worker" }
            workerJob = scope.launch {
                try {
                    logger.d { "[execute] SerialProcessor worker started" }
                    for (job in channel) {
                        logger.d { "[execute] Job #${job.jobId} '${job.jobName}' starting execution" }
                        val startTime = System.currentTimeMillis()

                        // run the block, capture success or failure
                        val result = runCatching { job.block() }

                        val executionTime = System.currentTimeMillis() - startTime
                        completedJobs++
                        queuedJobs--
                        if (result.isSuccess) {
                            logger.d {
<<<<<<< HEAD
                                "[execute] Job #${job.jobId} '${job.jobName}' completed successfully in ${executionTime}ms (completed: $completedJobs, queued: $queuedJobs)"
=======
                                "[execute] Job #${job.jobId} '${job.jobName}' completed execution in ${executionTime}ms (completed: $completedJobs, queued: $queuedJobs)"
>>>>>>> 993f9972
                            }
                        } else {
                            logger.w {
                                "[execute] Job #${job.jobId} '${job.jobName}' failed after ${executionTime}ms: ${result.exceptionOrNull()?.message} (completed: $completedJobs, queued: $queuedJobs)"
                            }
                        }

                        job.reply.complete(result)
                    }
                    logger.d { "[execute] SerialProcessor worker finished processing all jobs in channel" }
                } catch (e: Exception) {
                    logger.e(e) { "[execute] SerialProcessor worker crashed: ${e.message}" }
                } finally {
                    logger.d { "[execute] SerialProcessor worker ended (isActive: ${workerJob?.isActive})" }
                    workerJob = null
                }
            }
        }

        val reply = CompletableDeferred<Result<Any?>>()
        if (!channel.isClosedForSend) {
            channel.send(
                JobItem(
                    block = handler,
                    reply = reply,
                    jobId = currentJobId,
                    jobName = jobName,
                ),
            )
            queuedJobs++
            logger.d { "[submit] Job #$currentJobId '$jobName' queued successfully (queued: $queuedJobs)" }
        } else {
            logger.e { "[submit] Job #$currentJobId '$jobName' failed - channel is closed" }
            return Result.failure(Exception("[SerialProcessor] Channel is closed"))
        }

        val finalResult = reply.await().fold(
            onSuccess = { Result.success(it as T) },
            onFailure = { Result.failure(it) },
        )

        if (finalResult.isSuccess) {
            logger.d { "[submit] Job #$currentJobId '$jobName' returned successfully" }
        } else {
            logger.w {
                "[submit] Job #$currentJobId '$jobName' returned with failure: ${finalResult.exceptionOrNull()?.message}"
            }
        }

        return finalResult
    }

    /**
     * Get statistics about the SerialProcessor.
     */
    fun getStats(): String {
        val isRunning = workerJob?.isActive == true
        return "SerialProcessor stats: submitted=$jobCounter, completed=$completedJobs, queued=$queuedJobs, running=$isRunning"
    }

    /**
     * Stop the processor.
     */
    fun stop() = safeCall {
        logger.d { "[stop] Stopping SerialProcessor - ${getStats()}" }
        workerJob?.cancel()
        workerJob = null
        logger.d { "[stop] SerialProcessor stopped" }
    }
}<|MERGE_RESOLUTION|>--- conflicted
+++ resolved
@@ -54,11 +54,7 @@
      * @return The result of the job.
      */
     @OptIn(DelicateCoroutinesApi::class)
-<<<<<<< HEAD
-    suspend fun <T : Any> submit(
-=======
     suspend fun <T : Any?> submit(
->>>>>>> 993f9972
         jobName: String,
         handler: suspend () -> T,
     ): Result<T> {
@@ -85,11 +81,7 @@
                         queuedJobs--
                         if (result.isSuccess) {
                             logger.d {
-<<<<<<< HEAD
-                                "[execute] Job #${job.jobId} '${job.jobName}' completed successfully in ${executionTime}ms (completed: $completedJobs, queued: $queuedJobs)"
-=======
                                 "[execute] Job #${job.jobId} '${job.jobName}' completed execution in ${executionTime}ms (completed: $completedJobs, queued: $queuedJobs)"
->>>>>>> 993f9972
                             }
                         } else {
                             logger.w {
