/*
 * Copyright (c) 2014-2024 Stream.io Inc. All rights reserved.
 *
 * Licensed under the Stream License;
 * you may not use this file except in compliance with the License.
 * You may obtain a copy of the License at
 *
 *    https://github.com/GetStream/stream-video-android/blob/main/LICENSE
 *
 * Unless required by applicable law or agreed to in writing, software
 * distributed under the License is distributed on an "AS IS" BASIS,
 * WITHOUT WARRANTIES OR CONDITIONS OF ANY KIND, either express or implied.
 * See the License for the specific language governing permissions and
 * limitations under the License.
 */

package io.getstream.video.android.core.call.connection

import androidx.annotation.VisibleForTesting
import io.getstream.result.flatMap
import io.getstream.result.onErrorSuspend
import io.getstream.video.android.core.ParticipantState
import io.getstream.video.android.core.api.SignalServerService
import io.getstream.video.android.core.call.TrackDimensions
import io.getstream.video.android.core.call.connection.stats.ComputedStats
import io.getstream.video.android.core.call.connection.utils.wrapAPICall
import io.getstream.video.android.core.call.utils.TrackOverridesHandler
import io.getstream.video.android.core.call.utils.stringify
import io.getstream.video.android.core.model.AudioTrack
import io.getstream.video.android.core.model.IceCandidate
import io.getstream.video.android.core.model.MediaTrack
import io.getstream.video.android.core.model.StreamPeerType
import io.getstream.video.android.core.model.VideoTrack
import io.getstream.video.android.core.trace.PeerConnectionTraceKey
import io.getstream.video.android.core.trace.Tracer
import io.getstream.video.android.core.trySetEnabled
import io.getstream.video.android.core.utils.SerialProcessor
import io.getstream.video.android.core.utils.enableStereo
import io.getstream.video.android.core.utils.safeCall
import io.getstream.video.android.core.utils.safeCallWithDefault
import io.getstream.video.android.core.utils.safeCallWithResult
import io.getstream.video.android.core.utils.safeSuspendingCall
import kotlinx.coroutines.CoroutineScope
import kotlinx.coroutines.Job
import kotlinx.coroutines.channels.BufferOverflow
import kotlinx.coroutines.delay
import kotlinx.coroutines.flow.Flow
import kotlinx.coroutines.flow.MutableSharedFlow
import kotlinx.coroutines.flow.MutableStateFlow
<<<<<<< HEAD
=======
import kotlinx.coroutines.launch
>>>>>>> f7faf2c0
import org.webrtc.MediaConstraints
import org.webrtc.MediaStream
import org.webrtc.MediaStreamTrack
import org.webrtc.RtpTransceiver
import org.webrtc.SessionDescription
import stream.video.sfu.models.Participant
import stream.video.sfu.models.PeerType
import stream.video.sfu.models.TrackType
import stream.video.sfu.models.VideoDimension
import stream.video.sfu.signal.ICERestartRequest
import stream.video.sfu.signal.SendAnswerRequest
import stream.video.sfu.signal.TrackSubscriptionDetails
import stream.video.sfu.signal.UpdateSubscriptionsRequest
import java.util.concurrent.ConcurrentHashMap

internal class Subscriber(
    private val sessionId: String,
    private val sfuClient: SignalServerService,
    private val coroutineScope: CoroutineScope,
    private val enableStereo: Boolean = true,
    private val tracer: Tracer,
    onIceCandidateRequest: ((IceCandidate, StreamPeerType) -> Unit)?,
) : StreamPeerConnection(
    coroutineScope = coroutineScope,
    type = StreamPeerType.SUBSCRIBER,
    mediaConstraints = MediaConstraints(),
    onStreamAdded = { _ -> },
    onNegotiationNeeded = { _, _ -> },
    onIceCandidate = { candidate, _ ->
        onIceCandidateRequest?.invoke(
            candidate,
            StreamPeerType.SUBSCRIBER,
        )
    },
    traceCreateAnswer = false,
    tracer = tracer,
    maxBitRate = 0, // Set as needed
) {

    /**
     * Represents a received media stream.
     *
     * @property sessionId The session ID of the participant.
     * @property trackType The type of track.
     * @property mediaStream The media stream.
     */
    data class ReceivedMediaStream(
        val sessionId: String,
        val trackType: TrackType,
        val mediaStream: MediaTrack,
    )

    private data class ViewportCompositeKey(
        val sessionId: String,
        val viewportId: String,
        val trackType: TrackType,
    )

    companion object {
        /**
         * Default video dimension.
         */
        val defaultVideoDimension = VideoDimension(720, 1280)
        val throttledVideoDimension = VideoDimension(180, 320)
        val unknownVideoDimension = VideoDimension(0, 0)
    }

    private var enabled = MutableStateFlow(true)
<<<<<<< HEAD
=======
    private var subscriptionsJob: Job? = null
>>>>>>> f7faf2c0

    // Track dimensions and viewport visibility state for this subscriber
    private val trackDimensions = ConcurrentHashMap<ViewportCompositeKey, TrackDimensions>()
    private val subscriptions =
        ConcurrentHashMap<Pair<String, TrackType>, TrackSubscriptionDetails>()
    private val previousSubscriptions =
        ConcurrentHashMap<Pair<String, TrackType>, TrackSubscriptionDetails>()
    private val trackIdToTrackType = ConcurrentHashMap<String, TrackType>()

    // Tracks for all participants (sessionId -> (TrackType -> MediaTrack))
    internal val tracks: ConcurrentHashMap<String, ConcurrentHashMap<TrackType, MediaTrack>> =
        ConcurrentHashMap()

    private val sdpProcessor = SerialProcessor(coroutineScope)

    override suspend fun stats(): ComputedStats? = safeCallWithDefault(null) {
        return statsTracer?.get(trackIdToTrackType)
    }

    /**
     * Returns the track dimensions for this subscriber.
     *
     * @return [Map] of track dimensions.
     */
    fun viewportDimensions(): Map<String, Map<TrackType, TrackDimensions>> {
        val result = mutableMapOf<String, Map<TrackType, TrackDimensions>>()
        trackDimensions.forEach { (key, value) ->
            val added = result[key.sessionId]
            if (added != null) {
                val currentDimension = added[key.trackType]
                if (currentDimension != null) {
                    if (currentDimension.dimensions.height * currentDimension.dimensions.width <
                        value.dimensions.height * value.dimensions.width
                    ) {
                        result[key.sessionId] = added + Pair(key.trackType, value)
                    }
                } else {
                    result[key.sessionId] = added + Pair(key.trackType, value)
                }
            } else {
                result[key.sessionId] = mapOf(Pair(key.trackType, value))
            }
        }
        return result
    }

    /**
     * Returns all subscriptions.
     *
     * @return [List] of all subscriptions.
     */
    fun subscriptions() = subscriptions.values.toList()

    /**
     * Returns the track for the given [sessionId] and [type].
     *
     * @param sessionId The session ID of the participant.
     * @param type The type of track.
     * @return [MediaTrack] for the given [sessionId] and [type].
     */
    fun getTrack(sessionId: String, type: TrackType): MediaTrack? {
        tracks.putIfAbsent(sessionId, ConcurrentHashMap())
        return tracks[sessionId]?.get(type)
    }

    /**
     * Sets the track for the given [sessionId] and [type].
     *
     * @param sessionId The session ID of the participant.
     * @param type The type of track.
     * @param track The track to set.
     */
    fun setTrack(sessionId: String, type: TrackType, track: MediaTrack) {
        tracks.putIfAbsent(sessionId, ConcurrentHashMap())
        tracks[sessionId]?.set(type, track)
    }

    /**
     * Removes all tracks.
     */
    fun clear() {
        sdpProcessor.stop()
        tracks.clear()
        trackDimensions.clear()
        subscriptions.clear()
    }

    /**
     * Disables all tracks.
     */
    fun disable() = safeCall {
        logger.d { "Disable all transceivers" }
        enabled.value = false
        connection.transceivers?.forEach {
            it.receiver.track()?.trySetEnabled(false)
        }
    }

    /**
     * Enables all tracks.
     */
    fun enable() = safeCall {
        logger.d { "Enable all transceivers" }
        enabled.value = true
        connection.transceivers?.forEach {
            it.receiver.track()?.trySetEnabled(true)
        }
    }

    /**
     * Negotiates the connection with the SFU.
     *
     * @param offerSdp The offer SDP from the SFU.
     */
    suspend fun negotiate(offerSdp: String) = sdpProcessor.submit {
        val offerDescription = SessionDescription(SessionDescription.Type.OFFER, offerSdp)
        val result = setRemoteDescription(offerDescription)
            .onErrorSuspend {
                tracer.trace("negotiate-error-setremotedescription", it.message ?: "unknown")
            }
            .flatMap {
                createAnswer()
            }.map { answerSdp ->
                if (enableStereo) {
                    val stereoEnabled =
                        SessionDescription(
                            SessionDescription.Type.ANSWER,
                            enableStereo(offerSdp, answerSdp.description),
                        )
                    tracer.trace(
                        PeerConnectionTraceKey.CREATE_ANSWER.value,
                        stereoEnabled.description,
                    )
                    stereoEnabled
                } else {
                    answerSdp
                }
            }.flatMap { answerSdp ->
                setLocalDescription(answerSdp)
                    .onErrorSuspend {
                        tracer.trace(
                            "negotiate-error-setlocaldescription",
                            it.message ?: "unknown",
                        )
                    }
                    .map { answerSdp }
            }.flatMap { answerSdp ->
                val request = SendAnswerRequest(
                    PeerType.PEER_TYPE_SUBSCRIBER,
                    answerSdp.description,
                    sessionId,
                )
                safeCallWithResult {
                    sfuClient.sendAnswer(request)
                }.onErrorSuspend {
                    tracer.trace("negotiate-error-sendanswer", it.message ?: "unknown")
                }
            }
        logger.d { "Subscriber negotiate: $result" }
        result.getOrThrow()
    }.onFailure {
        tracer.trace("negotiate-error-submit", it.message ?: "unknown")
    }

    /**
     * Restarts the ICE connection with the SFU.
     */
    suspend fun restartIce() = wrapAPICall {
        val request = ICERestartRequest(
            session_id = sessionId,
            peer_type = PeerType.PEER_TYPE_SUBSCRIBER,
        )
        sfuClient.iceRestart(request)
    }.onError {
        tracer.trace("iceRestart-error", it.message ?: "unknown")
    }

    /**
     * Sets the video subscriptions for the subscriber.
     *
     * @param useDefaults Whether to use the default tracks or not.
     */
    suspend fun setVideoSubscriptions(
        trackOverridesHandler: TrackOverridesHandler,
        participants: List<ParticipantState>,
        remoteParticipants: List<ParticipantState>,
        useDefaults: Boolean = false,
    ) = safeSuspendingCall {
        subscriptionsJob?.cancel()

        subscriptionsJob = coroutineScope.launch {
            delay(300)
            logger.d { "[setVideoSubscriptions] #sfu; #track; useDefaults: $useDefaults" }
            val tracks = if (useDefaults) {
                // default is to subscribe to the top 5 sorted participants
                defaultTracks(participants)
            } else {
                // if we're not using the default, sub to visible tracks
                visibleTracks(remoteParticipants)
            }.let(trackOverridesHandler::applyOverrides)

            val newTracks = tracks.associateBy { it.session_id to it.track_type }
            subscriptions.clear()
            subscriptions.putAll(newTracks)

            val subscriptionsChanged = newTracks.size != previousSubscriptions.size ||
                newTracks.any { (key, value) ->
                    val previous = previousSubscriptions[key]
                    previous == null || value != previous
                }

            if (!subscriptionsChanged) {
                logger.w { "[setVideoSubscriptions] Skipped — subscriptions unchanged." }
                return@launch
            }

            val request = UpdateSubscriptionsRequest(
                session_id = sessionId,
                tracks = subscriptions.map { it.value },
            )

            logger.d {
                "[setVideoSubscriptions] #sfu; #track; subscriptions: ${subscriptions.size} -> $subscriptions"
            }
            logger.d { "[setVideoSubscriptions] #sfu; #track; request: $request" }
            val response = sfuClient.updateSubscriptions(request)
            if (response.error == null) {
                logger.v { "[setVideoSubscriptions] #sfu; #track; no error, remembering subscriptions" }
                previousSubscriptions.clear()
                previousSubscriptions.putAll(subscriptions)
            }
        }
    }

    internal fun addTransceivers() {
        connection.addTransceiver(
            MediaStreamTrack.MediaType.MEDIA_TYPE_VIDEO,
            RtpTransceiver.RtpTransceiverInit(RtpTransceiver.RtpTransceiverDirection.RECV_ONLY),
        )
        connection.addTransceiver(
            MediaStreamTrack.MediaType.MEDIA_TYPE_AUDIO,
            RtpTransceiver.RtpTransceiverInit(RtpTransceiver.RtpTransceiverDirection.RECV_ONLY),
        )
    }

    private fun defaultTracks(participants: List<ParticipantState>): List<TrackSubscriptionDetails> {
        val otherParticipants = participants.filter { it.sessionId != sessionId }.take(5)
        val tracks = mutableListOf<TrackSubscriptionDetails>()
        otherParticipants.forEach { participant ->
            if (participant.videoEnabled.value) {
                val track = TrackSubscriptionDetails(
                    user_id = participant.userId.value,
                    track_type = TrackType.TRACK_TYPE_VIDEO,
                    dimension = defaultVideoDimension,
                    session_id = participant.sessionId,
                )
                tracks.add(track)
            }
            if (participant.screenSharingEnabled.value) {
                val track = TrackSubscriptionDetails(
                    user_id = participant.userId.value,
                    track_type = TrackType.TRACK_TYPE_SCREEN_SHARE,
                    dimension = defaultVideoDimension,
                    session_id = participant.sessionId,
                )
                tracks.add(track)
            }
        }

        return tracks
    }

    private fun visibleTracks(remoteParticipants: List<ParticipantState>): List<TrackSubscriptionDetails> {
        val trackDisplayResolution = trackDimensions
        val tracks = remoteParticipants.map { participant ->
            val trackDisplay =
                trackDisplayResolution.filter { it.key.sessionId == participant.sessionId }

            trackDisplay.entries.filter { it.value.visible }.map { display ->
                logger.i {
                    "[visibleTracks] $sessionId subscribing ${participant.sessionId} to : ${display.key}"
                }
                TrackSubscriptionDetails(
                    user_id = participant.userId.value,
                    track_type = display.key.trackType,
                    dimension = display.value.dimensions.orThrottled(),
                    session_id = participant.sessionId,
                )
            }
        }.flatten()
        return tracks
    }

    override fun onAddStream(stream: MediaStream?) {
        super.onAddStream(stream)
        if (stream == null) {
            logger.w { "[onAddStream] #sfu; #track; stream is null" }
            return
        }
        onNewStream(stream)
    }

    fun participantLeft(participant: Participant) {
        tracks.remove(participant.session_id)
        trackDimensions.keys.removeAll { it.sessionId == participant.session_id }
    }

    private fun VideoDimension.isUnknown() =
        width == unknownVideoDimension.width && height == unknownVideoDimension.height

    private fun adjustForSubscriptionsSize(dimension: VideoDimension = defaultVideoDimension): VideoDimension {
        return if (subscriptions.size > 2 && dimension.height > throttledVideoDimension.height && dimension.width > throttledVideoDimension.width) {
            throttledVideoDimension
        } else {
            dimension
        }
    }

    private fun VideoDimension.normalized(): VideoDimension {
        return if (width <= height) this else VideoDimension(height, width)
    }

    fun setTrackDimension(
        viewportId: String,
        sessionId: String,
        trackType: TrackType,
        visible: Boolean,
        dimensions: VideoDimension,
    ) {
        val key = ViewportCompositeKey(sessionId, viewportId, trackType)
        val actual = if (dimensions.isUnknown()) {
            val exists = trackDimensions.getOrDefault(key, TrackDimensions(defaultVideoDimension))
            adjustForSubscriptionsSize(exists.dimensions)
        } else {
            adjustForSubscriptionsSize(dimensions)
        }
        trackDimensions[key] = TrackDimensions(actual.normalized(), visible)
    }

    private fun VideoDimension.orThrottled(): VideoDimension {
        return if (subscriptions.size > 2 && width > throttledVideoDimension.width && height > throttledVideoDimension.height) {
            throttledVideoDimension
        } else {
            this
        }
    }

    private val trackPrefixToSessionIdMap = ConcurrentHashMap<String, String>()
    private val trackIdToParticipant = ConcurrentHashMap<String, String>()
    private val pendingStreams = mutableListOf<MediaStream>()

    fun setTrackLookupPrefixes(lookupPrefixes: Map<String, String>) = synchronized(pendingStreams) {
        safeCall {
            logger.d { "[setTrackLookupPrefixes] #sfu; #track; lookupPrefixes: $lookupPrefixes" }
            trackPrefixToSessionIdMap.clear()
            trackPrefixToSessionIdMap.putAll(lookupPrefixes)
            if (pendingStreams.isNotEmpty()) {
                pendingStreams.forEach {
                    onNewStream(it)
                }
                pendingStreams.clear()
            }
        }
    }

    private val streamsFlow =
        MutableSharedFlow<ReceivedMediaStream>(
            replay = 1,
            onBufferOverflow = BufferOverflow.DROP_OLDEST,
            extraBufferCapacity = 100,
        )

    fun streams(): Flow<ReceivedMediaStream> = streamsFlow

    @VisibleForTesting
    internal fun onNewStream(mediaStream: MediaStream) {
        logger.d { "[addStream] #sfu; #track; mediaStream: $mediaStream" }
        if (trackPrefixToSessionIdMap.isEmpty()) {
            logger.d { "[addStream] #sfu; #track; trackPrefixToSessionIdMap is empty, adding to pending" }
            synchronized(pendingStreams) {
                pendingStreams.add(mediaStream)
            }
            return
        }
        val (trackPrefix, trackTypeString) = mediaStream.id.split(':')
        logger.d {
            "[addStream] #sfu; #track; trackPrefix: $trackPrefix, trackTypeString: $trackTypeString"
        }
        val sessionId = trackPrefixToSessionIdMap[trackPrefix]
        if (sessionId == null || trackPrefixToSessionIdMap[trackPrefix].isNullOrEmpty()) {
            logger.d { "[addStream] skipping unrecognized trackPrefix $trackPrefix $mediaStream.id" }
            return
        }
        val trackTypeMap = mapOf(
            "TRACK_TYPE_UNSPECIFIED" to TrackType.TRACK_TYPE_UNSPECIFIED,
            "TRACK_TYPE_AUDIO" to TrackType.TRACK_TYPE_AUDIO,
            "TRACK_TYPE_VIDEO" to TrackType.TRACK_TYPE_VIDEO,
            "TRACK_TYPE_SCREEN_SHARE" to TrackType.TRACK_TYPE_SCREEN_SHARE,
            "TRACK_TYPE_SCREEN_SHARE_AUDIO" to TrackType.TRACK_TYPE_SCREEN_SHARE_AUDIO,
        )
        val trackType =
            trackTypeMap[trackTypeString] ?: TrackType.fromValue(trackTypeString.toInt())
                ?: throw IllegalStateException("trackType not recognized: $trackTypeString")

        logger.i { "[addStream] #sfu; mediaStream: $mediaStream" }
        mediaStream.audioTracks.forEach { track ->
            logger.v { "[addStream] #sfu; audioTrack: ${track.stringify()}" }
            track.setEnabled(true)
            val audioTrack = AudioTrack(
                streamId = mediaStream.id,
                audio = track,
            )
            trackIdToParticipant[track.id()] = sessionId
            trackIdToTrackType[track.id()] = trackType
            traceTrack(trackType, track.id(), listOf(mediaStream.id))
            setTrack(sessionId, trackType, audioTrack)
            streamsFlow.tryEmit(ReceivedMediaStream(sessionId, trackType, audioTrack))
        }

        mediaStream.videoTracks.forEach { track ->
            logger.w { "[addStream] #sfu; #track; videoTrack: ${track.stringify()}" }
            track.setEnabled(true)
            val videoTrack = VideoTrack(
                streamId = mediaStream.id,
                video = track,
            )
            trackIdToParticipant[track.id()] = sessionId
            trackIdToTrackType[track.id()] = trackType
            traceTrack(trackType, track.id(), listOf(mediaStream.id))
            setTrack(sessionId, trackType, videoTrack)
            streamsFlow.tryEmit(ReceivedMediaStream(sessionId, trackType, videoTrack))
        }
    }

    fun trackIdToParticipant(): Map<String, String> = trackIdToParticipant.toMap()

    fun isEnabled() = enabled
}<|MERGE_RESOLUTION|>--- conflicted
+++ resolved
@@ -47,10 +47,7 @@
 import kotlinx.coroutines.flow.Flow
 import kotlinx.coroutines.flow.MutableSharedFlow
 import kotlinx.coroutines.flow.MutableStateFlow
-<<<<<<< HEAD
-=======
 import kotlinx.coroutines.launch
->>>>>>> f7faf2c0
 import org.webrtc.MediaConstraints
 import org.webrtc.MediaStream
 import org.webrtc.MediaStreamTrack
@@ -119,10 +116,7 @@
     }
 
     private var enabled = MutableStateFlow(true)
-<<<<<<< HEAD
-=======
     private var subscriptionsJob: Job? = null
->>>>>>> f7faf2c0
 
     // Track dimensions and viewport visibility state for this subscriber
     private val trackDimensions = ConcurrentHashMap<ViewportCompositeKey, TrackDimensions>()
