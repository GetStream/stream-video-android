/*
 * Copyright (c) 2014-2024 Stream.io Inc. All rights reserved.
 *
 * Licensed under the Stream License;
 * you may not use this file except in compliance with the License.
 * You may obtain a copy of the License at
 *
 *    https://github.com/GetStream/stream-video-android/blob/main/LICENSE
 *
 * Unless required by applicable law or agreed to in writing, software
 * distributed under the License is distributed on an "AS IS" BASIS,
 * WITHOUT WARRANTIES OR CONDITIONS OF ANY KIND, either express or implied.
 * See the License for the specific language governing permissions and
 * limitations under the License.
 */

package io.getstream.video.android.core.audio

import android.content.Context
import android.media.AudioManager
import android.os.Handler
import android.os.Looper
import com.twilio.audioswitch.AudioDevice
import com.twilio.audioswitch.AudioSwitch
import io.getstream.log.StreamLog
import io.getstream.log.taggedLogger
import io.getstream.video.android.core.audio.StreamAudioDevice.Companion.fromAudio
import io.getstream.video.android.core.audio.StreamAudioDevice.Companion.toAudioDevice
import io.getstream.video.android.core.telecom.DeviceListener

public interface AudioHandler {
    /**
     * Called when a room is started.
     */
    public fun start()

    /**
     * Called when a room is disconnected.
     */
    public fun stop()

    public fun selectDevice(audioDevice: StreamAudioDevice?)
}

<<<<<<< HEAD
public class AudioSwitchHandler constructor(
    private val context: Context,
    val preferSpeakerphone: Boolean,
    var deviceListener: DeviceListener,
) : AudioHandler {
=======
/**
 * TODO: this class should be merged into the Microphone Manager
 */
public class AudioSwitchHandler(
    private val context: Context,
    private var audioDeviceChangeListener: AudioDeviceChangeListener,
) :
    AudioHandler {
>>>>>>> 8b34dc7c

    private val logger by taggedLogger(TAG)

    private var audioSwitch: AudioSwitch? = null

    private val handler = Handler(Looper.getMainLooper())

    override fun start() {
        logger.d { "[start] audioSwitch: $audioSwitch" }
        if (audioSwitch == null) {
            handler.removeCallbacksAndMessages(null)

            val devices = mutableListOf(
                AudioDevice.WiredHeadset::class.java,
                AudioDevice.BluetoothHeadset::class.java,
                AudioDevice.Earpiece::class.java,
                AudioDevice.Speakerphone::class.java,
            )

            handler.post {
                val switch = AudioSwitch(
                    context = context,
                    audioFocusChangeListener = onAudioFocusChangeListener,
                    preferredDeviceList = devices,
                )
                audioSwitch = switch
                switch.start { devices, selected ->
                    deviceListener(
                        devices.map { it.fromAudio() },
                        selected?.fromAudio() ?: StreamAudioDevice.Earpiece(),
                    )
                }
                switch.activate()
            }
        }
    }

    override fun stop() {
        logger.d { "[stop] no args" }
        handler.removeCallbacksAndMessages(null)
        handler.post {
            audioSwitch?.stop()
            audioSwitch = null
        }
    }

    override fun selectDevice(audioDevice: StreamAudioDevice?) {
        logger.i { "[selectDevice] audioDevice: $audioDevice" }
        audioSwitch?.selectDevice(audioDevice?.toAudioDevice())
        audioSwitch?.activate()
    }

    public companion object {
        private const val TAG = "AudioSwitchHandler"
        private val onAudioFocusChangeListener by lazy(LazyThreadSafetyMode.NONE) {
            DefaultOnAudioFocusChangeListener()
        }

        private class DefaultOnAudioFocusChangeListener : AudioManager.OnAudioFocusChangeListener {
            override fun onAudioFocusChange(focusChange: Int) {
                val typeOfChange: String = when (focusChange) {
                    AudioManager.AUDIOFOCUS_GAIN -> "AUDIOFOCUS_GAIN"
                    AudioManager.AUDIOFOCUS_GAIN_TRANSIENT -> "AUDIOFOCUS_GAIN_TRANSIENT"
                    AudioManager.AUDIOFOCUS_GAIN_TRANSIENT_EXCLUSIVE -> "AUDIOFOCUS_GAIN_TRANSIENT_EXCLUSIVE"
                    AudioManager.AUDIOFOCUS_GAIN_TRANSIENT_MAY_DUCK -> "AUDIOFOCUS_GAIN_TRANSIENT_MAY_DUCK"
                    AudioManager.AUDIOFOCUS_LOSS -> "AUDIOFOCUS_LOSS"
                    AudioManager.AUDIOFOCUS_LOSS_TRANSIENT -> "AUDIOFOCUS_LOSS_TRANSIENT"
                    AudioManager.AUDIOFOCUS_LOSS_TRANSIENT_CAN_DUCK -> "AUDIOFOCUS_LOSS_TRANSIENT_CAN_DUCK"
                    else -> "AUDIOFOCUS_INVALID"
                }
                StreamLog.i(TAG) { "[onAudioFocusChange] focusChange: $typeOfChange" }
            }
        }
    }
}<|MERGE_RESOLUTION|>--- conflicted
+++ resolved
@@ -42,22 +42,10 @@
     public fun selectDevice(audioDevice: StreamAudioDevice?)
 }
 
-<<<<<<< HEAD
-public class AudioSwitchHandler constructor(
-    private val context: Context,
-    val preferSpeakerphone: Boolean,
-    var deviceListener: DeviceListener,
-) : AudioHandler {
-=======
-/**
- * TODO: this class should be merged into the Microphone Manager
- */
 public class AudioSwitchHandler(
     private val context: Context,
-    private var audioDeviceChangeListener: AudioDeviceChangeListener,
-) :
-    AudioHandler {
->>>>>>> 8b34dc7c
+    private var deviceListener: DeviceListener,
+) : AudioHandler {
 
     private val logger by taggedLogger(TAG)
 
