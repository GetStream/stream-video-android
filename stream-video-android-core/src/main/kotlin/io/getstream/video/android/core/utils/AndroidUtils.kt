/*
 * Copyright (c) 2014-2024 Stream.io Inc. All rights reserved.
 *
 * Licensed under the Stream License;
 * you may not use this file except in compliance with the License.
 * You may obtain a copy of the License at
 *
 *    https://github.com/GetStream/stream-video-android/blob/main/LICENSE
 *
 * Unless required by applicable law or agreed to in writing, software
 * distributed under the License is distributed on an "AS IS" BASIS,
 * WITHOUT WARRANTIES OR CONDITIONS OF ANY KIND, either express or implied.
 * See the License for the specific language governing permissions and
 * limitations under the License.
 */

@file:OptIn(ExperimentalContracts::class)

package io.getstream.video.android.core.utils

import android.app.Activity
import android.app.Notification
import android.app.NotificationManager
import android.app.Service
import android.content.BroadcastReceiver
import android.content.Context
import android.content.Intent
import android.content.IntentFilter
import android.content.pm.ServiceInfo
import android.os.Build
import android.os.Vibrator
import android.os.VibratorManager
import androidx.annotation.RequiresApi
import androidx.core.app.ActivityCompat
import androidx.core.app.ServiceCompat
import io.getstream.log.StreamLog
<<<<<<< HEAD
import io.getstream.result.Error
import io.getstream.result.Result
=======
import io.getstream.video.android.core.notifications.internal.service.CallService.Companion.TRIGGER_INCOMING_CALL
import io.getstream.video.android.core.notifications.internal.service.CallService.Companion.TRIGGER_ONGOING_CALL
import io.getstream.video.android.core.notifications.internal.service.CallService.Companion.TRIGGER_OUTGOING_CALL
import io.getstream.video.android.core.screenshare.StreamScreenShareService.Companion.TRIGGER_SHARE_SCREEN
>>>>>>> 9b4ffee5
import kotlinx.coroutines.channels.Channel
import kotlinx.coroutines.channels.awaitClose
import kotlinx.coroutines.channels.trySendBlocking
import kotlinx.coroutines.flow.Flow
import kotlinx.coroutines.flow.buffer
import kotlinx.coroutines.flow.callbackFlow
import kotlin.contracts.ExperimentalContracts
import kotlin.contracts.InvocationKind
import kotlin.contracts.contract

@JvmSynthetic
internal suspend fun Context.registerReceiverAsFlow(vararg actions: String): Flow<Intent> {
    return callbackFlow {
        val receiver = object : BroadcastReceiver() {
            override fun onReceive(context: Context, intent: Intent) {
                trySendBlocking(intent)
            }
        }
        registerReceiver(
            receiver,
            IntentFilter().apply {
                actions.forEach {
                    addAction(it)
                }
            },
        )

        awaitClose {
            unregisterReceiver(receiver)
        }
    }.buffer(capacity = Channel.UNLIMITED)
}

internal val Context.notificationManager: NotificationManager
    @JvmSynthetic get() = getSystemService(Context.NOTIFICATION_SERVICE) as NotificationManager

internal val Context.vibrator: Vibrator
    @JvmSynthetic get() = getSystemService(Context.VIBRATOR_SERVICE) as Vibrator

internal val Context.vibratorManager: VibratorManager
    @RequiresApi(Build.VERSION_CODES.S)
    @JvmSynthetic
    get() = getSystemService(Context.VIBRATOR_MANAGER_SERVICE) as VibratorManager

public fun Activity.shouldShowRequestPermissionsRationale(permissions: Array<out String>): Boolean {
    return permissions.map {
        ActivityCompat.shouldShowRequestPermissionRationale(this, it)
    }.reduce { acc, value -> acc && value }
}

/**
 * Combine multiple comparators.
 *
 * @param comparators a list of comparators.
 */
internal fun <T> combineComparators(vararg comparators: Comparator<T>): Comparator<T> {
    return comparators.reduceRight { comparator, combined ->
        comparator.thenComparing(combined)
    }
}

/**
 * Safely call a suspending function and handle exceptions.
 *
 * @param block the suspending function to call.
 */
internal suspend fun safeSuspendingCall(block: suspend () -> Unit) {
    contract {
        callsInPlace(block, InvocationKind.EXACTLY_ONCE)
    }
    try {
        block()
    } catch (e: Exception) {
        // Handle or log the exception here
        StreamLog.e("SafeSuspendingCall", e) { "Exception occurred: ${e.message}" }
    }
}

/**
 * Safely call a function and handle exceptions.
 *
 * @param block the function to call.
 */
internal inline fun safeCall(block: () -> Unit) {
    contract {
        callsInPlace(block, InvocationKind.EXACTLY_ONCE)
    }
    try {
        block()
    } catch (e: Exception) {
        // Handle or log the exception here
        StreamLog.e("SafeCall", e) { "Exception occurred: ${e.message}" }
    }
}

/**
 * Safely call a suspending function and handle exceptions.
 *
 * @param default the default value to return in case of an exception.
 * @param block the suspending function to call.
 */
internal suspend fun <T> safeSuspendingCallWithDefault(
    default: T,
    defaultProvider: ((exception: Throwable) -> T)? = null,
    block: suspend () -> T,
): T {
    contract {
        callsInPlace(block, InvocationKind.EXACTLY_ONCE)
    }
    return try {
        block()
    } catch (e: Throwable) {
        // Handle or log the exception here
        StreamLog.e("SafeSuspendingCall", e) { "Exception occurred: ${e.message}" }
        safeCallWithDefault(default) { defaultProvider?.invoke(e) ?: default }
    }
}

/**
 * Safely call a function and handle exceptions.
 *
 * @param default the default value to return in case of an exception.
 * @param block the function to call.
 */
internal inline fun <T> safeCallWithDefault(default: T, block: () -> T): T {
    contract {
        callsInPlace(block, InvocationKind.EXACTLY_ONCE)
    }
    return try {
        block()
    } catch (e: Exception) {
        // Handle or log the exception here
        StreamLog.e("SafeCall", e) { "Exception occurred: ${e.message}" }
        default
    }
}

/**
<<<<<<< HEAD
 * Safely call a function and handle exceptions while returning a [Result].
 */
internal inline fun <T : Any> safeCallWithResult(block: () -> T): Result<T> {
    contract {
        callsInPlace(block, InvocationKind.EXACTLY_ONCE)
    }
    return try {
        Result.Success(block())
    } catch (e: Exception) {
        // Handle or log the exception here
        StreamLog.e("SafeCall", e) { "Exception occurred: ${e.message}" }
        Result.Failure(Error.ThrowableError("Safe call failed", e))
    }
}

/**
 * Safely call a function and handle exceptions while returning a [Result].
 */
internal suspend fun <T : Any> safeSuspendingCallWithResult(block: suspend () -> T): Result<T> {
    contract {
        callsInPlace(block, InvocationKind.EXACTLY_ONCE)
    }
    return try {
        Result.Success(block())
    } catch (e: Exception) {
        // Handle or log the exception here
        StreamLog.e("SafeCall", e) { "Exception occurred: ${e.message}" }
        Result.Failure(Error.ThrowableError("Safe call failed", e))
=======
 * Start a foreground service with a service type to meet requirements introduced in Android 14.
 *
 * @param notificationId The notification ID
 * @param notification The notification to show
 * @param trigger The trigger that started the service: [TRIGGER_ONGOING_CALL], [TRIGGER_OUTGOING_CALL], [TRIGGER_INCOMING_CALL], [TRIGGER_SHARE_SCREEN]
 */
internal fun Service.startForegroundWithServiceType(
    notificationId: Int,
    notification: Notification,
    trigger: String,
    foregroundServiceType: Int = ServiceInfo.FOREGROUND_SERVICE_TYPE_PHONE_CALL,
) {
    if (Build.VERSION.SDK_INT < Build.VERSION_CODES.Q) {
        startForeground(notificationId, notification)
    } else {
        val beforeOrAfterAndroid14Type = if (Build.VERSION.SDK_INT >= Build.VERSION_CODES.UPSIDE_DOWN_CAKE) {
            ServiceInfo.FOREGROUND_SERVICE_TYPE_SHORT_SERVICE
        } else {
            foregroundServiceType
        }

        ServiceCompat.startForeground(
            this,
            notificationId,
            notification,
            when (trigger) {
                TRIGGER_ONGOING_CALL -> foregroundServiceType
                TRIGGER_OUTGOING_CALL, TRIGGER_INCOMING_CALL -> beforeOrAfterAndroid14Type
                TRIGGER_SHARE_SCREEN -> ServiceInfo.FOREGROUND_SERVICE_TYPE_MEDIA_PROJECTION
                else -> beforeOrAfterAndroid14Type
            },
        )
>>>>>>> 9b4ffee5
    }
}<|MERGE_RESOLUTION|>--- conflicted
+++ resolved
@@ -34,15 +34,12 @@
 import androidx.core.app.ActivityCompat
 import androidx.core.app.ServiceCompat
 import io.getstream.log.StreamLog
-<<<<<<< HEAD
-import io.getstream.result.Error
-import io.getstream.result.Result
-=======
 import io.getstream.video.android.core.notifications.internal.service.CallService.Companion.TRIGGER_INCOMING_CALL
 import io.getstream.video.android.core.notifications.internal.service.CallService.Companion.TRIGGER_ONGOING_CALL
 import io.getstream.video.android.core.notifications.internal.service.CallService.Companion.TRIGGER_OUTGOING_CALL
 import io.getstream.video.android.core.screenshare.StreamScreenShareService.Companion.TRIGGER_SHARE_SCREEN
->>>>>>> 9b4ffee5
+import io.getstream.result.Error
+import io.getstream.result.Result
 import kotlinx.coroutines.channels.Channel
 import kotlinx.coroutines.channels.awaitClose
 import kotlinx.coroutines.channels.trySendBlocking
@@ -181,36 +178,6 @@
 }
 
 /**
-<<<<<<< HEAD
- * Safely call a function and handle exceptions while returning a [Result].
- */
-internal inline fun <T : Any> safeCallWithResult(block: () -> T): Result<T> {
-    contract {
-        callsInPlace(block, InvocationKind.EXACTLY_ONCE)
-    }
-    return try {
-        Result.Success(block())
-    } catch (e: Exception) {
-        // Handle or log the exception here
-        StreamLog.e("SafeCall", e) { "Exception occurred: ${e.message}" }
-        Result.Failure(Error.ThrowableError("Safe call failed", e))
-    }
-}
-
-/**
- * Safely call a function and handle exceptions while returning a [Result].
- */
-internal suspend fun <T : Any> safeSuspendingCallWithResult(block: suspend () -> T): Result<T> {
-    contract {
-        callsInPlace(block, InvocationKind.EXACTLY_ONCE)
-    }
-    return try {
-        Result.Success(block())
-    } catch (e: Exception) {
-        // Handle or log the exception here
-        StreamLog.e("SafeCall", e) { "Exception occurred: ${e.message}" }
-        Result.Failure(Error.ThrowableError("Safe call failed", e))
-=======
  * Start a foreground service with a service type to meet requirements introduced in Android 14.
  *
  * @param notificationId The notification ID
@@ -243,6 +210,37 @@
                 else -> beforeOrAfterAndroid14Type
             },
         )
->>>>>>> 9b4ffee5
+    }
+}
+
+/**
+ * Safely call a function and handle exceptions while returning a [Result].
+ */
+internal inline fun <T : Any> safeCallWithResult(block: () -> T): Result<T> {
+    contract {
+        callsInPlace(block, InvocationKind.EXACTLY_ONCE)
+    }
+    return try {
+        Result.Success(block())
+    } catch (e: Exception) {
+        // Handle or log the exception here
+        StreamLog.e("SafeCall", e) { "Exception occurred: ${e.message}" }
+        Result.Failure(Error.ThrowableError("Safe call failed", e))
+    }
+}
+
+/**
+ * Safely call a function and handle exceptions while returning a [Result].
+ */
+internal suspend fun <T : Any> safeSuspendingCallWithResult(block: suspend () -> T): Result<T> {
+    contract {
+        callsInPlace(block, InvocationKind.EXACTLY_ONCE)
+    }
+    return try {
+        Result.Success(block())
+    } catch (e: Exception) {
+        // Handle or log the exception here
+        StreamLog.e("SafeCall", e) { "Exception occurred: ${e.message}" }
+        Result.Failure(Error.ThrowableError("Safe call failed", e))
     }
 }