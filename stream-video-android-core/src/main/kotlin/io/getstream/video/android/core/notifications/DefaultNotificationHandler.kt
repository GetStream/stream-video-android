/*
 * Copyright (c) 2014-2024 Stream.io Inc. All rights reserved.
 *
 * Licensed under the Stream License;
 * you may not use this file except in compliance with the License.
 * You may obtain a copy of the License at
 *
 *    https://github.com/GetStream/stream-video-android/blob/main/LICENSE
 *
 * Unless required by applicable law or agreed to in writing, software
 * distributed under the License is distributed on an "AS IS" BASIS,
 * WITHOUT WARRANTIES OR CONDITIONS OF ANY KIND, either express or implied.
 * See the License for the specific language governing permissions and
 * limitations under the License.
 */

package io.getstream.video.android.core.notifications

import android.annotation.SuppressLint
import android.app.ActivityManager
import android.app.Application
import android.app.Notification
import android.app.NotificationChannel
import android.app.NotificationManager
import android.app.PendingIntent
import android.content.Context
import android.content.Intent
import android.os.Build
import androidx.annotation.DrawableRes
import androidx.core.app.NotificationChannelCompat
import androidx.core.app.NotificationCompat
import androidx.core.app.NotificationCompat.CallStyle
import androidx.core.app.NotificationManagerCompat
import androidx.core.app.Person
import androidx.core.graphics.drawable.IconCompat
import io.getstream.android.push.permissions.DefaultNotificationPermissionHandler
import io.getstream.android.push.permissions.NotificationPermissionHandler
import io.getstream.log.taggedLogger
import io.getstream.video.android.core.Call
import io.getstream.video.android.core.R
import io.getstream.video.android.core.RingingState
import io.getstream.video.android.core.notifications.NotificationHandler.Companion.ACTION_LIVE_CALL
import io.getstream.video.android.core.notifications.NotificationHandler.Companion.ACTION_MISSED_CALL
import io.getstream.video.android.core.notifications.NotificationHandler.Companion.ACTION_NOTIFICATION
<<<<<<< HEAD
import io.getstream.video.android.core.notifications.internal.DefaultStreamIntentResolver
import io.getstream.video.android.core.telecom.TelecomCompat
=======
import io.getstream.video.android.core.notifications.internal.service.CallService
>>>>>>> 3b46d507
import io.getstream.video.android.model.StreamCallId
import io.getstream.video.android.model.User
import kotlinx.coroutines.CoroutineScope
import kotlinx.coroutines.flow.collectLatest
import kotlinx.coroutines.flow.combine
import kotlinx.coroutines.flow.distinctUntilChanged
import kotlinx.coroutines.flow.filter
import kotlinx.coroutines.launch

public open class DefaultNotificationHandler(
    private val application: Application,
    private val notificationPermissionHandler: NotificationPermissionHandler =
        DefaultNotificationPermissionHandler
            .createDefaultNotificationPermissionHandler(application),
    /**
     * Set this to true if you want to make the ringing notifications as low-priority
     * in case the application is in foreground. This will prevent the notification from
     * interrupting the user while he is in the app. In this case you need to make sure to
     * handle this call state and display an incoming call screen.
     */
    val hideRingingNotificationInForeground: Boolean = false,

    /**
     * The notification icon for call notifications.
     */
    @DrawableRes val notificationIconRes: Int = android.R.drawable.ic_menu_call,
) : NotificationHandler,
    NotificationPermissionHandler by notificationPermissionHandler {

    private val logger by taggedLogger("Call:NotificationHandler")
    val intentResolver = DefaultStreamIntentResolver(application)
    protected val notificationManager: NotificationManagerCompat by lazy {
        NotificationManagerCompat.from(application).also {
            if (Build.VERSION.SDK_INT >= Build.VERSION_CODES.O) {
                it.createNotificationChannel(
                    NotificationChannelCompat
                        .Builder(
                            getChannelId(),
                            NotificationManager.IMPORTANCE_HIGH,
                        )
                        .setName(getChannelName())
                        .setDescription(getChannelDescription())
                        .build(),
                )
            }
        }
    }

    override fun onRingingCall(callId: StreamCallId, callDisplayName: String) {
        logger.d { "[onRingingCall] #ringing; callId: ${callId.id}" }

        TelecomCompat.registerCall(
            application,
            callId = callId,
            callDisplayName = callDisplayName,
            isIncomingCall = true,
        )
    }

    override fun onMissedCall(callId: StreamCallId, callDisplayName: String) {
        logger.d { "[onMissedCall] #ringing; callId: ${callId.id}" }
        val notificationId = callId.hashCode()
        val intent = intentResolver.searchMissedCallPendingIntent(callId, notificationId)
            ?: run {
                logger.e { "Couldn't find any activity for $ACTION_MISSED_CALL" }
                intentResolver.getDefaultPendingIntent()
            }
        showMissedCallNotification(
            intent,
            callDisplayName,
            notificationId,
        )
    }

    override fun getRingingCallNotification(
        ringingState: RingingState,
        callId: StreamCallId,
        callDisplayName: String?,
        shouldHaveContentIntent: Boolean,
    ): Notification? {
        return if (ringingState is RingingState.Incoming) {
            val fullScreenPendingIntent = intentResolver.searchIncomingCallPendingIntent(callId)
            val acceptCallPendingIntent = intentResolver.searchAcceptCallPendingIntent(callId)
            val rejectCallPendingIntent = intentResolver.searchRejectCallPendingIntent(callId)

            if (fullScreenPendingIntent != null && acceptCallPendingIntent != null && rejectCallPendingIntent != null) {
                getIncomingCallNotification(
                    fullScreenPendingIntent,
                    acceptCallPendingIntent,
                    rejectCallPendingIntent,
                    callDisplayName,
                    shouldHaveContentIntent,
                )
            } else {
                logger.e { "Ringing call notification not shown, one of the intents is null." }
                null
            }
        } else if (ringingState is RingingState.Outgoing) {
            val outgoingCallPendingIntent = intentResolver.searchOutgoingCallPendingIntent(callId)
            val endCallPendingIntent = intentResolver.searchEndCallPendingIntent(callId)

            if (outgoingCallPendingIntent != null && endCallPendingIntent != null) {
                getOngoingCallNotification(
                    callId,
                    callDisplayName,
                    isOutgoingCall = true,
                )
            } else {
                logger.e { "Ringing call notification not shown, one of the intents is null." }
                null
            }
        } else {
            null
        }
    }

    override fun getSettingUpCallNotification(): Notification? {
        val channelId = application.getString(
            R.string.stream_video_call_setup_notification_channel_id,
        )

        maybeCreateChannel(
            channelId = channelId,
            context = application,
            configure = {
                if (Build.VERSION.SDK_INT >= Build.VERSION_CODES.O) {
                    name = application.getString(
                        R.string.stream_video_call_setup_notification_channel_title,
                    )
                    description = application.getString(
                        R.string.stream_video_call_setup_notification_channel_description,
                    )
                }
            },
        )

        return getNotification {
            setContentTitle(
                application.getString(R.string.stream_video_call_setup_notification_title),
            )
            setContentText(
                application.getString(R.string.stream_video_call_setup_notification_description),
            )
            setChannelId(channelId)
            setCategory(NotificationCompat.CATEGORY_CALL)
            setOngoing(true)
        }
    }

    override fun getIncomingCallNotification(
        fullScreenPendingIntent: PendingIntent,
        acceptCallPendingIntent: PendingIntent,
        rejectCallPendingIntent: PendingIntent,
        callerName: String?,
        shouldHaveContentIntent: Boolean,
    ): Notification {
        // if the app is in foreground then don't interrupt the user with a high priority
        // notification (popup). The application will display an incoming ringing call
        // screen instead - but this needs to be handled by the application.
        // The default behaviour is that all notification are high priority
        val showAsHighPriority = !hideRingingNotificationInForeground || !isInForeground()
        val channelId = application.getString(
            if (showAsHighPriority) {
                R.string.stream_video_incoming_call_notification_channel_id
            } else {
                R.string.stream_video_incoming_call_low_priority_notification_channel_id
            },
        )

        createIncomingCallChannel(channelId, showAsHighPriority)

        return getNotification {
            priority = NotificationCompat.PRIORITY_HIGH
            setContentTitle(callerName)
            setContentText(
                application.getString(R.string.stream_video_incoming_call_notification_description),
            )
            setChannelId(channelId)
            setOngoing(true)
            setCategory(NotificationCompat.CATEGORY_CALL)
            setFullScreenIntent(fullScreenPendingIntent, true)
            if (shouldHaveContentIntent) {
                setContentIntent(fullScreenPendingIntent)
            } else {
                val emptyIntent = PendingIntent.getActivity(
                    application,
                    0,
                    Intent(),
                    PendingIntent.FLAG_IMMUTABLE,
                )
                setContentIntent(emptyIntent)
                setAutoCancel(false)
            }
            addCallActions(acceptCallPendingIntent, rejectCallPendingIntent, callerName)
        }
    }

    open fun createIncomingCallChannel(channelId: String, showAsHighPriority: Boolean) {
        maybeCreateChannel(
            channelId = channelId,
            context = application,
            configure = {
                if (Build.VERSION.SDK_INT >= Build.VERSION_CODES.O) {
                    name = application.getString(
                        R.string.stream_video_incoming_call_notification_channel_title,
                    )
                    description = application.getString(
                        if (showAsHighPriority) {
                            R.string.stream_video_incoming_call_notification_channel_description
                        } else {
                            R.string.stream_video_incoming_call_low_priority_notification_channel_description
                        },
                    )
                    importance = if (showAsHighPriority) {
                        NotificationManager.IMPORTANCE_HIGH
                    } else {
                        NotificationManager.IMPORTANCE_LOW
                    }
                    this.lockscreenVisibility = Notification.VISIBILITY_PUBLIC
                    this.setShowBadge(true)
                }
                if (Build.VERSION.SDK_INT >= Build.VERSION_CODES.Q) {
                    this.setAllowBubbles(true)
                }
            },
        )
    }

    override fun onNotification(callId: StreamCallId, callDisplayName: String) {
        val notificationId = callId.hashCode()
        intentResolver.searchNotificationCallPendingIntent(callId, notificationId)
            ?.let { notificationPendingIntent ->
                showNotificationCallNotification(
                    notificationPendingIntent,
                    callDisplayName,
                    notificationId,
                )
            } ?: logger.e { "Couldn't find any activity for $ACTION_NOTIFICATION" }
    }

    override fun onLiveCall(callId: StreamCallId, callDisplayName: String) {
        val notificationId = callId.hashCode()
        intentResolver.searchLiveCallPendingIntent(callId, notificationId)
            ?.let { liveCallPendingIntent ->
                showLiveCallNotification(
                    liveCallPendingIntent,
                    callDisplayName,
                    notificationId,
                )
            } ?: logger.e { "Couldn't find any activity for $ACTION_LIVE_CALL" }
    }

    override fun getOngoingCallNotification(
        callId: StreamCallId,
        callDisplayName: String?,
        isOutgoingCall: Boolean,
        remoteParticipantCount: Int,
    ): Notification? {
        val notificationId = callId.hashCode() // Notification ID

        // Intents
        val onClickIntent = if (isOutgoingCall) {
            intentResolver.searchOutgoingCallPendingIntent(
                callId,
                notificationId,
            )
        } else {
            intentResolver.searchOngoingCallPendingIntent(
                callId,
                notificationId,
            )
        }
        val hangUpIntent = if (isOutgoingCall) {
            intentResolver.searchRejectCallPendingIntent(callId)
        } else {
            intentResolver.searchEndCallPendingIntent(callId)
        }

        // Channel preparation
        val ongoingCallsChannelId = application.getString(
            R.string.stream_video_ongoing_call_notification_channel_id,
        )

        createOnGoingChannel(ongoingCallsChannelId)

        if (hangUpIntent == null) {
            logger.e { "End call intent is null, not showing notification!" }
            return null
        }

        // Build notification
        return NotificationCompat.Builder(application, ongoingCallsChannelId)
            .setSmallIcon(notificationIconRes)
            .also {
                // If the intent is configured, clicking the notification will return to the call
                if (onClickIntent != null) {
                    it.setContentIntent(onClickIntent)
                } else {
                    logger.w { "Ongoing intent is null .click on the ongoing call notification will not work." }
                }
            }
            .setContentTitle(
                if (isOutgoingCall) {
                    application.getString(R.string.stream_video_outgoing_call_notification_title)
                } else {
                    application.getString(R.string.stream_video_ongoing_call_notification_title)
                },
            )
            .setContentText(
                application.getString(R.string.stream_video_ongoing_call_notification_description),
            )
            .setAutoCancel(false)
            .setOngoing(true)
            .addHangUpAction(
                hangUpIntent,
                callDisplayName ?: application.getString(
                    R.string.stream_video_ongoing_call_notification_title,
                ),
                remoteParticipantCount,
            )
            .build()
    }

    open fun createOnGoingChannel(ongoingCallsChannelId: String) {
        maybeCreateChannel(
            channelId = ongoingCallsChannelId,
            context = application,
            configure = {
                if (Build.VERSION.SDK_INT >= Build.VERSION_CODES.O) {
                    name = application.getString(
                        R.string.stream_video_ongoing_call_notification_channel_title,
                    )
                    description =
                        application.getString(R.string.stream_video_ongoing_call_notification_channel_description)
                }
            },
        )
    }

    override fun getNotificationUpdates(
        coroutineScope: CoroutineScope,
        call: Call,
        localUser: User,
        onUpdate: (Notification) -> Unit,
    ) {
        coroutineScope.launch {
            var latestRemoteParticipantCount = -1

            // Monitor call state and remote participants
            combine(
                call.state.ringingState,
                call.state.members,
                call.state.remoteParticipants,
            ) { ringingState, members, remoteParticipants ->
                Triple(ringingState, members, remoteParticipants)
            }
                .distinctUntilChanged()
                .filter { it.first is RingingState.Active || it.first is RingingState.Outgoing }
                .collectLatest { state ->
                    val ringingState = state.first
                    val members = state.second
                    val remoteParticipants = state.third

                    if (ringingState is RingingState.Outgoing) {
                        val remoteMembersCount = members.size - 1

                        val callDisplayName = if (remoteMembersCount != 1) {
                            application.getString(
                                R.string.stream_video_outgoing_call_notification_title,
                            )
                        } else {
                            members.firstOrNull { member ->
                                member.user.id != localUser.id
                            }?.user?.name ?: "Unknown"
                        }

                        getOngoingCallNotification(
                            callId = StreamCallId.fromCallCid(call.cid),
                            callDisplayName = callDisplayName,
                            isOutgoingCall = true,
                            remoteParticipantCount = remoteMembersCount,
                        )?.let {
                            onUpdate(it)
                        }
                    } else if (ringingState is RingingState.Active) {
                        // If number of remote participants increased or decreased
                        if (remoteParticipants.size != latestRemoteParticipantCount) {
                            latestRemoteParticipantCount = remoteParticipants.size

                            val callDisplayName = if (remoteParticipants.isEmpty()) {
                                // If no remote participants, get simple call notification title
                                application.getString(
                                    R.string.stream_video_ongoing_call_notification_title,
                                )
                            } else {
                                if (remoteParticipants.size > 1) {
                                    // If more than 1 remote participant, get group call notification title
                                    application.getString(
                                        R.string.stream_video_ongoing_group_call_notification_title,
                                    )
                                } else {
                                    // If 1 remote participant, get the name of the remote participant
                                    remoteParticipants.firstOrNull()?.name?.value ?: "Unknown"
                                }
                            }

                            // Use latest call display name in notification
                            getOngoingCallNotification(
                                callId = StreamCallId.fromCallCid(call.cid),
                                callDisplayName = callDisplayName,
                                remoteParticipantCount = remoteParticipants.size,
                            )?.let {
                                onUpdate(it)
                            }
                        }
                    }
                }
        }
    }

    open fun maybeCreateChannel(
        channelId: String,
        context: Context,
        configure: NotificationChannel.() -> Unit = {
        },
    ) {
        if (Build.VERSION.SDK_INT >= Build.VERSION_CODES.O) {
            val channel = NotificationChannel(
                channelId,
                application.getString(
                    R.string.stream_video_ongoing_call_notification_channel_title,
                ),
                NotificationManager.IMPORTANCE_DEFAULT,
            ).apply(configure)

            val notificationManager =
                context.getSystemService(Context.NOTIFICATION_SERVICE) as NotificationManager
            notificationManager.createNotificationChannel(channel)
        }
    }

    open fun showNotificationCallNotification(
        notificationPendingIntent: PendingIntent,
        callDisplayName: String,
        notificationId: Int,
    ) {
        showNotification(notificationId) {
            setContentTitle("Incoming call")
            setContentText("$callDisplayName is calling you.")
            setContentIntent(notificationPendingIntent)
        }
    }

    open fun showMissedCallNotification(
        notificationPendingIntent: PendingIntent,
        callDisplayName: String,
        notificationId: Int,
    ) {
        showNotification(notificationId) {
            setContentTitle("Missed call from $callDisplayName")
            setContentIntent(notificationPendingIntent)
        }
    }

    open fun showLiveCallNotification(
        liveCallPendingIntent: PendingIntent,
        callDisplayName: String,
        notificationId: Int,
    ) {
        showNotification(notificationId) {
            setContentTitle("Live Call")
            setContentText("$callDisplayName is live now")
            setContentIntent(liveCallPendingIntent)
        }
    }

    @SuppressLint("MissingPermission")
    private fun showNotification(
        notificationId: Int,
        builder: NotificationCompat.Builder.() -> Unit,
    ) {
        val notification = getNotification(builder)
        notificationManager.notify(notificationId, notification)
    }

    open fun getNotification(
        builder: NotificationCompat.Builder.() -> Unit,
    ): Notification {
        return NotificationCompat.Builder(application, getChannelId())
            .setSmallIcon(notificationIconRes)
            .setAutoCancel(true)
            .apply(builder)
            .build()
    }

    open fun NotificationCompat.Builder.addHangUpAction(
        hangUpIntent: PendingIntent,
        callDisplayName: String,
        remoteParticipantCount: Int,
    ): NotificationCompat.Builder = apply {
        if (Build.VERSION.SDK_INT >= Build.VERSION_CODES.S) {
            setStyle(
                CallStyle.forOngoingCall(
                    Person.Builder()
                        .setName(callDisplayName)
                        .apply {
                            if (remoteParticipantCount == 0) {
                                // Just one user in the call
                                setIcon(
                                    IconCompat.createWithResource(
                                        application,
                                        R.drawable.stream_video_ic_user,
                                    ),
                                )
                            } else if (remoteParticipantCount > 1) {
                                // More than one user in the call
                                setIcon(
                                    IconCompat.createWithResource(
                                        application,
                                        R.drawable.stream_video_ic_user_group,
                                    ),
                                )
                            }
                        }
                        .build(),
                    hangUpIntent,
                ),
            )
        } else {
            addAction(getLeaveAction(hangUpIntent))
        }
    }

    open fun NotificationCompat.Builder.addCallActions(
        acceptCallPendingIntent: PendingIntent,
        rejectCallPendingIntent: PendingIntent,
        callDisplayName: String?,
    ): NotificationCompat.Builder = apply {
        if (Build.VERSION.SDK_INT >= Build.VERSION_CODES.S) {
            setStyle(
                CallStyle.forIncomingCall(
                    Person.Builder()
                        .setName(callDisplayName ?: "Unknown")
                        .apply {
                            if (callDisplayName == null) {
                                setIcon(
                                    IconCompat.createWithResource(
                                        application,
                                        R.drawable.stream_video_ic_user,
                                    ),
                                )
                            }
                        }
                        .build(),
                    rejectCallPendingIntent,
                    acceptCallPendingIntent,
                ),
            )
        } else {
            addAction(getAcceptAction(acceptCallPendingIntent))
            addAction(getRejectAction(rejectCallPendingIntent))
        }
    }

    open fun getLeaveAction(intent: PendingIntent): NotificationCompat.Action {
        return NotificationCompat.Action.Builder(
            null,
            application.getString(R.string.stream_video_call_notification_action_leave),
            intent,
        ).build()
    }

    open fun getAcceptAction(intent: PendingIntent): NotificationCompat.Action {
        return NotificationCompat.Action.Builder(
            null,
            application.getString(R.string.stream_video_call_notification_action_accept),
            intent,
        ).build()
    }

    open fun getRejectAction(intent: PendingIntent): NotificationCompat.Action {
        return NotificationCompat.Action.Builder(
            null,
            application.getString(R.string.stream_video_call_notification_action_reject),
            intent,
        ).build()
    }

    open fun isInForeground(): Boolean {
        val appProcessInfo = ActivityManager.RunningAppProcessInfo()
        ActivityManager.getMyMemoryState(appProcessInfo)
        return (
            appProcessInfo.importance == ActivityManager.RunningAppProcessInfo.IMPORTANCE_FOREGROUND ||
                appProcessInfo.importance == ActivityManager.RunningAppProcessInfo.IMPORTANCE_VISIBLE
            )
    }

    open fun getChannelId(): String = application.getString(
        R.string.stream_video_incoming_call_notification_channel_id,
    )

    open fun getChannelName(): String = application.getString(
        R.string.stream_video_incoming_call_notification_channel_title,
    )

    open fun getChannelDescription(): String = application.getString(
        R.string.stream_video_incoming_call_notification_channel_description,
    )

    companion object {

        internal val PENDING_INTENT_FLAG: Int by lazy {
            if (Build.VERSION.SDK_INT >= Build.VERSION_CODES.M) {
                PendingIntent.FLAG_UPDATE_CURRENT or PendingIntent.FLAG_IMMUTABLE
            } else {
                PendingIntent.FLAG_UPDATE_CURRENT
            }
        }
    }
}<|MERGE_RESOLUTION|>--- conflicted
+++ resolved
@@ -42,12 +42,9 @@
 import io.getstream.video.android.core.notifications.NotificationHandler.Companion.ACTION_LIVE_CALL
 import io.getstream.video.android.core.notifications.NotificationHandler.Companion.ACTION_MISSED_CALL
 import io.getstream.video.android.core.notifications.NotificationHandler.Companion.ACTION_NOTIFICATION
-<<<<<<< HEAD
+import io.getstream.video.android.core.notifications.internal.service.CallService
 import io.getstream.video.android.core.notifications.internal.DefaultStreamIntentResolver
 import io.getstream.video.android.core.telecom.TelecomCompat
-=======
-import io.getstream.video.android.core.notifications.internal.service.CallService
->>>>>>> 3b46d507
 import io.getstream.video.android.model.StreamCallId
 import io.getstream.video.android.model.User
 import kotlinx.coroutines.CoroutineScope
@@ -346,7 +343,7 @@
                 if (onClickIntent != null) {
                     it.setContentIntent(onClickIntent)
                 } else {
-                    logger.w { "Ongoing intent is null .click on the ongoing call notification will not work." }
+                    logger.w { "Ongoing intent is null. Clicking on the ongoing call notification will not work." }
                 }
             }
             .setContentTitle(
