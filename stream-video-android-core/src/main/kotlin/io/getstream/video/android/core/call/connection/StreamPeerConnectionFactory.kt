--- conflicted
+++ resolved
@@ -52,18 +52,9 @@
  */
 public class StreamPeerConnectionFactory(
     private val context: Context,
-<<<<<<< HEAD
-    private val scope: CoroutineScope,
+    private val audioUsage: Int = defaultAudioUsage,
     private var audioFilter: AudioFilter? = null
 ) {
-
-    private companion object {
-        private const val TAG = "StreamPeerConnectionFactory"
-    }
-=======
-    private val audioUsage: Int = defaultAudioUsage,
-) {
->>>>>>> 63876887
 
     private val webRtcLogger by taggedLogger("Call:WebRTC")
     private val audioLogger by taggedLogger("Call:AudioTrackCallback")
