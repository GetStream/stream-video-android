/*
 * Copyright (c) 2014-2024 Stream.io Inc. All rights reserved.
 *
 * Licensed under the Stream License;
 * you may not use this file except in compliance with the License.
 * You may obtain a copy of the License at
 *
 *    https://github.com/GetStream/stream-video-android/blob/main/LICENSE
 *
 * Unless required by applicable law or agreed to in writing, software
 * distributed under the License is distributed on an "AS IS" BASIS,
 * WITHOUT WARRANTIES OR CONDITIONS OF ANY KIND, either express or implied.
 * See the License for the specific language governing permissions and
 * limitations under the License.
 */

package io.getstream.video.android.core.call.connection

import android.content.Context
import android.media.AudioAttributes
import android.os.Build
import io.getstream.log.taggedLogger
import io.getstream.video.android.core.MediaManagerImpl
import io.getstream.video.android.core.api.SignalServerService
import io.getstream.video.android.core.call.connection.coding.SelectiveVideoDecoderFactory
import io.getstream.video.android.core.call.video.FilterVideoProcessor
import io.getstream.video.android.core.defaultAudioUsage
import io.getstream.video.android.core.model.IceCandidate
import io.getstream.video.android.core.model.StreamPeerType
import io.getstream.video.android.core.model.toPeerType
import io.getstream.video.android.core.trace.PeerConnectionTraceKey
import io.getstream.video.android.core.trace.Tracer
import io.getstream.video.android.core.utils.safeCallWithDefault
import kotlinx.coroutines.CoroutineScope
import org.webrtc.AudioSource
import org.webrtc.AudioTrack
import org.webrtc.EglBase
import org.webrtc.Logging
import org.webrtc.ManagedAudioProcessingFactory
import org.webrtc.MediaConstraints
import org.webrtc.MediaStream
import org.webrtc.MediaStreamTrack
import org.webrtc.PeerConnection
import org.webrtc.PeerConnectionFactory
import org.webrtc.ResolutionAdjustment
import org.webrtc.RtpCapabilities
import org.webrtc.SimulcastAlignedVideoEncoderFactory
import org.webrtc.VideoSource
import org.webrtc.VideoTrack
import org.webrtc.audio.JavaAudioDeviceModule
import org.webrtc.audio.JavaAudioDeviceModule.AudioSamples
import stream.video.sfu.models.PublishOption
import java.nio.ByteBuffer

/**
 * Builds a factory that provides [PeerConnection]s when requested.
 *
 * @property context Used to build the underlying native components for the factory.
 * @property audioUsage signal to the system how the audio tracks are used.
 * @property audioProcessing Factory that provides audio processing capabilities.
 * Set this to [AudioAttributes.USAGE_MEDIA] if you want the audio track to behave like media, useful for livestreaming scenarios.
 * @property sharedEglBase Optional EGL base context. If not provided, will create its own.
 */
public class StreamPeerConnectionFactory(
    private val context: Context,
    @Deprecated("Use audioUsageProvider instead")
    private val audioUsage: Int = defaultAudioUsage,
    private val audioUsageProvider: (() -> Int) = { audioUsage },
    private var audioProcessing: ManagedAudioProcessingFactory? = null,
    private val audioBitrateProfileProvider: (() -> stream.video.sfu.models.AudioBitrateProfile)? = null,
    private val eglBase: EglBase,
) {
    /**
     * The audio bitrate profile that was used when this factory was created.
     * This is captured when initAudioDeviceModule() is called and is used to detect
     * if the factory needs to be recreated when the profile changes during join
     */
    internal var audioBitrateProfile: stream.video.sfu.models.AudioBitrateProfile? = null

    private val webRtcLogger by taggedLogger("Call:WebRTC")
    private val audioLogger by taggedLogger("Call:AudioTrackCallback")

    private var audioSampleCallback: ((AudioSamples) -> Unit)? = null
    private var audioRecordDataCallback: (
        (audioFormat: Int, channelCount: Int, sampleRate: Int, sampleData: ByteBuffer) -> Unit
    )? = null

    /**
     * Set to get callbacks when audio input from microphone is received.
     * This can be example used to detect whether a person is speaking
     * while muted.
     */
    public fun setAudioSampleCallback(callback: (AudioSamples) -> Unit) {
        audioSampleCallback = callback
    }

    /**
     * Set to get callbacks when audio input from microphone is received.
     * This can be example used to detect whether a person is speaking
     * while muted.
     */
    public fun setAudioRecordDataCallback(
        callback: (
            audioFormat: Int,
            channelCount: Int,
            sampleRate: Int,
            sampleData: ByteBuffer,
        ) -> Unit,
    ) {
        audioRecordDataCallback = callback
    }

    /**
     * Default video decoder factory used to unpack video from the remote tracks.
     */
    private val videoDecoderFactory by lazy {
        SelectiveVideoDecoderFactory(eglBase.eglBaseContext)
    }

    /**
     * Default encoder factory that supports Simulcast, used to send video tracks to the server.
     */
    private val videoEncoderFactory by lazy {
        SimulcastAlignedVideoEncoderFactory(
            eglBase.eglBaseContext,
            true,
            true,
            ResolutionAdjustment.MULTIPLE_OF_16,
        )
    }

    /**
     * Factory that builds all the connections based on the extensive configuration provided under
     * the hood.
     */
    private val factory: PeerConnectionFactory by lazy { createFactory() }

    var adm: JavaAudioDeviceModule? = null

    private fun createFactory(): PeerConnectionFactory {
        PeerConnectionFactory.initialize(
            PeerConnectionFactory.InitializationOptions.builder(context)
                .setInjectableLogger({ message, severity, label ->
                    when (severity) {
                        Logging.Severity.LS_VERBOSE -> {
                            // webRtcLogger.v { "[onLogMessage] label: $label, message: $message" }
                        }

                        Logging.Severity.LS_INFO -> {
                            webRtcLogger.i { "[onLogMessage] label: $label, message: $message" }
                        }

                        Logging.Severity.LS_WARNING -> {
                            webRtcLogger.w { "[onLogMessage] label: $label, message: $message" }
                        }

                        Logging.Severity.LS_ERROR -> {
                            webRtcLogger.e { "[onLogMessage] label: $label, message: $message" }
                        }

                        Logging.Severity.LS_NONE -> {
                            webRtcLogger.d { "[onLogMessage] label: $label, message: $message" }
                        }

                        else -> {}
                    }
                }, Logging.Severity.LS_VERBOSE)
                .createInitializationOptions(),
        )

        adm = initAudioDeviceModule()

        return PeerConnectionFactory.builder()
            .apply {
                audioProcessing?.also { setAudioProcessingFactory(it) }
            }
            .setVideoDecoderFactory(videoDecoderFactory)
            .setVideoEncoderFactory(videoEncoderFactory)
            .setAudioDeviceModule(
                adm,
            )
            .createPeerConnectionFactory()
    }

    private fun initAudioDeviceModule(): JavaAudioDeviceModule? {
<<<<<<< HEAD
        // Capture the audio bitrate profile when initializing the audio device module
        audioBitrateProfile = audioBitrateProfileProvider?.invoke()

        val isMusicHighQuality = audioBitrateProfile ==
            stream.video.sfu.models.AudioBitrateProfile.AUDIO_BITRATE_PROFILE_MUSIC_HIGH_QUALITY
        val useHardwareAcousticEchoCanceler = if (isMusicHighQuality) {
            false
        } else {
            Build.VERSION.SDK_INT >= Build.VERSION_CODES.Q
        }
        val useHardwareNoiseSuppressor = if (isMusicHighQuality) {
            false
        } else {
            Build.VERSION.SDK_INT >= Build.VERSION_CODES.Q
        }

        adm = JavaAudioDeviceModule
            .builder(context)
            .setUseHardwareAcousticEchoCanceler(useHardwareAcousticEchoCanceler)
            .apply {
                if (audioUsageProvider.invoke() != defaultAudioUsage) {
                    setAudioAttributes(
                        AudioAttributes.Builder().setUsage(audioUsageProvider.invoke())
                            .build(),
                    )
                }
            }
            .setUseHardwareNoiseSuppressor(useHardwareNoiseSuppressor)
            .setAudioRecordErrorCallback(object :
                JavaAudioDeviceModule.AudioRecordErrorCallback {
                override fun onWebRtcAudioRecordInitError(p0: String?) {
                    audioLogger.w { "[onWebRtcAudioRecordInitError] $p0" }
                }

                override fun onWebRtcAudioRecordStartError(
                    p0: JavaAudioDeviceModule.AudioRecordStartErrorCode?,
                    p1: String?,
                ) {
                    audioLogger.w { "[onWebRtcAudioRecordInitError] $p1" }
                }

                override fun onWebRtcAudioRecordError(p0: String?) {
                    audioLogger.w { "[onWebRtcAudioRecordError] $p0" }
                }
            })
            .setAudioTrackErrorCallback(object :
                JavaAudioDeviceModule.AudioTrackErrorCallback {
                override fun onWebRtcAudioTrackInitError(p0: String?) {
                    audioLogger.w { "[onWebRtcAudioTrackInitError] $p0" }
                }

                override fun onWebRtcAudioTrackStartError(
                    p0: JavaAudioDeviceModule.AudioTrackStartErrorCode?,
                    p1: String?,
                ) {
                    audioLogger.w { "[onWebRtcAudioTrackStartError] $p0" }
                }

                override fun onWebRtcAudioTrackError(p0: String?) {
                    audioLogger.w { "[onWebRtcAudioTrackError] $p0" }
                }
            })
            .setAudioRecordStateCallback(object :
                JavaAudioDeviceModule.AudioRecordStateCallback {
                override fun onWebRtcAudioRecordStart() {
                    audioLogger.d { "[onWebRtcAudioRecordStart] no args" }
                }

=======
        adm = JavaAudioDeviceModule
            .builder(context)
            .setUseHardwareAcousticEchoCanceler(
                Build.VERSION.SDK_INT >= Build.VERSION_CODES.Q,
            ).apply {
                if (audioUsageProvider.invoke() != defaultAudioUsage) {
                    setAudioAttributes(
                        AudioAttributes.Builder().setUsage(audioUsageProvider.invoke())
                            .build(),
                    )
                }
            }
            .setUseHardwareNoiseSuppressor(Build.VERSION.SDK_INT >= Build.VERSION_CODES.Q)
            .setAudioRecordErrorCallback(object :
                JavaAudioDeviceModule.AudioRecordErrorCallback {
                override fun onWebRtcAudioRecordInitError(p0: String?) {
                    audioLogger.w { "[onWebRtcAudioRecordInitError] $p0" }
                }

                override fun onWebRtcAudioRecordStartError(
                    p0: JavaAudioDeviceModule.AudioRecordStartErrorCode?,
                    p1: String?,
                ) {
                    audioLogger.w { "[onWebRtcAudioRecordInitError] $p1" }
                }

                override fun onWebRtcAudioRecordError(p0: String?) {
                    audioLogger.w { "[onWebRtcAudioRecordError] $p0" }
                }
            })
            .setAudioTrackErrorCallback(object :
                JavaAudioDeviceModule.AudioTrackErrorCallback {
                override fun onWebRtcAudioTrackInitError(p0: String?) {
                    audioLogger.w { "[onWebRtcAudioTrackInitError] $p0" }
                }

                override fun onWebRtcAudioTrackStartError(
                    p0: JavaAudioDeviceModule.AudioTrackStartErrorCode?,
                    p1: String?,
                ) {
                    audioLogger.w { "[onWebRtcAudioTrackStartError] $p0" }
                }

                override fun onWebRtcAudioTrackError(p0: String?) {
                    audioLogger.w { "[onWebRtcAudioTrackError] $p0" }
                }
            })
            .setAudioRecordStateCallback(object :
                JavaAudioDeviceModule.AudioRecordStateCallback {
                override fun onWebRtcAudioRecordStart() {
                    audioLogger.d { "[onWebRtcAudioRecordStart] no args" }
                }

>>>>>>> 925ba65c
                override fun onWebRtcAudioRecordStop() {
                    audioLogger.d { "[onWebRtcAudioRecordStop] no args" }
                }
            })
            .setAudioTrackStateCallback(object :
                JavaAudioDeviceModule.AudioTrackStateCallback {
                override fun onWebRtcAudioTrackStart() {
                    audioLogger.d { "[onWebRtcAudioTrackStart] no args" }
                }

                override fun onWebRtcAudioTrackStop() {
                    audioLogger.d { "[onWebRtcAudioTrackStop] no args" }
                }
            })
            .setSamplesReadyCallback {
                audioSampleCallback?.invoke(it)
            }
            .setAudioRecordDataCallback { audioFormat, channelCount, sampleRate, audioBuffer ->
                audioRecordDataCallback?.invoke(
                    audioFormat,
                    channelCount,
                    sampleRate,
                    audioBuffer,
                )
            }
            .setUseStereoOutput(true)
            .createAudioDeviceModule().also {
                it.setMicrophoneMute(false)
                it.setSpeakerMute(false)
            }

        return adm
    }

    /**
     * Returns the capabilities of the sender based on the [mediaType].
     *
     * @param mediaType The type of media we're sending.
     */
    fun getSenderCapabilities(mediaType: MediaStreamTrack.MediaType): RtpCapabilities {
        return factory.getRtpSenderCapabilities(mediaType)
    }

    /**
     * Builds a [StreamPeerConnection] that wraps the WebRTC [PeerConnection] and exposes several
     * helpful handlers.
     *
     * @param coroutineScope Scope used for asynchronous operations.
     * @param configuration The [PeerConnection.RTCConfiguration] used to set up the connection.
     * @param type The type of connection, either a subscriber of a publisher.
     * @param mediaConstraints Constraints used for audio and video tracks in the connection.
     * @param onStreamAdded Handler when a new [MediaStream] gets added.
     * @param onNegotiationNeeded Handler when there's a new negotiation.
     * @param onIceCandidateRequest Handler whenever we receive [IceCandidate]s.
     * @return [StreamPeerConnection] That's fully set up and can be observed and used to send and
     * receive tracks.
     */
    public fun makePeerConnection(
        configuration: PeerConnection.RTCConfiguration,
        type: StreamPeerType,
        mediaConstraints: MediaConstraints,
        onStreamAdded: ((MediaStream) -> Unit)? = null,
        onNegotiationNeeded: ((StreamPeerConnection, StreamPeerType) -> Unit)? = null,
        onIceCandidateRequest: ((IceCandidate, StreamPeerType) -> Unit)? = null,
        maxPublishingBitrate: Int = 1_200_000,
        debugText: String = "",
    ): StreamPeerConnection {
        val peerConnection = StreamPeerConnection(
            type = type,
            mediaConstraints = mediaConstraints,
            onStreamAdded = onStreamAdded,
            onNegotiationNeeded = onNegotiationNeeded,
            onIceCandidate = onIceCandidateRequest,
            maxBitRate = maxPublishingBitrate,
            onRejoinNeeded = { },
            tracer = Tracer(type.toPeerType().name),
            tag = debugText,
            onFastReconnectNeeded = {},
        )
        val connection = makePeerConnectionInternal(
            configuration = configuration,
            observer = peerConnection,
        )
        webRtcLogger.d { "type $type $peerConnection is now monitoring $connection" }
        peerConnection.initialize(connection)

        return peerConnection
    }

    internal fun makeSubscriber(
        coroutineScope: CoroutineScope,
        sessionId: String,
        sfuClient: SignalServerService,
        configuration: PeerConnection.RTCConfiguration,
        enableStereo: Boolean = true,
        tracer: Tracer,
        onIceCandidateRequest: (IceCandidate, StreamPeerType) -> Unit,
        rejoin: () -> Unit,
        fastReconnect: () -> Unit,
    ): Subscriber {
        val peerConnection = Subscriber(
            sessionId = sessionId,
            sfuClient = sfuClient,
            coroutineScope = coroutineScope,
            tracer = tracer,
            enableStereo = enableStereo,
            rejoin = rejoin,
            fastReconnect = fastReconnect,
            onIceCandidateRequest = onIceCandidateRequest,
        )
        val connection = makePeerConnectionInternal(
            configuration = configuration,
            observer = peerConnection,
        )
        webRtcLogger.d { "type $peerConnection is now monitoring $connection" }
        peerConnection.initialize(connection)
        peerConnection.addTransceivers()

        val traceData = safeCallWithDefault(null) {
            "iceServers=${
                configuration.iceServers.joinToString {
                    it.toString()
                }
            } , budlePolicy=${configuration.bundlePolicy}, sdpSemantics=${configuration.sdpSemantics}"
        }
        peerConnection.tracer().trace(PeerConnectionTraceKey.CREATE.value, traceData)
        return peerConnection
    }

    internal fun makePublisher(
        mediaManager: MediaManagerImpl,
        publishOptions: List<PublishOption>,
        coroutineScope: CoroutineScope,
        configuration: PeerConnection.RTCConfiguration,
        mediaConstraints: MediaConstraints,
        onStreamAdded: ((MediaStream) -> Unit)? = null,
        onNegotiationNeeded: (StreamPeerConnection, StreamPeerType) -> Unit,
        onIceCandidate: ((IceCandidate, StreamPeerType) -> Unit)? = null,
        maxPublishingBitrate: Int = 1_200_000,
        sfuClient: SignalServerService,
        sessionId: String,
        tracer: Tracer,
        rejoin: () -> Unit = {},
        fastReconnect: () -> Unit = {},
        isHifiAudioEnabled: Boolean = false,
    ): Publisher {
        val peerConnection = Publisher(
            sessionId = sessionId,
            sfuClient = sfuClient,
            peerConnectionFactory = this,
            mediaManager = mediaManager,
            publishOptions = publishOptions,
            coroutineScope = coroutineScope,
            type = StreamPeerType.PUBLISHER,
            mediaConstraints = mediaConstraints,
            onStreamAdded = onStreamAdded,
            onNegotiationNeeded = onNegotiationNeeded,
            onIceCandidate = onIceCandidate,
            maxBitRate = maxPublishingBitrate,
            tracer = tracer,
            rejoin = rejoin,
            fastReconnect = fastReconnect,
            isHifiAudioEnabled = isHifiAudioEnabled,
        )
        val connection = makePeerConnectionInternal(
            configuration = configuration,
            observer = peerConnection,
        )
        webRtcLogger.d { "type ${StreamPeerType.PUBLISHER} $peerConnection is now monitoring $connection" }
        peerConnection.initialize(connection)
        val traceData = safeCallWithDefault(null) {
            "iceServers=${
                configuration.iceServers.joinToString {
                    it.toString()
                }
            } , budlePolicy=${configuration.bundlePolicy}, sdpSemantics=${configuration.sdpSemantics}"
        }
        peerConnection.tracer().trace(PeerConnectionTraceKey.CREATE.value, traceData)

        return peerConnection
    }

    /**
     * Builds a [PeerConnection] internally that connects to the server and is able to send and
     * receive tracks.
     *
     * @param configuration The [PeerConnection.RTCConfiguration] used to set up the connection.
     * @param observer Handler used to observe different states of the connection.
     * @return [PeerConnection] that's fully set up.
     */
    internal fun makePeerConnectionInternal(
        configuration: PeerConnection.RTCConfiguration,
        observer: PeerConnection.Observer?,
    ): PeerConnection {
        return requireNotNull(
            factory.createPeerConnection(
                configuration,
                observer,
            ),
        )
    }

    /**
     * Builds a [VideoSource] from the [factory] that can be used for regular video share (camera)
     * or screen sharing.
     *
     * @param isScreencast If we're screen sharing using this source.
     * @return [VideoSource] that can be used to build tracks.
     */

    internal fun makeVideoSource(
        isScreencast: Boolean,
        filterVideoProcessor: FilterVideoProcessor,
    ): VideoSource =
        factory.createVideoSource(isScreencast).apply {
            setVideoProcessor(filterVideoProcessor)
        }

    /**
     * Builds a [VideoTrack] from the [factory] that can be used for regular video share (camera)
     * or screen sharing.
     *
     * @param source The [VideoSource] used for the track.
     * @param trackId The unique ID for this track.
     * @return [VideoTrack] That represents a video feed.
     */
    public fun makeVideoTrack(
        source: VideoSource,
        trackId: String,
    ): VideoTrack = factory.createVideoTrack(trackId, source)

    /**
     * Builds an [AudioSource] from the [factory] that can be used for audio sharing.
     *
     * @param constraints The constraints used to change the way the audio behaves.
     * @return [AudioSource] that can be used to build tracks.
     */
    public fun makeAudioSource(constraints: MediaConstraints = MediaConstraints()): AudioSource =
        factory.createAudioSource(constraints)

    /**
     * Builds an [AudioTrack] from the [factory] that can be used for regular video share (camera)
     * or screen sharing.
     *
     * @param source The [AudioSource] used for the track.
     * @param trackId The unique ID for this track.
     * @return [AudioTrack] That represents an audio feed.
     */
    public fun makeAudioTrack(
        source: AudioSource,
        trackId: String,
    ): AudioTrack = factory.createAudioTrack(trackId, source)

    /**
     * True if the audio processing is enabled, false otherwise.
     */
    public fun isAudioProcessingEnabled(): Boolean {
        return audioProcessing?.isEnabled ?: false
    }

    /**
     * Sets the audio processing on or off.
     */
    public fun setAudioProcessingEnabled(enabled: Boolean) {
        audioProcessing?.isEnabled = enabled
    }

    /**
     * Toggles the audio processing on and off.
     */
    public fun toggleAudioProcessing(): Boolean {
        return audioProcessing?.let {
            it.isEnabled = !it.isEnabled
            it.isEnabled
        } ?: false
    }

    /**
     * Disposes the factory and releases resources.
     * This should only be called when no active peer connections are using it.
     */
    public fun dispose() {
        try {
            factory.dispose()
        } catch (e: Exception) {
            webRtcLogger.w { "Error disposing factory: ${e.message}" }
        }
        adm?.release()
        adm = null
    }
}<|MERGE_RESOLUTION|>--- conflicted
+++ resolved
@@ -59,7 +59,7 @@
  * @property audioUsage signal to the system how the audio tracks are used.
  * @property audioProcessing Factory that provides audio processing capabilities.
  * Set this to [AudioAttributes.USAGE_MEDIA] if you want the audio track to behave like media, useful for livestreaming scenarios.
- * @property sharedEglBase Optional EGL base context. If not provided, will create its own.
+ * @property eglBase Optional EGL base context. If not provided, will create its own.
  */
 public class StreamPeerConnectionFactory(
     private val context: Context,
@@ -183,7 +183,6 @@
     }
 
     private fun initAudioDeviceModule(): JavaAudioDeviceModule? {
-<<<<<<< HEAD
         // Capture the audio bitrate profile when initializing the audio device module
         audioBitrateProfile = audioBitrateProfileProvider?.invoke()
 
@@ -252,61 +251,6 @@
                     audioLogger.d { "[onWebRtcAudioRecordStart] no args" }
                 }
 
-=======
-        adm = JavaAudioDeviceModule
-            .builder(context)
-            .setUseHardwareAcousticEchoCanceler(
-                Build.VERSION.SDK_INT >= Build.VERSION_CODES.Q,
-            ).apply {
-                if (audioUsageProvider.invoke() != defaultAudioUsage) {
-                    setAudioAttributes(
-                        AudioAttributes.Builder().setUsage(audioUsageProvider.invoke())
-                            .build(),
-                    )
-                }
-            }
-            .setUseHardwareNoiseSuppressor(Build.VERSION.SDK_INT >= Build.VERSION_CODES.Q)
-            .setAudioRecordErrorCallback(object :
-                JavaAudioDeviceModule.AudioRecordErrorCallback {
-                override fun onWebRtcAudioRecordInitError(p0: String?) {
-                    audioLogger.w { "[onWebRtcAudioRecordInitError] $p0" }
-                }
-
-                override fun onWebRtcAudioRecordStartError(
-                    p0: JavaAudioDeviceModule.AudioRecordStartErrorCode?,
-                    p1: String?,
-                ) {
-                    audioLogger.w { "[onWebRtcAudioRecordInitError] $p1" }
-                }
-
-                override fun onWebRtcAudioRecordError(p0: String?) {
-                    audioLogger.w { "[onWebRtcAudioRecordError] $p0" }
-                }
-            })
-            .setAudioTrackErrorCallback(object :
-                JavaAudioDeviceModule.AudioTrackErrorCallback {
-                override fun onWebRtcAudioTrackInitError(p0: String?) {
-                    audioLogger.w { "[onWebRtcAudioTrackInitError] $p0" }
-                }
-
-                override fun onWebRtcAudioTrackStartError(
-                    p0: JavaAudioDeviceModule.AudioTrackStartErrorCode?,
-                    p1: String?,
-                ) {
-                    audioLogger.w { "[onWebRtcAudioTrackStartError] $p0" }
-                }
-
-                override fun onWebRtcAudioTrackError(p0: String?) {
-                    audioLogger.w { "[onWebRtcAudioTrackError] $p0" }
-                }
-            })
-            .setAudioRecordStateCallback(object :
-                JavaAudioDeviceModule.AudioRecordStateCallback {
-                override fun onWebRtcAudioRecordStart() {
-                    audioLogger.d { "[onWebRtcAudioRecordStart] no args" }
-                }
-
->>>>>>> 925ba65c
                 override fun onWebRtcAudioRecordStop() {
                     audioLogger.d { "[onWebRtcAudioRecordStop] no args" }
                 }
