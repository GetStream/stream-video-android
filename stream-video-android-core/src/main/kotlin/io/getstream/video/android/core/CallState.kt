--- conflicted
+++ resolved
@@ -52,13 +52,11 @@
 import io.getstream.video.android.core.events.UnknownEvent
 import io.getstream.video.android.core.events.UpdatedCallPermissionsEvent
 import io.getstream.video.android.core.events.VideoEvent
-import io.getstream.video.android.core.events.VideoQualityChangedEvent
 import io.getstream.video.android.core.model.CallUser
 import io.getstream.video.android.core.model.ScreenSharingSession
 import io.getstream.video.android.core.model.User
 import io.getstream.video.android.core.model.VideoTrack
 import io.getstream.video.android.core.utils.mapState
-import io.getstream.video.android.core.utils.updateValue
 import kotlinx.coroutines.flow.MutableStateFlow
 import kotlinx.coroutines.flow.StateFlow
 import org.openapitools.client.models.CallSettingsResponse
@@ -66,7 +64,7 @@
 import org.webrtc.MediaStream
 import stream.video.sfu.models.Participant
 import stream.video.sfu.models.TrackType
-import java.util.Date
+import java.util.*
 
 /**
  *
@@ -128,20 +126,13 @@
         MutableStateFlow(emptyList())
     public val members: StateFlow<List<ParticipantState>> = _members
 
-<<<<<<< HEAD
-    // TODO: does this need to be a stateflow, or can it be a property?
-    // making it a property requires cleaning up the properties of a participant
-    val _me = MutableStateFlow(ParticipantState(call, user))
-    val me: StateFlow<ParticipantState> = _me
-=======
+
 
     private val _errors: MutableStateFlow<List<ErrorEvent>> =
         MutableStateFlow(emptyList())
     public val errors: StateFlow<List<ErrorEvent>> = _errors
 
 
-
->>>>>>> 1a94a490
 
     private fun replaceTrackIfNeeded(mediaStream: MediaStream, streamId: String?): VideoTrack? {
 
@@ -330,14 +321,10 @@
             is ChangePublishQualityEvent -> {
                 call.activeSession!!.handleEvent(event)
             }
-<<<<<<< HEAD
-
-            is ErrorEvent -> TODO()
-=======
+
             is ErrorEvent -> {
                 _errors.value = errors.value + event
             }
->>>>>>> 1a94a490
             SFUHealthCheckEvent -> {
                 // we don't do anything with this
             }
@@ -349,11 +336,7 @@
                 // time to update call state based on the join response
                 updateFromJoinResponse(event)
             }
-<<<<<<< HEAD
-
-            is JoinCallResponseEvent -> TODO()
-=======
->>>>>>> 1a94a490
+
             is ParticipantJoinedEvent -> {
                 getOrCreateParticipant(event.participant)
             }
@@ -372,11 +355,7 @@
         }
     }
 
-<<<<<<< HEAD
-    private fun removeParticipant(userId: String) {
-        participantMap.remove(userId)
-        // TODO: connect map and participant list nicely
-=======
+
     private fun updateFromJoinResponse(event: JoinCallResponseEvent) {
         event.callState.participants.forEach {
             getOrCreateParticipant(it)
@@ -388,7 +367,7 @@
         val new = _participants.value.toSortedMap()
         new.remove(sessionId)
         _participants.value = new
->>>>>>> 1a94a490
+
     }
 
     private fun getOrCreateParticipant(participant: Participant): ParticipantState {
@@ -463,19 +442,11 @@
 
     // TODO: SFU Connection
 
-<<<<<<< HEAD
-    private val _participants: MutableStateFlow<List<ParticipantState>> =
-        MutableStateFlow(emptyList())
-    public val participants: StateFlow<List<ParticipantState>> = _participants
-
-    /** participants who are currently speaking */
-    public val activeSpeakers =
-        _participants.mapState { it.filter { participant -> participant.speaking.value } }
-=======
+
 
     /** participants who are currently speaking */
     public val activeSpeakers = _participants.mapState { it.values.filter { participant -> participant.speaking.value } }
->>>>>>> 1a94a490
+
 
     private val _dominantSpeaker: MutableStateFlow<ParticipantState?> =
         MutableStateFlow(null)
@@ -490,22 +461,12 @@
      * * audio only participants by when they joined
      *
      */
-<<<<<<< HEAD
-    public val sortedParticipants = _participants.mapState {
-        it.sortedBy {
-            // TODO: implement actual sorting
-            val score = 1
-            score
-        }
-    }
-=======
+
     public val sortedParticipants = _participants.mapState { it.values.sortedBy{
         // TODO: implement actual sorting
         val score = 1
         score
     } }
-
->>>>>>> 1a94a490
 
     internal fun disconnect() {
         logger.i { "[disconnect] #sfu; no args" }
