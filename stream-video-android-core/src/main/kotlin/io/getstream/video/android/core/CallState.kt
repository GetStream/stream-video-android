/*
 * Copyright (c) 2014-2023 Stream.io Inc. All rights reserved.
 *
 * Licensed under the Stream License;
 * you may not use this file except in compliance with the License.
 * You may obtain a copy of the License at
 *
 *    https://github.com/GetStream/stream-video-android/blob/main/LICENSE
 *
 * Unless required by applicable law or agreed to in writing, software
 * distributed under the License is distributed on an "AS IS" BASIS,
 * WITHOUT WARRANTIES OR CONDITIONS OF ANY KIND, either express or implied.
 * See the License for the specific language governing permissions and
 * limitations under the License.
 */

package io.getstream.video.android.core

import io.getstream.log.taggedLogger
import io.getstream.video.android.core.call.RtcSession
import io.getstream.video.android.core.events.AudioLevelChangedEvent
import io.getstream.video.android.core.events.ChangePublishQualityEvent
import io.getstream.video.android.core.events.ConnectionQualityChangeEvent
import io.getstream.video.android.core.events.DominantSpeakerChangedEvent
import io.getstream.video.android.core.events.ErrorEvent
import io.getstream.video.android.core.events.ICETrickleEvent
import io.getstream.video.android.core.events.JoinCallResponseEvent
import io.getstream.video.android.core.events.ParticipantCount
import io.getstream.video.android.core.events.ParticipantJoinedEvent
import io.getstream.video.android.core.events.ParticipantLeftEvent
import io.getstream.video.android.core.events.SFUHealthCheckEvent
import io.getstream.video.android.core.events.SubscriberOfferEvent
import io.getstream.video.android.core.events.TrackPublishedEvent
import io.getstream.video.android.core.events.TrackUnpublishedEvent
import io.getstream.video.android.core.model.Ingress
import io.getstream.video.android.core.model.NetworkQuality
import io.getstream.video.android.core.model.RTMP
import io.getstream.video.android.core.model.Reaction
import io.getstream.video.android.core.model.ScreenSharingSession
import io.getstream.video.android.core.permission.PermissionRequest
import io.getstream.video.android.core.utils.mapState
import io.getstream.video.android.core.utils.toUser
import io.getstream.video.android.model.User
import kotlinx.coroutines.CoroutineScope
import kotlinx.coroutines.Job
import kotlinx.coroutines.channels.awaitClose
import kotlinx.coroutines.currentCoroutineContext
import kotlinx.coroutines.delay
import kotlinx.coroutines.flow.MutableStateFlow
import kotlinx.coroutines.flow.SharingStarted
import kotlinx.coroutines.flow.StateFlow
import kotlinx.coroutines.flow.channelFlow
import kotlinx.coroutines.flow.debounce
import kotlinx.coroutines.flow.firstOrNull
import kotlinx.coroutines.flow.flow
<<<<<<< HEAD
import kotlinx.coroutines.flow.stateIn
import kotlinx.coroutines.flow.transform
=======
import kotlinx.coroutines.flow.map
import kotlinx.coroutines.flow.stateIn
>>>>>>> 6d0313b2
import kotlinx.coroutines.isActive
import kotlinx.coroutines.launch
import kotlinx.coroutines.runBlocking
import okhttp3.internal.toImmutableList
import org.openapitools.client.models.BlockedUserEvent
import org.openapitools.client.models.CallAcceptedEvent
import org.openapitools.client.models.CallCreatedEvent
import org.openapitools.client.models.CallEndedEvent
import org.openapitools.client.models.CallIngressResponse
import org.openapitools.client.models.CallMemberAddedEvent
import org.openapitools.client.models.CallMemberRemovedEvent
import org.openapitools.client.models.CallMemberUpdatedEvent
import org.openapitools.client.models.CallMemberUpdatedPermissionEvent
import org.openapitools.client.models.CallParticipantResponse
import org.openapitools.client.models.CallReactionEvent
import org.openapitools.client.models.CallRecordingStartedEvent
import org.openapitools.client.models.CallRecordingStoppedEvent
import org.openapitools.client.models.CallRejectedEvent
import org.openapitools.client.models.CallResponse
import org.openapitools.client.models.CallRingEvent
import org.openapitools.client.models.CallSessionEndedEvent
import org.openapitools.client.models.CallSessionParticipantJoinedEvent
import org.openapitools.client.models.CallSessionParticipantLeftEvent
import org.openapitools.client.models.CallSessionResponse
import org.openapitools.client.models.CallSessionStartedEvent
import org.openapitools.client.models.CallSettingsResponse
import org.openapitools.client.models.CallStateResponseFields
import org.openapitools.client.models.CallUpdatedEvent
import org.openapitools.client.models.ConnectedEvent
import org.openapitools.client.models.CustomVideoEvent
import org.openapitools.client.models.EgressResponse
import org.openapitools.client.models.GetCallResponse
import org.openapitools.client.models.GetOrCreateCallResponse
import org.openapitools.client.models.GoLiveResponse
import org.openapitools.client.models.HealthCheckEvent
import org.openapitools.client.models.JoinCallResponse
import org.openapitools.client.models.MemberResponse
import org.openapitools.client.models.OwnCapability
import org.openapitools.client.models.PermissionRequestEvent
import org.openapitools.client.models.QueryMembersResponse
import org.openapitools.client.models.ReactionResponse
import org.openapitools.client.models.StopLiveResponse
import org.openapitools.client.models.UnblockedUserEvent
import org.openapitools.client.models.UpdateCallResponse
import org.openapitools.client.models.UpdatedCallPermissionsEvent
import org.openapitools.client.models.VideoEvent
import org.threeten.bp.Clock
<<<<<<< HEAD
import org.threeten.bp.Duration
=======
import org.threeten.bp.Instant
>>>>>>> 6d0313b2
import org.threeten.bp.OffsetDateTime
import org.threeten.bp.ZoneOffset
import stream.video.sfu.models.Participant
import stream.video.sfu.models.TrackType
import java.util.SortedMap
import java.util.UUID

public sealed interface RealtimeConnection {
    /**
     * We start out in the PreJoin state. This is before call.join is called
     */
    public object PreJoin : RealtimeConnection

    /**
     * Join is in progress
     */
    public object InProgress : RealtimeConnection

    /**
     * We set the state to Joined as soon as the call state is available
     */
    public data class Joined(val session: RtcSession) :
        RealtimeConnection // joined, participant state is available, you can render the call. Video isn't ready yet

    /**
     * True when the peer connections are ready
     */
    public object Connected : RealtimeConnection // connected to RTC, able to receive and send video

    /**
     * Reconnecting is true whenever Rtc isn't available and trying to recover
     * If the subscriber peer connection breaks we'll reconnect
     * If the publisher peer connection breaks we'll reconnect
     * Also if the network provider from the OS says that internet is down we'll set it to reconnecting
     */
    public object Reconnecting : RealtimeConnection // reconnecting to recover from temporary issues
    public data class Failed(val error: Any) : RealtimeConnection // permanent failure
    public object Disconnected : RealtimeConnection // normal disconnect by the app
}

/**
 * The CallState class keeps all state for a call
 * It's available on every call object
 *
 * @sample
 *
 * val call = client.call("default", "123")
 * call.get() // or create or join
 * call.state.participants // list of participants
 *
 *
 */
public class CallState(
    private val client: StreamVideo,
    private val call: Call,
    private val user: User,
    internal val scope: CoroutineScope
) {

    private val logger by taggedLogger("CallState")

    internal val _connection = MutableStateFlow<RealtimeConnection>(RealtimeConnection.PreJoin)
    public val connection: StateFlow<RealtimeConnection> = _connection

    public val isReconnecting: StateFlow<Boolean> = _connection.mapState {
        it is RealtimeConnection.Reconnecting
    }

    private val _participants: MutableStateFlow<SortedMap<String, ParticipantState>> =
        MutableStateFlow(emptyMap<String, ParticipantState>().toSortedMap())

    /** Participants returns a list of participant state object. @see [ParticipantState] */
    public val participants: StateFlow<List<ParticipantState>> =
        _participants.mapState { it.values.toList() }

    private val _startedAt: MutableStateFlow<OffsetDateTime?> = MutableStateFlow(null)
    public val startedAt: StateFlow<OffsetDateTime?> = _startedAt

    private val _participantCounts: MutableStateFlow<ParticipantCount?> = MutableStateFlow(null)
    val participantCounts: StateFlow<ParticipantCount?> = _participantCounts

    /** Your own participant state */
    public val me: StateFlow<ParticipantState?> = _participants.mapState {
        it[call.clientImpl.sessionId]
    }

    /** participants who are currently speaking */
    private val _activeSpeakers: MutableStateFlow<List<ParticipantState>> =
        MutableStateFlow(emptyList())
    public val activeSpeakers: StateFlow<List<ParticipantState>> = _activeSpeakers

    /** participants other than yourself */
    public val remoteParticipants: StateFlow<List<ParticipantState>> =
        _participants.mapState { it.filterKeys { key -> key != call.clientImpl.sessionId }.values.toList() }

    /** the dominant speaker */
    private val _dominantSpeaker: MutableStateFlow<ParticipantState?> = MutableStateFlow(null)
    public val dominantSpeaker: StateFlow<ParticipantState?> = _dominantSpeaker

    /**
     * Sorted participants gives you the list of participants sorted by
     * * anyone who is pinned
     * * dominant speaker
     * * if you are screensharing
     * * last speaking at
     * * all other video participants by when they joined
     * * audio only participants by when they joined
     *
     */
    internal val _pinnedParticipants: MutableStateFlow<Map<String, OffsetDateTime>> =
        MutableStateFlow(emptyMap())
    val pinnedParticipants: StateFlow<Map<String, OffsetDateTime>> = _pinnedParticipants

    val stats = CallStats(call, scope)

    internal val sortedParticipantsFlow = channelFlow {
        // uses a channel flow to handle concurrency and 3 things updating: https://kotlinlang.org/api/kotlinx.coroutines/kotlinx-coroutines-core/kotlinx.coroutines.flow/channel-flow.html

        fun emitSorted() {
            val participants = participants.value
            val pinned = _pinnedParticipants.value
            var lastParticipants: List<ParticipantState>? = null
            val sorted = participants.sortedWith(
                compareBy(
                    { pinned.containsKey(it.sessionId) },
                    { it.dominantSpeaker.value },
                    { it.screenSharingEnabled.value },
                    { it.lastSpeakingAt.value },
                    { it.videoEnabled.value },
                    { it.joinedAt.value }
                )
            ).reversed()

            scope.launch {
                if (lastParticipants != sorted) {
                    send(sorted)
                    lastParticipants = sorted
                }
            }
        }

        scope.launch {
            _participants.collect {
                emitSorted()
            }
        }
        // Since participant state exposes it's own stateflows this is a little harder to do than usual
        // we need to listen to the events and update the flow when it changes

        // emit the sorted list
        emitSorted()

        // TODO: could optimize performance by subscribing only to relevant events
        call.subscribe {
            emitSorted()
        }

        scope.launch {
            _pinnedParticipants.collect {
                emitSorted()
            }
        }

        awaitClose {}
    }

    /**
     * Sorted participants based on
     * - Pinned
     * - Dominant Speaker
     * - Screensharing
     * - Last speaking at
     * - Video enabled
     * - Call joined at
     *
     * Debounced 100ms to avoid rapid changes
     */
    val sortedParticipants = sortedParticipantsFlow.debounce(100)
        .stateIn(scope, SharingStarted.WhileSubscribed(10000L), emptyList())

    /** Members contains the list of users who are permanently associated with this call. This includes users who are currently not active in the call
     * As an example if you invite "john", "bob" and "jane" to a call and only Jane joins.
     * All 3 of them will be members, but only Jane will be a participant
     */
    private val _members: MutableStateFlow<SortedMap<String, MemberState>> =
        MutableStateFlow(emptyMap<String, MemberState>().toSortedMap())
    public val members: StateFlow<List<MemberState>> =
        _members.mapState { it.values.toList() }

    /** if someone is sharing their screen */
    private val _screenSharingSession: MutableStateFlow<ScreenSharingSession?> =
        MutableStateFlow(null)
    public val screenSharingSession: StateFlow<ScreenSharingSession?> = _screenSharingSession

    /** if the call is being recorded */
    private val _speakingWhileMuted: MutableStateFlow<Boolean> = MutableStateFlow(false)
    val speakingWhileMuted: StateFlow<Boolean> = _speakingWhileMuted

    /** if the call is being recorded */
    private val _recording: MutableStateFlow<Boolean> = MutableStateFlow(false)
    val recording: StateFlow<Boolean> = _recording

    /** The list of users that are blocked from joining this call */
    private val _blockedUsers: MutableStateFlow<Set<String>> = MutableStateFlow(emptySet())
    val blockedUsers: StateFlow<Set<String>> = _blockedUsers

    /** Specific to ringing calls, additional state about incoming, outgoing calls */
    private val _ringingState: MutableStateFlow<RingingState> = MutableStateFlow(RingingState.Idle)
    public val ringingState: StateFlow<RingingState> = _ringingState

    /** The settings for the call */
    private val _settings: MutableStateFlow<CallSettingsResponse?> = MutableStateFlow(null)
    public val settings: StateFlow<CallSettingsResponse?> = _settings

    private val _durationInMs = flow {
<<<<<<< HEAD
        while (scope.isActive) {
=======
        while (currentCoroutineContext().isActive) {
>>>>>>> 6d0313b2
            delay(1000)
            val started = _session.value?.startedAt
            val ended = _session.value?.endedAt ?: OffsetDateTime.now()
            val difference = if (started == null) null else {
                ended.toInstant().toEpochMilli() - started.toInstant()?.toEpochMilli()!!
            }
            emit(difference)
        }
    }

    /** how many MS the call has been running, null if the call didn't start yet */
<<<<<<< HEAD
    public val duration: StateFlow<Duration?> =
        _durationInMs.transform { emit(Duration(it ?: 0L, 0)) }.stateIn(scope, SharingStarted.WhileSubscribed(10000L), null)


    /** how many MS the call has been running, null if the call didn't start yet */
=======
>>>>>>> 6d0313b2
    public val durationInMs: StateFlow<Long?> =
        _durationInMs.stateIn(scope, SharingStarted.WhileSubscribed(10000L), null)

    /** Check if you have permissions to do things like share your audio, video, screen etc */
    public fun hasPermission(permission: String): StateFlow<Boolean> {
        // store this in a map so we don't have to create a new flow every time
        return if (_hasPermissionMap.containsKey(permission)) {
            _hasPermissionMap[permission]!!
        } else {
            val flow = _ownCapabilities.mapState { it.map { it.toString() }.contains(permission) }
            _hasPermissionMap[permission] = flow
            flow
        }
    }

    private val _ownCapabilities: MutableStateFlow<List<OwnCapability>> =
        MutableStateFlow(emptyList())
    public val ownCapabilities: StateFlow<List<OwnCapability>> = _ownCapabilities

    internal val _permissionRequests = MutableStateFlow<List<PermissionRequest>>(emptyList())
    val permissionRequests: StateFlow<List<PermissionRequest>> = _permissionRequests

    private val _capabilitiesByRole: MutableStateFlow<Map<String, List<String>>> =
        MutableStateFlow(emptyMap())
    val capabilitiesByRole: StateFlow<Map<String, List<String>>> = _capabilitiesByRole

    private val _backstage: MutableStateFlow<Boolean> = MutableStateFlow(false)

    /** if we are in backstage mode or not */
    val backstage: StateFlow<Boolean> = _backstage

    /** the opposite of backstage, if we are live or not */
    val live: StateFlow<Boolean> = _backstage.mapState { !it }

    /** how many MS the call has been running, null if the call didn't start yet */
    public val liveDurationInMs: StateFlow<Long?> =
        _durationInMs
            .map {
                if (live.value) {
                    it
                } else {
                    null
                }
            }
            .stateIn(scope, SharingStarted.WhileSubscribed(10000L), null)

    private val _egress: MutableStateFlow<EgressResponse?> = MutableStateFlow(null)
    val egress: StateFlow<EgressResponse?> = _egress

    private val _broadcasting: MutableStateFlow<Boolean> = MutableStateFlow(false)

    /** if the call is being broadcasted to HLS */
    val broadcasting: StateFlow<Boolean> = _broadcasting

    /** if transcribing is on or not */
    private val _transcribing: MutableStateFlow<Boolean> = MutableStateFlow(false)
    val transcribing: StateFlow<Boolean> = _transcribing

    private val _acceptedBy: MutableStateFlow<Set<String>> = MutableStateFlow(emptySet())
    val acceptedBy: StateFlow<Set<String>> = _acceptedBy

    private val _rejectedBy: MutableStateFlow<Set<String>> = MutableStateFlow(emptySet())
    val rejectedBy: StateFlow<Set<String>> = _rejectedBy

    internal val _session = MutableStateFlow<CallSessionResponse?>(null)
    val session: StateFlow<CallSessionResponse?> = _session

    /** startsAt */
    private val _startsAt: MutableStateFlow<OffsetDateTime?> = MutableStateFlow(null)
    val startsAt: StateFlow<OffsetDateTime?> = _startsAt

    private val _updatedAt: MutableStateFlow<OffsetDateTime?> = MutableStateFlow(null)

    /** updatedAt */
    val updatedAt: StateFlow<OffsetDateTime?> = _updatedAt

    private val _createdAt: MutableStateFlow<OffsetDateTime?> = MutableStateFlow(null)
    val createdAt: StateFlow<OffsetDateTime?> = _createdAt

    private val _blockedUserIds: MutableStateFlow<List<String>> = MutableStateFlow(emptyList())
    val blockedUserIds: StateFlow<List<String>> = _blockedUserIds

    private val _custom: MutableStateFlow<Map<String, Any?>> = MutableStateFlow(emptyMap())
    val custom: StateFlow<Map<String, Any?>> = _custom

    private val _team: MutableStateFlow<String?> = MutableStateFlow(null)
    val team: StateFlow<String?> = _team

    private val _createdBy: MutableStateFlow<User?> = MutableStateFlow(null)
    val createdBy: StateFlow<User?> = _createdBy

    private val _ingress: MutableStateFlow<CallIngressResponse?> = MutableStateFlow(null)
    val ingress: StateFlow<Ingress?> = _ingress.mapState {
        // TODO: Remove runBlocking and use standard Flow instead for mapping or use other approach
        val token = runBlocking { call.clientImpl.dataStore.userToken.firstOrNull() }
        val apiKey = runBlocking { call.clientImpl.dataStore.apiKey.firstOrNull() }
        val streamKey = "$apiKey/$token"
        // TODO: use the address when the server is updated
        val overwriteUrl =
            "rtmps://video-ingress-frankfurt-vi1.stream-io-video.com:443/${call.type}/${call.id}"
        Ingress(rtmp = RTMP(address = overwriteUrl ?: "", streamKey = streamKey))
    }

    private val userToSessionIdMap = participants.mapState { participants ->
        participants.associate { it.user.value.id to it.sessionId }
    }

    internal val _hasPermissionMap = mutableMapOf<String, StateFlow<Boolean>>()

    private val _endedAt: MutableStateFlow<OffsetDateTime?> = MutableStateFlow(null)
    val endedAt: StateFlow<OffsetDateTime?> = _endedAt
    private val _endedByUser: MutableStateFlow<User?> = MutableStateFlow(null)
    val endedByUser: StateFlow<User?> = _endedByUser

    internal val _reactions = MutableStateFlow<List<ReactionResponse>>(emptyList())
    val reactions: StateFlow<List<ReactionResponse>> = _reactions

    private val _errors: MutableStateFlow<List<ErrorEvent>> =
        MutableStateFlow(emptyList())
    public val errors: StateFlow<List<ErrorEvent>> = _errors

    private var speakingWhileMutedResetJob: Job? = null
    private var autoJoiningCall: Job? = null
    private var ringingTimerJob: Job? = null

    fun handleEvent(event: VideoEvent) {
        logger.d { "Updating call state with event ${event::class.java}" }
        when (event) {
            is BlockedUserEvent -> {
                val newBlockedUsers = _blockedUsers.value.toMutableSet()
                newBlockedUsers.add(event.user.id)
                _blockedUsers.value = newBlockedUsers
            }

            is UnblockedUserEvent -> {
                val newBlockedUsers = _blockedUsers.value.toMutableSet()
                newBlockedUsers.remove(event.user.id)
                _blockedUsers.value = newBlockedUsers
            }

            is CallAcceptedEvent -> {
                val newAcceptedBy = _acceptedBy.value.toMutableSet()
                newAcceptedBy.add(event.user.id)
                _acceptedBy.value = newAcceptedBy.toSet()
                updateRingingState()

                // auto-join the call if it's an outgoing call and someone has accepted
                // do not auto-join if it's already accepted by us
                val callRingState = _ringingState.value
                if (callRingState is RingingState.Outgoing &&
                    callRingState.acceptedByCallee &&
                    _acceptedBy.value.findLast { it == client.userId } == null &&
                    client.state.activeCall.value == null &&
                    autoJoiningCall == null
                ) {
                    autoJoiningCall = scope.launch {
                        // errors are handled inside the join function
                        call.join()
                        autoJoiningCall = null
                    }
                }
            }

            is CallRejectedEvent -> {
                val new = _rejectedBy.value.toMutableSet()
                new.add(event.user.id)
                _rejectedBy.value = new.toSet()
                updateRingingState()
            }

            is CallEndedEvent -> {
                _endedAt.value = OffsetDateTime.now(Clock.systemUTC())
                _endedByUser.value = event.user?.toUser()

                // leave the call
                call.leave()
            }

            is CallMemberUpdatedEvent -> {
                getOrCreateMembers(event.members)
            }

            is CallMemberRemovedEvent -> {
                val newMembersMap = _members.value.toSortedMap()
                event.members.forEach {
                    newMembersMap.remove(it)
                }
                _members.value = newMembersMap
            }

            is CallCreatedEvent -> {
                updateFromResponse(event.call)
                getOrCreateMembers(event.members)
            }

            is CallRingEvent -> {
                updateFromResponse(event.call)
                getOrCreateMembers(event.members)
            }

            is CallUpdatedEvent -> {
                updateFromResponse(event.call)
                _capabilitiesByRole.value = event.capabilitiesByRole
            }

            is UpdatedCallPermissionsEvent -> {
                _ownCapabilities.value = event.ownCapabilities
            }

            is ConnectedEvent -> {
                // this is handled by the client
            }

            is CustomVideoEvent -> {
                // safe to ignore, app level custom event
            }

            is HealthCheckEvent -> {
                // we don't do anything with this, handled by the socket
            }

            is PermissionRequestEvent -> {
                val newRequests = _permissionRequests.value.toMutableList()
                newRequests.add(PermissionRequest(call, event))
                _permissionRequests.value = newRequests
            }

            is CallMemberUpdatedPermissionEvent -> {
                _capabilitiesByRole.value = event.capabilitiesByRole
            }

            is CallMemberAddedEvent -> {
                getOrCreateMembers(event.members)
            }

            is CallReactionEvent -> {
                val reactions = _reactions.value.toMutableList()
                reactions.add(event.reaction)
                _reactions.value = reactions
                val user = event.reaction.user
                // get the participants for this user
                val userToSessionIdMap = userToSessionIdMap.value
                val sessionId = userToSessionIdMap[user.id]
                sessionId?.let {
                    val participant = getParticipantBySessionId(sessionId)
                    participant?.let {
                        val newReactions = participant._reactions.value.toMutableList()
                        val reaction = Reaction(
                            id = UUID.randomUUID().toString(),
                            response = event.reaction,
                            createdAt = System.currentTimeMillis(),
                        )
                        newReactions.add(reaction)
                        participant._reactions.value = newReactions
                    }
                }
            }

            is CallRecordingStartedEvent -> {
                _recording.value = true
            }

            is CallRecordingStoppedEvent -> {
                _recording.value = false
            }

            is AudioLevelChangedEvent -> {
                event.levels.forEach { entry ->
                    val participant = getOrCreateParticipant(entry.key, entry.value.userId)
                    participant._speaking.value = entry.value.isSpeaking
                    participant.updateAudioLevel(entry.value.audioLevel)
                }

                _activeSpeakers.value = participants.value
                    .filter { it.speaking.value }
                    .sortedByDescending { it.audioLevel.value }
            }

            is DominantSpeakerChangedEvent -> {
                val lastDominantSpeaker = dominantSpeaker.value
                val lastDominantSpeakerId = lastDominantSpeaker?.sessionId
                if (lastDominantSpeakerId != event.sessionId) {
                    val newSpeaker = getOrCreateParticipant(event.sessionId, event.userId)
                    newSpeaker._dominantSpeaker.value = true
                    _dominantSpeaker.value = newSpeaker
                    lastDominantSpeaker?._dominantSpeaker?.value = false
                }
            }

            is ConnectionQualityChangeEvent -> {
                event.updates.forEach { entry ->
                    val participant = getOrCreateParticipant(entry.session_id, entry.user_id)
                    participant._networkQuality.value =
                        NetworkQuality.fromConnectionQuality(entry.connection_quality)
                }
            }

            is ChangePublishQualityEvent -> {
                call.session!!.handleEvent(event)
            }

            is ErrorEvent -> {
                _errors.value = errors.value + event
            }

            is SFUHealthCheckEvent -> {
                call.state._participantCounts.value = event.participantCount
            }

            is ICETrickleEvent -> {
                // handled by ActiveSFUSession
            }

            is JoinCallResponseEvent -> {
                // time to update call state based on the join response
                updateFromJoinResponse(event)
                updateRingingState()
            }

            is ParticipantJoinedEvent -> {
                getOrCreateParticipant(event.participant)
            }

            is ParticipantLeftEvent -> {
                removeParticipant(event.participant.session_id)

                // clean up - stop screen-sharing session if it was still running
                val current = _screenSharingSession.value
                if (current?.participant?.sessionId == event.participant.session_id) {
                    _screenSharingSession.value = null
                }
            }

            is SubscriberOfferEvent -> {
                // handled by ActiveSFUSession
            }

            is TrackPublishedEvent -> {
                // handled by ActiveSFUSession
                val participant = getOrCreateParticipant(event.sessionId, event.userId)
                if (event.trackType == TrackType.TRACK_TYPE_AUDIO) {
                    participant._audioEnabled.value = true
                } else if (event.trackType == TrackType.TRACK_TYPE_VIDEO) {
                    participant._videoEnabled.value = true
                } else if (event.trackType == TrackType.TRACK_TYPE_SCREEN_SHARE) {
                    // mark the screen share enabled
                    // create the _screenSharingSession
                    participant._screenSharingEnabled.value = true
                    _screenSharingSession.value = ScreenSharingSession(
                        participant,
                    )
                }
            }

            is TrackUnpublishedEvent -> {
                // handled by ActiveSFUSession
                val participant = getOrCreateParticipant(event.sessionId, event.userId)
                if (event.trackType == TrackType.TRACK_TYPE_AUDIO) {
                    participant._audioEnabled.value = false
                } else if (event.trackType == TrackType.TRACK_TYPE_VIDEO) {
                    participant._videoEnabled.value = false
                } else if (event.trackType == TrackType.TRACK_TYPE_SCREEN_SHARE) {
                    // mark the screen share enabled
                    // create the _screenSharingSession
                    participant._screenSharingEnabled.value = false
                    val current = _screenSharingSession.value
                    if (current?.participant?.sessionId == participant.sessionId) {
                        _screenSharingSession.value = null
                    }
                }
            }

            is ConnectedEvent -> {
                // handled by socket
            }

            is CallSessionStartedEvent -> {
                event.call.session?.let { session ->
                    _session.value = session
                }
            }

            is CallSessionEndedEvent -> {
                _session.value = event.call.session
            }

            is CallSessionParticipantLeftEvent -> {
                _session.value?.let { callSessionResponse ->
                    val newList = callSessionResponse.participants.toMutableList()
                    newList.removeIf { it.userSessionId == event.participant.userSessionId }
                    _session.value = callSessionResponse.copy(
                        participants = newList.toImmutableList()
                    )
                }
            }

            is CallSessionParticipantJoinedEvent -> {
                _session.value?.let { callSessionResponse ->
                    val newList = callSessionResponse.participants.toMutableList()
                    val participant = CallParticipantResponse(
                        user = event.participant.user,
                        joinedAt = event.createdAt,
                        role = "user",
                        userSessionId = event.participant.userSessionId
                    )
                    val index = newList.indexOfFirst { user.id == event.participant.user.id }
                    if (index == -1) {
                        newList.add(participant)
                    } else {
                        newList[index] = participant
                    }
                    _session.value = callSessionResponse.copy(
                        participants = newList.toImmutableList()
                    )
                }
                updateRingingState()
            }
        }
    }

    private fun updateRingingState() {
        // this is only true when we are in the session (we have accepted/joined the call)
        val userIsParticipant =
            _session.value?.participants?.find { it.user.id == client.userId } != null
        val outgoingMembersCount = _members.value.filter { it.value.user.id != client.userId }.size
        val rejectedBy = _rejectedBy.value
        val acceptedBy = _acceptedBy.value
        val createdBy = _createdBy.value
        val members = _members.value
        val acceptedByMe = _acceptedBy.value.findLast { it == client.userId }
        val hasActiveCall = client.state.activeCall.value != null
        val hasRingingCall = client.state.ringingCall.value != null

        // no members - call is empty, we can join
        val state: RingingState = if (hasActiveCall) {
            RingingState.Active
        } else if (rejectedBy.isNotEmpty() && acceptedBy.isEmpty() && rejectedBy.size >= outgoingMembersCount) {
            // Call was rejected. Listener should leave the call with call.leave()
            RingingState.RejectedByAll
        } else if (hasRingingCall && createdBy?.id != client.userId) {
            // Member list is not empty, it's not rejected - it's an incoming call
            // If it's already accepted by me then we are in an Active call
            if (userIsParticipant) {
                RingingState.Active
            } else {
                RingingState.Incoming(acceptedByMe = acceptedByMe != null)
            }
        } else if (hasRingingCall && createdBy?.id == client.userId) {
            // The call is created by us
            if (acceptedBy.isEmpty()) {
                // no one accepted the call
                RingingState.Outgoing(acceptedByCallee = false)
            } else if (!userIsParticipant) {
                // someone already accepted the call, but it's not us (client needs to do call.join)
                RingingState.Outgoing(acceptedByCallee = true)
            } else {
                // call is accepted and we are already in the call
                RingingState.Active
            }
        } else {
            RingingState.Idle
        }

        if (_ringingState.value != state) {
            logger.d { "Updating ringing state ${_ringingState.value} -> $state" }

            // handle the auto-cancel for outgoing ringing calls
            if (state is RingingState.Outgoing && !state.acceptedByCallee) {
                startRingingTimer()
            } else {
                ringingTimerJob?.cancel()
                ringingTimerJob = null
            }

            // stop the call ringing timer if it's running
        }
        _ringingState.value = state
    }

    private fun updateFromJoinResponse(event: JoinCallResponseEvent) {
        // update the participant count
        _participantCounts.value = event.participantCount

        val instant = Instant.ofEpochSecond(event.callState.started_at?.epochSecond!!, 0)
        _startedAt.value = OffsetDateTime.ofInstant(instant, ZoneOffset.UTC)
        // creates the participants
        val participantStates = event.callState.participants.map {
            getOrCreateParticipant(it)
        }
        upsertParticipants(participantStates)
    }

    fun markSpeakingAsMuted() {
        _speakingWhileMuted.value = true
        speakingWhileMutedResetJob?.cancel()
        speakingWhileMutedResetJob = scope.launch {
            delay(2000)
            _speakingWhileMuted.value = false
        }
    }

    private fun startRingingTimer() {
        ringingTimerJob?.cancel()
        ringingTimerJob = scope.launch {

            val autoCancelTimeout = settings.value?.ring?.autoCancelTimeoutMs

            if (autoCancelTimeout != null && autoCancelTimeout > 0) {
                delay(autoCancelTimeout.toLong())

                // double check that we are still in Outgoing call state and call is not active
                if (_ringingState.value is RingingState.Outgoing && client.state.activeCall.value == null) {
                    call.reject()
                    call.leave()
                }
            } else {
                logger.w { "[startRingingTimer] No autoCancelTimeoutMs set - call ring with no timeout" }
            }
        }
    }

    private fun removeParticipant(sessionId: String) {
        val new = _participants.value.toSortedMap()
        new.remove(sessionId)
        _participants.value = new
    }

    public fun upsertParticipants(participants: List<ParticipantState>) {
        val new = _participants.value.toSortedMap()
        val screensharing = mutableListOf<ParticipantState>()
        participants.forEach {
            new[it.sessionId] = it

            if (it.screenSharingEnabled.value) {
                screensharing.add(it)
            }
        }
        _participants.value = new

        if (screensharing.isNotEmpty()) {
            _screenSharingSession.value = ScreenSharingSession(
                screensharing[0],
            )
        }
    }

    private fun getOrCreateParticipants(participants: List<Participant>): List<ParticipantState> {
        // get or create the participant and update them
        val participantStates = participants.map {
            val participantState = getOrCreateParticipant(it.session_id, it.user_id)
            participantState.updateFromParticipantInfo(it)
            participantState
        }

        upsertParticipants(participantStates)
        return participantStates
    }

    internal fun getOrCreateParticipant(participant: Participant): ParticipantState {
        // get or create the participant and update them
        if (participant.session_id.isEmpty()) {
            throw IllegalStateException("Participant session id is empty")
        }

        val participantState = getOrCreateParticipant(participant.session_id, participant.user_id)
        participantState.updateFromParticipantInfo(participant)

        upsertParticipants(listOf(participantState))

        return participantState
    }

    fun getOrCreateParticipant(
        sessionId: String,
        userId: String,
        user: User? = null,
        updateFlow: Boolean = false
    ): ParticipantState {
        val participantMap = _participants.value.toSortedMap()
        val participantState = if (participantMap.contains(sessionId)) {
            participantMap[sessionId]!!
        } else {
            ParticipantState(
                sessionId = sessionId,
                call = call,
                initialUser = user ?: User(userId),
            )
        }
        if (updateFlow) {
            upsertParticipants(listOf(participantState))
        }
        return participantState
    }

    internal fun getOrCreateMembers(members: List<MemberResponse>) {
        val memberMap = _members.value.toSortedMap()

        val memberStates = members.map {
            val userId = it.user.id
            val memberState = if (memberMap.contains(userId)) {
                memberMap[userId]!!
            } else {
                val member = it.toMemberState()
                memberMap[userId] = member
                member
            }
        }
        _members.value = memberMap

        updateRingingState()
    }

    fun getParticipantBySessionId(sessionId: String): ParticipantState? {
        return _participants.value[sessionId]
    }

    fun updateParticipant(participant: ParticipantState) {
        val new = _participants.value.toSortedMap()
        new[participant.sessionId] = participant
        _participants.value = new
    }

    fun clearParticipants() {
        _participants.value = emptyMap<String, ParticipantState>().toSortedMap()
    }

    fun updateFromResponse(response: CallResponse) {
        _backstage.value = response.backstage
        _blockedUserIds.value = response.blockedUserIds
        _egress.value = response.egress
        _broadcasting.value = response.egress.broadcasting
        _session.value = response.session
        _rejectedBy.value = response.session?.rejectedBy?.keys?.toSet() ?: emptySet()
        _acceptedBy.value = response.session?.acceptedBy?.keys?.toSet() ?: emptySet()
        _createdAt.value = response.createdAt
        _updatedAt.value = response.updatedAt
        _endedAt.value = response.endedAt
        _startsAt.value = response.startsAt
        _createdBy.value = response.createdBy.toUser()
        _custom.value = response.custom
        _ingress.value = response.ingress
        _recording.value = response.recording
        _settings.value = response.settings
        _transcribing.value = response.transcribing
        _team.value = response.team

        updateRingingState()
    }

    fun updateFromResponse(response: GetOrCreateCallResponse) {
        val members = response.members
        updateFromResponse(members)
        _ownCapabilities.value = response.ownCapabilities
        val callResponse = response.call
        updateFromResponse(callResponse)
    }

    private fun updateFromResponse(members: List<MemberResponse>) {
        getOrCreateMembers(members)
    }

    fun updateFromResponse(response: UpdateCallResponse) {
        updateFromResponse(response.call)
        _ownCapabilities.value = response.ownCapabilities
        updateFromResponse(response.members)
    }

    fun updateFromResponse(response: GetCallResponse) {
        updateFromResponse(response.call)
        _ownCapabilities.value = response.ownCapabilities
        updateFromResponse(response.members)
    }

    fun updateFromResponse(response: JoinCallResponse) {
        updateFromResponse(response.call)
        _ownCapabilities.value = response.ownCapabilities
        updateFromResponse(response.members)
    }

    fun getMember(userId: String): MemberState? {
        return _members.value[userId]
    }

    fun updateFromResponse(callData: CallStateResponseFields) {
        updateFromResponse(callData.call)
        updateFromResponse(callData.members)
    }

    fun updateFromResponse(it: QueryMembersResponse) {
        updateFromResponse(it.members)
    }

    fun pin(sessionId: String) {
        val pins = _pinnedParticipants.value.toMutableMap()
        pins[sessionId] = OffsetDateTime.now(Clock.systemUTC())
        _pinnedParticipants.value = pins
    }

    fun unpin(sessionId: String) {
        val pins = _pinnedParticipants.value.toMutableMap()
        pins.remove(sessionId)
        _pinnedParticipants.value = pins
    }

    fun updateFromResponse(result: StopLiveResponse) {
        updateFromResponse(result.call)
    }

    fun updateFromResponse(result: GoLiveResponse) {
        updateFromResponse(result.call)
    }
}

private fun MemberResponse.toMemberState(): MemberState {

    return MemberState(
        user = user.toUser(),
        custom = custom,
        role = role,
        createdAt = createdAt,
        updatedAt = updatedAt,
        deletedAt = deletedAt,
    )
}<|MERGE_RESOLUTION|>--- conflicted
+++ resolved
@@ -53,13 +53,9 @@
 import kotlinx.coroutines.flow.debounce
 import kotlinx.coroutines.flow.firstOrNull
 import kotlinx.coroutines.flow.flow
-<<<<<<< HEAD
+import kotlinx.coroutines.flow.map
 import kotlinx.coroutines.flow.stateIn
 import kotlinx.coroutines.flow.transform
-=======
-import kotlinx.coroutines.flow.map
-import kotlinx.coroutines.flow.stateIn
->>>>>>> 6d0313b2
 import kotlinx.coroutines.isActive
 import kotlinx.coroutines.launch
 import kotlinx.coroutines.runBlocking
@@ -107,17 +103,16 @@
 import org.openapitools.client.models.UpdatedCallPermissionsEvent
 import org.openapitools.client.models.VideoEvent
 import org.threeten.bp.Clock
-<<<<<<< HEAD
 import org.threeten.bp.Duration
-=======
 import org.threeten.bp.Instant
->>>>>>> 6d0313b2
 import org.threeten.bp.OffsetDateTime
 import org.threeten.bp.ZoneOffset
 import stream.video.sfu.models.Participant
 import stream.video.sfu.models.TrackType
 import java.util.SortedMap
 import java.util.UUID
+import kotlin.time.DurationUnit
+import kotlin.time.toDuration
 
 public sealed interface RealtimeConnection {
     /**
@@ -327,11 +322,7 @@
     public val settings: StateFlow<CallSettingsResponse?> = _settings
 
     private val _durationInMs = flow {
-<<<<<<< HEAD
-        while (scope.isActive) {
-=======
         while (currentCoroutineContext().isActive) {
->>>>>>> 6d0313b2
             delay(1000)
             val started = _session.value?.startedAt
             val ended = _session.value?.endedAt ?: OffsetDateTime.now()
@@ -343,14 +334,10 @@
     }
 
     /** how many MS the call has been running, null if the call didn't start yet */
-<<<<<<< HEAD
-    public val duration: StateFlow<Duration?> =
-        _durationInMs.transform { emit(Duration(it ?: 0L, 0)) }.stateIn(scope, SharingStarted.WhileSubscribed(10000L), null)
-
+    public val duration: StateFlow<kotlin.time.Duration?> =
+        _durationInMs.transform { emit((it ?: 0L).toDuration(DurationUnit.MILLISECONDS)) }.stateIn(scope, SharingStarted.WhileSubscribed(10000L), null)
 
     /** how many MS the call has been running, null if the call didn't start yet */
-=======
->>>>>>> 6d0313b2
     public val durationInMs: StateFlow<Long?> =
         _durationInMs.stateIn(scope, SharingStarted.WhileSubscribed(10000L), null)
 
