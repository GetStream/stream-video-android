--- conflicted
+++ resolved
@@ -45,12 +45,14 @@
 import io.getstream.video.android.model.User
 import kotlinx.coroutines.CoroutineScope
 import kotlinx.coroutines.Job
+import kotlinx.coroutines.channels.awaitClose
 import kotlinx.coroutines.currentCoroutineContext
 import kotlinx.coroutines.delay
 import kotlinx.coroutines.flow.Flow
 import kotlinx.coroutines.flow.MutableStateFlow
 import kotlinx.coroutines.flow.SharingStarted
 import kotlinx.coroutines.flow.StateFlow
+import kotlinx.coroutines.flow.channelFlow
 import kotlinx.coroutines.flow.debounce
 import kotlinx.coroutines.flow.flow
 import kotlinx.coroutines.flow.map
@@ -234,8 +236,6 @@
 
     val stats = CallStats(call, scope)
 
-<<<<<<< HEAD
-=======
     private val livestreamFlow: Flow<ParticipantState.Video?> = channelFlow {
         fun emitLivestreamVideo() {
             val participants = participants.value
@@ -321,7 +321,6 @@
         awaitClose {}
     }
 
->>>>>>> d3207e03
     /**
      * Sorted participants based on
      * - Pinned
