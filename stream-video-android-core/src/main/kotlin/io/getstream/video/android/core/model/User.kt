/*
 * Copyright (c) 2014-2022 Stream.io Inc. All rights reserved.
 *
 * Licensed under the Stream License;
 * you may not use this file except in compliance with the License.
 * You may obtain a copy of the License at
 *
 *    https://github.com/GetStream/stream-video-android/blob/main/LICENSE
 *
 * Unless required by applicable law or agreed to in writing, software
 * distributed under the License is distributed on an "AS IS" BASIS,
 * WITHOUT WARRANTIES OR CONDITIONS OF ANY KIND, either express or implied.
 * See the License for the specific language governing permissions and
 * limitations under the License.
 */

package io.getstream.video.android.core.model

import kotlinx.serialization.Serializable

@Serializable
sealed class UserType {
    /** A user that's authenticated in your system */
    @Serializable
    object Authenticated : UserType()
    /** A temporary guest user, that can have an image, name etc */
    @Serializable
    object Guest : UserType()
    /** Not authentication, anonymous user. Commonly used for audio rooms and livestreams */
    @Serializable
    object Anonymous : UserType()
}

@Serializable
public data class User(
    /** ID is required, the rest is optional */
    // TODO: TBD, do we generate the ID client side or not... TBD
    val id: String,
<<<<<<< HEAD
    val role: String = "",
    val type: UserType = UserType.Authenticated,
    val name: String = "",
    val imageUrl: String = "",
    val teams: List<String> = emptyList(),
    val custom: Map<String, String> = emptyMap()

=======
    val role: String,
    val name: String,
    val token: String,
    val imageUrl: String?,
    val teams: List<String>,
    val isOnline: Boolean = false,
    val extraData: Map<String, String>
>>>>>>> c8603655
) {
    public fun isValid(): Boolean {
        return id.isNotEmpty()
    }
}<|MERGE_RESOLUTION|>--- conflicted
+++ resolved
@@ -36,23 +36,13 @@
     /** ID is required, the rest is optional */
     // TODO: TBD, do we generate the ID client side or not... TBD
     val id: String,
-<<<<<<< HEAD
     val role: String = "",
     val type: UserType = UserType.Authenticated,
     val name: String = "",
     val imageUrl: String = "",
+    val isOnline: Boolean = false,
     val teams: List<String> = emptyList(),
     val custom: Map<String, String> = emptyMap()
-
-=======
-    val role: String,
-    val name: String,
-    val token: String,
-    val imageUrl: String?,
-    val teams: List<String>,
-    val isOnline: Boolean = false,
-    val extraData: Map<String, String>
->>>>>>> c8603655
 ) {
     public fun isValid(): Boolean {
         return id.isNotEmpty()
