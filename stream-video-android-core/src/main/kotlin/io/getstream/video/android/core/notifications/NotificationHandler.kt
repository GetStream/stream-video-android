/*
 * Copyright (c) 2014-2024 Stream.io Inc. All rights reserved.
 *
 * Licensed under the Stream License;
 * you may not use this file except in compliance with the License.
 * You may obtain a copy of the License at
 *
 *    https://github.com/GetStream/stream-video-android/blob/main/LICENSE
 *
 * Unless required by applicable law or agreed to in writing, software
 * distributed under the License is distributed on an "AS IS" BASIS,
 * WITHOUT WARRANTIES OR CONDITIONS OF ANY KIND, either express or implied.
 * See the License for the specific language governing permissions and
 * limitations under the License.
 */

package io.getstream.video.android.core.notifications

import android.app.Notification
import io.getstream.android.push.permissions.NotificationPermissionHandler
import io.getstream.video.android.core.Call
import io.getstream.video.android.core.RingingState
import io.getstream.video.android.model.StreamCallId
import io.getstream.video.android.model.User
import kotlinx.coroutines.CoroutineScope

public interface NotificationHandler : NotificationPermissionHandler {
    fun onRingingCall(callId: StreamCallId, callDisplayName: String)
    fun onMissedCall(callId: StreamCallId, callDisplayName: String)
    fun onNotification(callId: StreamCallId, callDisplayName: String)
    fun onLiveCall(callId: StreamCallId, callDisplayName: String)
    fun getOngoingCallNotification(
        callId: StreamCallId,
<<<<<<< HEAD
        isOutgoingCall: Boolean = false,
=======
        callDisplayName: String? = null,
        isOutgoingCall: Boolean = false,
        remoteParticipantCount: Int = 0,
>>>>>>> 8b34dc7c
    ): Notification?
    fun getRingingCallNotification(
        ringingState: RingingState,
        callId: StreamCallId,
<<<<<<< HEAD
        incomingCallDisplayName: String = "",
=======
        callDisplayName: String? = null,
>>>>>>> 8b34dc7c
        shouldHaveContentIntent: Boolean = true,
    ): Notification?
    fun getSettingUpCallNotification(): Notification?

    /**
     * Get subsequent updates to notifications.
     * Initially, notifications are posted by one of the other methods, and then this method can be used to re-post them with updated content.
     *
     * @param coroutineScope Coroutine scope used for the updates.
     * @param call The Stream call object.
     * @param localUser The local Stream user.
     * @param onUpdate Callback to be called when the notification is updated.
     */
    fun getNotificationUpdates(
        coroutineScope: CoroutineScope,
        call: Call,
        localUser: User,
        onUpdate: (Notification) -> Unit,
    )

    companion object {
        const val ACTION_NOTIFICATION = "io.getstream.video.android.action.NOTIFICATION"
        const val ACTION_MISSED_CALL = "io.getstream.video.android.action.MISSED_CALL"
        const val ACTION_LIVE_CALL = "io.getstream.video.android.action.LIVE_CALL"
        const val ACTION_INCOMING_CALL = "io.getstream.video.android.action.INCOMING_CALL"
        const val ACTION_OUTGOING_CALL = "io.getstream.video.android.action.OUTGOING_CALL"
        const val ACTION_ACCEPT_CALL = "io.getstream.video.android.action.ACCEPT_CALL"
        const val ACTION_REJECT_CALL = "io.getstream.video.android.action.REJECT_CALL"
        const val ACTION_LEAVE_CALL = "io.getstream.video.android.action.LEAVE_CALL"
        const val ACTION_ONGOING_CALL = "io.getstream.video.android.action.ONGOING_CALL"
        const val INTENT_EXTRA_CALL_CID: String = "io.getstream.video.android.intent-extra.call_cid"
        const val INTENT_EXTRA_CALL_DISPLAY_NAME: String = "io.getstream.video.android.intent-extra.call_displayname"

        const val INTENT_EXTRA_NOTIFICATION_ID: String =
            "io.getstream.video.android.intent-extra.notification_id"
        const val INCOMING_CALL_NOTIFICATION_ID = 24756
    }
}<|MERGE_RESOLUTION|>--- conflicted
+++ resolved
@@ -31,22 +31,14 @@
     fun onLiveCall(callId: StreamCallId, callDisplayName: String)
     fun getOngoingCallNotification(
         callId: StreamCallId,
-<<<<<<< HEAD
-        isOutgoingCall: Boolean = false,
-=======
         callDisplayName: String? = null,
         isOutgoingCall: Boolean = false,
         remoteParticipantCount: Int = 0,
->>>>>>> 8b34dc7c
     ): Notification?
     fun getRingingCallNotification(
         ringingState: RingingState,
         callId: StreamCallId,
-<<<<<<< HEAD
-        incomingCallDisplayName: String = "",
-=======
         callDisplayName: String? = null,
->>>>>>> 8b34dc7c
         shouldHaveContentIntent: Boolean = true,
     ): Notification?
     fun getSettingUpCallNotification(): Notification?
