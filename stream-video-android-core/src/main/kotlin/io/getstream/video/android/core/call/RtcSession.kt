--- conflicted
+++ resolved
@@ -522,7 +522,7 @@
     }
 
     suspend fun connect() {
-<<<<<<< HEAD
+        logger.i { "[connect] #sfu; #track; no args" }
         val request = JoinRequest(
             session_id = sessionId,
             token = sfuToken,
@@ -533,20 +533,6 @@
         sfuConnectionModule.socketConnection.connect(request)
         sfuConnectionModule.socketConnection.whenConnected {
             connectRtc()
-=======
-        logger.i { "[connect] #sfu; #track; no args" }
-        sfuConnectionModule.sfuSocket.connect()
-        // ensure that the join event has been handled before starting RTC
-        try {
-            withTimeout(2000L) {
-                joinEventReceivedMutex.withLock { connectRtc() }
-            }
-        } catch (e: TimeoutCancellationException) {
-            throw RtcException(
-                message = "RtcSession.connect() timed out. JoinCallResponseEvent not received in time.",
-                cause = e,
-            )
->>>>>>> bd82e9f7
         }
     }
 
@@ -851,6 +837,8 @@
         subscriber?.connection?.close()
         publisher?.connection?.close()
 
+        subscriber = null
+        publisher = null
 
         // cleanup all non-local tracks
         tracks.filter { it.key != sessionId }.values.map { it.values }.flatten()
@@ -1761,16 +1749,10 @@
         }
 
     // call after onNegotiation Needed
-<<<<<<< HEAD
-    private suspend fun setPublisher(request: SetPublisherRequest): Result<SetPublisherResponse> =
-        wrapAPICall {
-            val result = sfuConnectionModule.api.setPublisher(request)
-=======
     private suspend fun setPublisher(request: SetPublisherRequest): Result<SetPublisherResponse> {
         logger.e { "[setPublisher] #sfu; request $request" }
         return wrapAPICall {
-            val result = sfuConnectionModule.signalService.setPublisher(request)
->>>>>>> bd82e9f7
+            val result = sfuConnectionModule.api.setPublisher(request)
             result.error?.let {
                 throw RtcException(error = it, message = it.message)
             }
@@ -1783,12 +1765,8 @@
         request: UpdateSubscriptionsRequest,
     ): Result<UpdateSubscriptionsResponse> =
         wrapAPICall {
-<<<<<<< HEAD
+            logger.v { "[updateSubscriptions] #sfu; #track; request $request" }
             val result = sfuConnectionModule.api.updateSubscriptions(request)
-=======
-            logger.v { "[updateSubscriptions] #sfu; #track; request $request" }
-            val result = sfuConnectionModule.signalService.updateSubscriptions(request)
->>>>>>> bd82e9f7
             result.error?.let {
                 throw RtcException(error = it, message = it.message)
             }
