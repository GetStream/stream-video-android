--- conflicted
+++ resolved
@@ -883,26 +883,21 @@
                 logger.d { "[createPublisher] rejoin attempt, connection state: ${call.state.connection.value}" }
                 if (call.state.connection.value !is RealtimeConnection.Reconnecting) {
                     coroutineScope.launch {
-                        logger.d {
-                            "[createPublisher] rejoin attempt EXECUTE, connection state: ${call.state.connection.value} "
-                        } // TODO Rahul, sometimes the code will come here right in the first attempt to call
-                        call.rejoin()
+                        serialProcessor.submit("subscriberRejoin") {
+                            logger.d {
+                                "[createPublisher] rejoin attempt EXECUTE, connection state: ${call.state.connection.value} "
+                            } // TODO Rahul, sometimes the code will come here right in the first attempt to call
+                            call.rejoin()
+                        }
                     }
                 }
             },
             fastReconnect = {
                 coroutineScope.launch {
-<<<<<<< HEAD
-                    serialProcessor.submit("subscriberRejoin") {
-                        call.rejoin()
-=======
                     logger.d { "[createPublisher] Fast reconnect, connection state: ${call.state.connection.value}" }
                     if (call.state.connection.value !is RealtimeConnection.Reconnecting) {
-                        coroutineScope.launch {
-                            logger.d { "[createPublisher] fast reconnect EXECUTE" }
-                            call.fastReconnect()
-                        }
->>>>>>> e991f9eb
+                        logger.d { "[createPublisher] fast reconnect EXECUTE" }
+                        call.fastReconnect()
                     }
                 }
             },
@@ -984,23 +979,16 @@
             onNegotiationNeeded = { _, _ -> },
             tracer = publisherTracer,
             onIceCandidate = ::sendIceCandidate,
-<<<<<<< HEAD
-        ) {
-            coroutineScope.launch {
-                serialProcessor.submit("publisherRejoin") {
-                    call.rejoin()
-                }
-            }
-        }
-=======
             rejoin = {
                 logger.d { "[createPublisher] rejoin attempt, connection state: ${call.state.connection.value}" }
                 if (call.state.connection.value !is RealtimeConnection.Reconnecting) {
                     coroutineScope.launch {
-                        logger.d {
-                            "[createPublisher] rejoin attempt EXECUTE, connection state: ${call.state.connection.value} "
-                        } // TODO Rahul, sometimes the code will come here right in the first attempt to call
-                        call.rejoin()
+                        serialProcessor.submit("publisherRejoin") {
+                            logger.d {
+                                "[createPublisher] rejoin attempt EXECUTE, connection state: ${call.state.connection.value} "
+                            } // TODO Rahul, sometimes the code will come here right in the first attempt to call
+                            call.rejoin()
+                        }
                     }
                 }
             },
@@ -1016,7 +1004,6 @@
                 }
             },
         )
->>>>>>> e991f9eb
     }
 
     private fun buildTrackId(trackTypeVideo: TrackType): String {
@@ -1058,43 +1045,28 @@
         logger.i { "[rtc handleEvent] #sfu; event: $event" }
         if (event is SfuDataEvent) {
             coroutineScope.launch {
-<<<<<<< HEAD
                 serialProcessor.submit("handleSfuDataEvent: ${event.getEventType()}") {
-                    logger.v { "[onRtcEvent] event: $event" }
+                    if (event is SubscriberOfferEvent) {
+                        logger.v { "[onRtcEvent] event: SubscriberOfferEvent" }
+                    } else {
+                        logger.v { "[onRtcEvent] event: $event" }
+                    }
+
                     when (event) {
                         is JoinCallResponseEvent -> {
                             val participantStates = event.callState.participants.map {
                                 call.state.getOrCreateParticipant(it)
                             }
                             call.state.replaceParticipants(participantStates)
-                            sfuConnectionModule.socketConnection.whenConnected {
-                                publisher = createPublisher(event.publishOptions)
+                            sfuConnectionModule.socketConnection.whenConnected { // noob 3
+                                logger.d { "JoinCallResponseEvent sfuConnectionModule.socketConnection.whenConnected" }
+                                if (publisher == null) {
+                                    publisher = createPublisher(event.publishOptions)
+                                }
+                                connectRtc()
                                 processPendingSubscriberEvents()
                                 processPendingPublisherEvents()
-                                connectRtc()
                             }
-=======
-                if (event is SubscriberOfferEvent) {
-                    logger.v { "[onRtcEvent] event: SubscriberOfferEvent" }
-                } else {
-                    logger.v { "[onRtcEvent] event: $event" }
-                }
-
-                when (event) {
-                    is JoinCallResponseEvent -> {
-                        val participantStates = event.callState.participants.map {
-                            call.state.getOrCreateParticipant(it)
-                        }
-                        call.state.replaceParticipants(participantStates)
-                        sfuConnectionModule.socketConnection.whenConnected { // noob 3
-                            logger.d { "JoinCallResponseEvent sfuConnectionModule.socketConnection.whenConnected" }
-                            if (publisher == null) {
-                                publisher = createPublisher(event.publishOptions)
-                            }
-                            connectRtc()
-                            processPendingSubscriberEvents()
-                            processPendingPublisherEvents()
->>>>>>> e991f9eb
                         }
 
                         is ChangePublishOptionsEvent -> {
@@ -1163,7 +1135,6 @@
                             )
                         }
 
-<<<<<<< HEAD
                         is ICETrickleEvent -> {
                             handleIceTrickle(event)
                         }
@@ -1172,17 +1143,9 @@
                             val peerType = event.peerType
                             when (peerType) {
                                 PeerType.PEER_TYPE_PUBLISHER_UNSPECIFIED -> {
-                                    publisher?.restartIce() ?: let {
+                                    publisher?.restartIce("ICERestartEvent, peerType: PeerType.PEER_TYPE_PUBLISHER_UNSPECIFIED") ?: let {
                                         publisherPendingEvents.add(event)
                                     }
-=======
-                    is ICERestartEvent -> {
-                        val peerType = event.peerType
-                        when (peerType) {
-                            PeerType.PEER_TYPE_PUBLISHER_UNSPECIFIED -> {
-                                publisher?.restartIce("ICERestartEvent, peerType: PeerType.PEER_TYPE_PUBLISHER_UNSPECIFIED") ?: let {
-                                    publisherPendingEvents.add(event)
->>>>>>> e991f9eb
                                 }
 
                                 PeerType.PEER_TYPE_SUBSCRIBER -> {
@@ -1616,7 +1579,6 @@
         logger.d { "Connecting RTC, $request" }
         listenToSfuSocket()
         coroutineScope.launch {
-<<<<<<< HEAD
             serialProcessor.submit("fastReconnect") {
                 sfuConnectionModule.socketConnection.connect(request)
                 sfuConnectionModule.socketConnection.whenConnected {
@@ -1627,7 +1589,7 @@
                         // We could not reuse the peer connections.
                         call.rejoin()
                     } else {
-                        publisher?.restartIce()
+                        publisher?.restartIce("peerConnection is usable")
                         sendCallStats(
                             report = call.collectStats(),
                             reconnectionTimeSeconds = Pair(
@@ -1637,26 +1599,6 @@
                         )
                         setVideoSubscriptions(true)
                     }
-=======
-            sfuConnectionModule.socketConnection.connect(request)
-            sfuConnectionModule.socketConnection.whenConnected {
-                val peerConnectionNotUsable =
-                    subscriber?.isFailedOrClosed() == true && publisher?.isFailedOrClosed() == true
-                if (peerConnectionNotUsable) {
-                    logger.w { "[fastReconnect] Peer connections are not usable, rejoining." }
-                    // We could not reuse the peer connections.
-                    call.rejoin()
-                } else {
-                    publisher?.restartIce("peerConnection is usable")
-                    sendCallStats(
-                        report = call.collectStats(),
-                        reconnectionTimeSeconds = Pair(
-                            (System.currentTimeMillis() - call.reconnectStartTime) / 1000f,
-                            WebsocketReconnectStrategy.WEBSOCKET_RECONNECT_STRATEGY_FAST,
-                        ),
-                    )
-                    setVideoSubscriptions(true)
->>>>>>> e991f9eb
                 }
             }
         }
