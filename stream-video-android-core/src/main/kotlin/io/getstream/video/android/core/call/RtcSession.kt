/*
 * Copyright (c) 2014-2024 Stream.io Inc. All rights reserved.
 *
 * Licensed under the Stream License;
 * you may not use this file except in compliance with the License.
 * You may obtain a copy of the License at
 *
 *    https://github.com/GetStream/stream-video-android/blob/main/LICENSE
 *
 * Unless required by applicable law or agreed to in writing, software
 * distributed under the License is distributed on an "AS IS" BASIS,
 * WITHOUT WARRANTIES OR CONDITIONS OF ANY KIND, either express or implied.
 * See the License for the specific language governing permissions and
 * limitations under the License.
 */

package io.getstream.video.android.core.call

import android.os.Build
import android.os.PowerManager
import android.os.PowerManager.THERMAL_STATUS_CRITICAL
import android.os.PowerManager.THERMAL_STATUS_EMERGENCY
import android.os.PowerManager.THERMAL_STATUS_LIGHT
import android.os.PowerManager.THERMAL_STATUS_MODERATE
import android.os.PowerManager.THERMAL_STATUS_NONE
import android.os.PowerManager.THERMAL_STATUS_SEVERE
import android.os.PowerManager.THERMAL_STATUS_SHUTDOWN
import androidx.annotation.VisibleForTesting
import androidx.lifecycle.Lifecycle
import io.getstream.log.taggedLogger
import io.getstream.result.Result
import io.getstream.result.Result.Failure
import io.getstream.result.Result.Success
import io.getstream.result.extractCause
import io.getstream.result.onSuccessSuspend
import io.getstream.video.android.core.BuildConfig
import io.getstream.video.android.core.Call
import io.getstream.video.android.core.CallStatsReport
import io.getstream.video.android.core.DeviceStatus
import io.getstream.video.android.core.MediaManagerImpl
import io.getstream.video.android.core.RealtimeConnection
import io.getstream.video.android.core.StreamVideo
import io.getstream.video.android.core.StreamVideoClient
import io.getstream.video.android.core.call.connection.StreamPeerConnection
import io.getstream.video.android.core.call.connection.utils.AvailableCodec
import io.getstream.video.android.core.call.connection.utils.computePlatformCodecs
import io.getstream.video.android.core.call.stats.model.RtcStatsReport
import io.getstream.video.android.core.call.utils.TrackOverridesHandler
import io.getstream.video.android.core.call.utils.stringify
import io.getstream.video.android.core.dispatchers.DispatcherProvider
import io.getstream.video.android.core.errors.RtcException
import io.getstream.video.android.core.events.CallEndedSfuEvent
import io.getstream.video.android.core.events.ChangePublishOptionsEvent
import io.getstream.video.android.core.events.ChangePublishQualityEvent
import io.getstream.video.android.core.events.ICERestartEvent
import io.getstream.video.android.core.events.ICETrickleEvent
import io.getstream.video.android.core.events.JoinCallResponseEvent
import io.getstream.video.android.core.events.ParticipantJoinedEvent
import io.getstream.video.android.core.events.ParticipantLeftEvent
import io.getstream.video.android.core.events.SfuDataEvent
import io.getstream.video.android.core.events.SfuDataRequest
import io.getstream.video.android.core.events.SubscriberOfferEvent
import io.getstream.video.android.core.events.TrackPublishedEvent
import io.getstream.video.android.core.events.TrackUnpublishedEvent
import io.getstream.video.android.core.internal.module.SfuConnectionModule
import io.getstream.video.android.core.model.AudioTrack
import io.getstream.video.android.core.model.IceCandidate
import io.getstream.video.android.core.model.IceServer
import io.getstream.video.android.core.model.MediaTrack
import io.getstream.video.android.core.model.StreamPeerType
import io.getstream.video.android.core.model.VideoCodec
import io.getstream.video.android.core.model.VideoTrack
import io.getstream.video.android.core.model.toPeerType
import io.getstream.video.android.core.socket.sfu.state.SfuSocketState
import io.getstream.video.android.core.toJson
import io.getstream.video.android.core.utils.MinimalSdpParser
import io.getstream.video.android.core.utils.SdpSession
import io.getstream.video.android.core.utils.buildAudioConstraints
import io.getstream.video.android.core.utils.buildConnectionConfiguration
import io.getstream.video.android.core.utils.buildMediaConstraints
import io.getstream.video.android.core.utils.buildRemoteIceServers
import io.getstream.video.android.core.utils.mangleSdpUtil
import io.getstream.video.android.core.utils.mapState
import io.getstream.video.android.core.utils.safeCall
import io.getstream.video.android.core.utils.safeCallWithDefault
import io.getstream.video.android.core.utils.stringify
import kotlinx.coroutines.CoroutineScope
import kotlinx.coroutines.Job
import kotlinx.coroutines.SupervisorJob
import kotlinx.coroutines.async
import kotlinx.coroutines.awaitAll
import kotlinx.coroutines.delay
import kotlinx.coroutines.flow.MutableStateFlow
import kotlinx.coroutines.flow.StateFlow
import kotlinx.coroutines.flow.asStateFlow
import kotlinx.coroutines.flow.catch
import kotlinx.coroutines.flow.collect
import kotlinx.coroutines.flow.collectLatest
import kotlinx.coroutines.flow.debounce
import kotlinx.coroutines.flow.flow
import kotlinx.coroutines.flow.flowOn
import kotlinx.coroutines.flow.retry
import kotlinx.coroutines.flow.retryWhen
import kotlinx.coroutines.launch
import kotlinx.coroutines.runBlocking
import kotlinx.coroutines.withContext
import kotlinx.serialization.encodeToString
import kotlinx.serialization.json.Json
import okio.IOException
import org.openapitools.client.models.OwnCapability
import org.openapitools.client.models.VideoEvent
import org.webrtc.AudioSource
import org.webrtc.CameraEnumerationAndroid.CaptureFormat
import org.webrtc.MediaConstraints
import org.webrtc.MediaStream
import org.webrtc.MediaStreamTrack
import org.webrtc.PeerConnection
import org.webrtc.RTCStatsReport
import org.webrtc.RtpParameters
import org.webrtc.RtpParameters.Encoding
import org.webrtc.RtpTransceiver
import org.webrtc.RtpTransceiver.RtpTransceiverDirection
import org.webrtc.SessionDescription
import org.webrtc.VideoSource
import retrofit2.HttpException
import stream.video.sfu.event.JoinRequest
import stream.video.sfu.event.LeaveCallRequest
import stream.video.sfu.event.ReconnectDetails
import stream.video.sfu.event.SfuRequest
import stream.video.sfu.event.VideoLayerSetting
import stream.video.sfu.event.VideoSender
import stream.video.sfu.models.AndroidState
import stream.video.sfu.models.AndroidThermalState
import stream.video.sfu.models.ClientDetails
import stream.video.sfu.models.Codec
import stream.video.sfu.models.Device
import stream.video.sfu.models.ICETrickle
import stream.video.sfu.models.OS
import stream.video.sfu.models.Participant
import stream.video.sfu.models.PeerType
import stream.video.sfu.models.PublishOption
import stream.video.sfu.models.Sdk
import stream.video.sfu.models.SdkType
import stream.video.sfu.models.SubscribeOption
import stream.video.sfu.models.TrackInfo
import stream.video.sfu.models.TrackType
import stream.video.sfu.models.VideoDimension
import stream.video.sfu.models.VideoLayer
import stream.video.sfu.models.VideoQuality
import stream.video.sfu.models.WebsocketReconnectStrategy
import stream.video.sfu.signal.ICERestartRequest
import stream.video.sfu.signal.ICERestartResponse
import stream.video.sfu.signal.ICETrickleResponse
import stream.video.sfu.signal.Reconnection
import stream.video.sfu.signal.SendAnswerRequest
import stream.video.sfu.signal.SendAnswerResponse
import stream.video.sfu.signal.SendStatsRequest
import stream.video.sfu.signal.SetPublisherRequest
import stream.video.sfu.signal.SetPublisherResponse
import stream.video.sfu.signal.Telemetry
import stream.video.sfu.signal.TrackMuteState
import stream.video.sfu.signal.TrackSubscriptionDetails
import stream.video.sfu.signal.UpdateMuteStatesRequest
import stream.video.sfu.signal.UpdateMuteStatesResponse
import stream.video.sfu.signal.UpdateSubscriptionsRequest
import stream.video.sfu.signal.UpdateSubscriptionsResponse
import java.util.UUID
import kotlin.math.absoluteValue
import kotlin.random.Random
import kotlin.text.ifEmpty

/**
 * Keeps track of which track is being rendered at what resolution.
 * Also stores if the track is visible or not
 */
data class TrackDimensions(
    var dimensions: VideoDimension,
    var visible: Boolean = false,
)

/**
 * The RtcSession sets up 2 peer connection
 * - The publisher peer connection
 * - The subscriber peer connection
 *
 * It handles everything webrtc related.
 * State is handled by the call state class
 *
 * @see CallState
 *
 * Audio/video management is done by the MediaManager
 *
 * @see MediaManagerImpl
 *
 * This is how the offer/answer cycle works
 *
 * * sessionId is created locally as a random UUID
 * * create the peer connections
 * * capture audio and video (if we're not doing so already, in many apps it should already be on for the preview screen)
 * * execute the join request
 * * add the audio/video tracks which triggers onNegotiationNeeded
 * * onNegotiationNeeded(which calls SetPublisherRequest)
 * * JoinCallResponseEvent returns info on the call's state
 *
 * Dynascale automatically negotiates resolutions across clients
 *
 * * We send what resolutions we want using UpdateSubscriptionsRequest.
 * * It should be triggered as we paginate through participants
 * * Or when the UI layout changes
 * * The SFU tells us what resolution to publish using the ChangePublishQualityEvent event
 *
 */
public class RtcSession internal constructor(
    client: StreamVideo,
    private val powerManager: PowerManager?,
    private val call: Call,
    private val sessionId: String,
    private val apiKey: String,
    private val lifecycle: Lifecycle,
    internal var sfuUrl: String,
    internal var sfuWsUrl: String,
    internal var sfuToken: String,
    internal var remoteIceServers: List<IceServer>,
) {

    internal val trackIdToParticipant: MutableStateFlow<Map<String, String>> =
        MutableStateFlow(emptyMap())
    private var syncSubscriberAnswer: Job? = null
    private var syncSubscriberCandidates: Job? = null
    private var syncPublisherJob: Job? = null
    private var subscriptionSyncJob: Job? = null
    private var muteStateSyncJob: Job? = null
    private var subscriberListenJob: Job? = null

    private var videoTransceiverInitialized: Boolean = false
    private var audioTransceiverInitialized: Boolean = false
    private var screenshareTransceiverInitialized: Boolean = false
    private var stateJob: Job? = null
    private var errorJob: Job? = null
    private var eventJob: Job? = null
    internal val socket
        get() = sfuConnectionModule.socketConnection

    private val logger by taggedLogger("Video:RtcSession")
    private val sdpLogger by taggedLogger("Video:RtcSession:SDP")
    private val dynascaleLogger by taggedLogger("Video:RtcSession:Dynascale")
    private val clientImpl = client as StreamVideoClient

    internal val lastVideoStreamAdded = MutableStateFlow<MediaStream?>(null)

    internal val _peerConnectionStates =
        MutableStateFlow<Pair<PeerConnection.PeerConnectionState?, PeerConnection.PeerConnectionState?>?>(
            null,
        )

    // run all calls on a supervisor job so we can easily cancel them
    private val supervisorJob = SupervisorJob()
    private val coroutineScope = CoroutineScope(clientImpl.scope.coroutineContext + supervisorJob)

    internal val defaultVideoDimension = VideoDimension(1080, 2340)

    // participants by session id -> participant state
    private val trackPrefixToSessionIdMap =
        call.state.participants.mapState { it.associate { it.trackLookupPrefix to it.sessionId } }

    // We need to update tracks for all participants
    // It's cleaner to store here and have the participant state reference to it
    var tracks: MutableMap<String, MutableMap<TrackType, MediaTrack>> = mutableMapOf()
    val trackDimensions = MutableStateFlow<Map<String, Map<TrackType, TrackDimensions>>>(
        emptyMap(),
    )
    val trackDimensionsDebounced = trackDimensions.debounce(100)
    internal val trackOverridesHandler = TrackOverridesHandler(
        onOverridesUpdate = {
            setVideoSubscriptions()
            call.state._participantVideoEnabledOverrides.value = it.mapValues { it.value.visible }
        },
        logger = logger,
    )

    private fun getTrack(sessionId: String, type: TrackType): MediaTrack? {
        if (!tracks.containsKey(sessionId)) {
            tracks[sessionId] = mutableMapOf()
        }
        return tracks[sessionId]?.get(type)
    }

    private fun setTrack(sessionId: String, type: TrackType, track: MediaTrack) {
        if (!tracks.containsKey(sessionId)) {
            tracks[sessionId] = mutableMapOf()
        }
        tracks[sessionId]?.set(type, track)

        when (type) {
            TrackType.TRACK_TYPE_VIDEO -> {
                call.state.getParticipantBySessionId(sessionId)?.setVideoTrack(track.asVideoTrack())
            }

            TrackType.TRACK_TYPE_AUDIO -> {
                call.state.getParticipantBySessionId(sessionId)?._audioTrack?.value =
                    track.asAudioTrack()
            }

            TrackType.TRACK_TYPE_SCREEN_SHARE, TrackType.TRACK_TYPE_SCREEN_SHARE_AUDIO -> {
                call.state.getParticipantBySessionId(sessionId)?._screenSharingTrack?.value =
                    track.asVideoTrack()
            }

            TrackType.TRACK_TYPE_UNSPECIFIED -> {
                logger.w { "Unspecified track type" }
            }
        }
    }

    private fun getLocalTrack(type: TrackType): MediaTrack? {
        return getTrack(sessionId, type)
    }

    private fun setLocalTrack(type: TrackType, track: MediaTrack) {
        return setTrack(sessionId, type, track)
    }

    /**
     * Connection and WebRTC.
     */

    private var iceServers = buildRemoteIceServers(remoteIceServers)

    private val connectionConfiguration: PeerConnection.RTCConfiguration
        get() = buildConnectionConfiguration(iceServers)

    /** subscriber peer connection is used for subs */
    public var subscriber: StreamPeerConnection? = null

    /** publisher for publishing, using 2 peer connections prevents race conditions in the offer/answer cycle */
    internal var publisher: StreamPeerConnection? = null

    private val mediaConstraints: MediaConstraints by lazy {
        buildMediaConstraints()
    }

    private val audioConstraints: MediaConstraints by lazy {
        buildAudioConstraints()
    }

    internal lateinit var sfuConnectionModule: SfuConnectionModule

    private val clientDetails = ClientDetails(
        os = OS(
            name = "Android",
            version = Build.VERSION.SDK_INT.toString(),
        ),
        device = Device(
            name = "${Build.MANUFACTURER} : ${Build.MODEL}",
        ),
        sdk = Sdk(
            type = SdkType.SDK_TYPE_ANDROID,
            major = BuildConfig.STREAM_VIDEO_VERSION_MAJOR.toString(),
            minor = BuildConfig.STREAM_VIDEO_VERSION_MINOR.toString(),
            patch = BuildConfig.STREAM_VIDEO_VERSION_PATCH.toString(),
        ),
    )

    /**
     * Used during a SFU migration as a temporary new SFU connection. Is null before and after
     * the migration is finished.
     */
    private var sfuConnectionMigrationModule: SfuConnectionModule? = null

    private val _sfuSfuSocketState =
        MutableStateFlow<SfuSocketState>(SfuSocketState.Disconnected.Stopped)
    val sfuSocketState = _sfuSfuSocketState.asStateFlow()

    init {
        if (!StreamVideo.isInstalled) {
            throw IllegalArgumentException(
                "SDK hasn't been initialised yet - can't start a RtcSession",
            )
        }
        logger.i { "<init> #sfu; #track; no args" }

        // step 1 setup the peer connections
        subscriber = createSubscriber()
        publisher = createPublisher()

        listenToSubscriberConnection()
        val sfuConnectionModule = SfuConnectionModule(
            context = clientImpl.context,
            apiKey = apiKey,
            apiUrl = sfuUrl,
            wssUrl = sfuWsUrl,
            connectionTimeoutInMs = 2000L,
            userToken = sfuToken,
            lifecycle = lifecycle,
        )
        setSfuConnectionModule(sfuConnectionModule)
        listenToSfuSocket()
        coroutineScope.launch {
            // call update participant subscriptions debounced
            trackDimensionsDebounced.collect {
                logger.v { "<init> #sfu; #track; trackDimensions: $it" }
                setVideoSubscriptions()
            }
        }

        clientImpl.peerConnectionFactory.setAudioSampleCallback { it ->
            call.processAudioSample(it)
        }

        clientImpl.peerConnectionFactory.setAudioRecordDataCallback { audioFormat, channelCount, sampleRate, sampleData ->
            call.audioFilter?.applyFilter(
                audioFormat = audioFormat,
                channelCount = channelCount,
                sampleRate = sampleRate,
                sampleData = sampleData,
            )
        }
    }

    private fun listenToSfuSocket() {
        // cancel any old socket monitoring if needed
        eventJob?.cancel()
        errorJob?.cancel()
        stateJob?.cancel()

        // State
        // Start listening to connection state on new SFU connection
        stateJob = coroutineScope.launch {
            sfuConnectionModule.socketConnection.state().collect { sfuSocketState ->
                _sfuSfuSocketState.value = sfuSocketState
                when (sfuSocketState) {
                    is SfuSocketState.Connected ->
                        call.state._connection.value =
                            RealtimeConnection.Connected

                    is SfuSocketState.Connecting ->
                        call.state._connection.value =
                            RealtimeConnection.InProgress

                    else -> {
                        // Ignore it
                    }
                }
            }
        }

        // listen to socket events and errors
        eventJob = coroutineScope.launch {
            sfuConnectionModule.socketConnection.events().collect {
                if (it is CallEndedSfuEvent) {
                    logger.d { "#rtcsession #events #sfu, event: $it" }
                    call.leave()
                }
                clientImpl.fireEvent(it, call.cid)
            }
        }

        // Errors
        errorJob = coroutineScope.launch {
            sfuConnectionModule.socketConnection.errors().collect {
                val reconnectStrategy = it.reconnectStrategy
                logger.d { "[RtcSession#error] reconnectStrategy: $reconnectStrategy" }
                when (reconnectStrategy) {
                    WebsocketReconnectStrategy.WEBSOCKET_RECONNECT_STRATEGY_FAST -> {
                        call.rejoin()
                    }

                    WebsocketReconnectStrategy.WEBSOCKET_RECONNECT_STRATEGY_REJOIN -> {
                        call.rejoin()
                    }

                    WebsocketReconnectStrategy.WEBSOCKET_RECONNECT_STRATEGY_MIGRATE -> {
                        call.migrate()
                    }

                    WebsocketReconnectStrategy.WEBSOCKET_RECONNECT_STRATEGY_DISCONNECT -> {
                        // We are told to disconnect.
                        sfuConnectionModule.socketConnection.disconnect()
                        call.state._connection.value = RealtimeConnection.Disconnected
                    }

                    else -> {
                        // Either null or UNSPECIFIED, do not reconnect
                    }
                }
                logger.e(
                    it.streamError.extractCause()
                        ?: IllegalStateException("Error emitted without a cause on SFU connection."),
                ) { "permanent failure on socket connection" }
            }
        }
    }

    private fun updatePeerState() {
        _peerConnectionStates.value = Pair(
            subscriber?.state?.value,
            publisher?.state?.value,
        )
    }

    /**
     * @param forceRestart - set to true if you want to force restart both ICE connections
     * regardless of their current connection status (even if they are CONNECTED)
     */
    suspend fun reconnect(forceRestart: Boolean) {
        // ice restart
        val subscriberAsync = coroutineScope.async {
            subscriber?.let {
                if (!it.isHealthy()) {
                    logger.i { "ice restarting subscriber peer connection" }
                    requestSubscriberIceRestart()
                }
            }
        }

        val publisherAsync = coroutineScope.async {
            publisher?.let {
                if (!it.isHealthy() || forceRestart) {
                    logger.i { "ice restarting publisher peer connection (force restart = $forceRestart)" }
                    it.connection.restartIce()
                }
            }
        }

        awaitAll(subscriberAsync, publisherAsync)
    }

    private val platformCodecs = mutableListOf<AvailableCodec>()

    suspend fun connect(reconnectDetails: ReconnectDetails? = null) {
        logger.d { "[connect] #sfu; #track; no args" }

        val (subscriberSdp, subscriberPublishOptions) = throwawaySubscriberSdpAndOptions()
        val (publisherSdp, publisherSubscribeOptions, platformCodecs) = throwawayPublisherSdpAndOptions()
        this.platformCodecs.addAll(platformCodecs)

        val request = JoinRequest(
            session_id = sessionId,
            token = sfuToken,
            fast_reconnect = false,
            client_details = clientDetails,
            reconnect_details = reconnectDetails,
            subscriber_sdp = subscriberSdp,
            publisher_sdp = publisherSdp,
            preferred_publish_options = publisherSubscribeOptions,
            preferred_subscribe_options = subscriberPublishOptions,
        )
        logger.d { "[connect] Sending JoinRequest: ${request.preferred_publish_options}" }
        listenToSfuSocket()
        sfuConnectionModule.socketConnection.connect(request)
    }

    private suspend fun throwawayPublisherSdpAndOptions(): Triple<String, List<PublishOption>, List<AvailableCodec>> {
        return createDummyPeerConnection(RtpTransceiverDirection.SEND_ONLY)?.let { dummyPublisher ->
            val sdp = getDummySdp(dummyPublisher)
            val options = getPreferredPublishOptions(sdp)
            val platformCodecs = computePlatformCodecs(sdp)
            cleanDummyPeerConnection(dummyPublisher)
            Triple(sdp, options, platformCodecs)
        } ?: Triple("", emptyList(), emptyList())
    }

    private suspend fun throwawaySubscriberSdpAndOptions(): Pair<String, List<SubscribeOption>> {
        return createDummyPeerConnection(RtpTransceiverDirection.RECV_ONLY)?.let { dummySubscriber ->
            val sdp = getDummySdp(dummySubscriber)
            val options = getPreferredSubscribeOptions(sdp)
            cleanDummyPeerConnection(dummySubscriber)
            Pair(sdp, options)
        } ?: Pair("", emptyList())
    }

    private fun createDummyPeerConnection(direction: RtpTransceiverDirection): StreamPeerConnection? {
        if (direction != RtpTransceiverDirection.SEND_ONLY && direction != RtpTransceiverDirection.RECV_ONLY) {
            return null
        }

        val addTempTransceivers = { spc: StreamPeerConnection ->
            spc.addVideoTransceiver(
                call.mediaManager.videoTrack, // TODO-neg: correct to use it here?
                streamIds = listOf(buildTrackId(TrackType.TRACK_TYPE_VIDEO)),
            )
            spc.addAudioTransceiver(
                call.mediaManager.audioTrack,
                listOf(buildTrackId(TrackType.TRACK_TYPE_AUDIO)),
            )
        }

        return clientImpl.peerConnectionFactory.makePeerConnection(
            coroutineScope = coroutineScope,
            configuration = PeerConnection.RTCConfiguration(emptyList()),
            type = if (direction == RtpTransceiverDirection.SEND_ONLY) {
                StreamPeerType.PUBLISHER
            } else {
                StreamPeerType.SUBSCRIBER
            },
            mediaConstraints = MediaConstraints(),
        ).apply {
            addTempTransceivers(this)
        }
    }

    private fun cleanDummyPeerConnection(dummyPeerConnection: StreamPeerConnection?) {
        dummyPeerConnection?.transceiverManager(platformCodecs)?.clear()
        dummyPeerConnection?.connection?.transceivers?.forEach {
            it.stop()
        }
        dummyPeerConnection?.connection?.close()
    }

    /**
     * Prepares a generic SDP to send as part of the JoinRequest.
     * This is a throw-away SDP that the SFU will use to determine the capabilities of the client (codec support, etc).
     */
    private suspend fun getDummySdp(dummyPeerConnection: StreamPeerConnection): String {
        val offerResult = dummyPeerConnection.createOffer()
        return if (offerResult !is Success) {
            ""
        } else {
            offerResult.value.description
        }
    }

    private fun getPreferredSubscribeOptions(sdp: String): List<SubscribeOption> {
        return call.state.clientVideoSubscribeOptions.takeIf {
            it.codec != null
        }?.let { options ->
            val parsedSdp = MinimalSdpParser(sdp)
            val sdpCodec = options.codec?.let { parsedSdp.getVideoCodec(it.name) }
            val sfuCodec = sdpCodec?.let {
                Codec(
                    name = it.codecName,
                    fmtp = it.codecFmtp,
                    clock_rate = it.codecClockRate,
                    payload_type = it.payloadType.toIntOrNull() ?: 0,
                )
            }

            listOf(
                SubscribeOption(
                    track_type = TrackType.TRACK_TYPE_VIDEO,
                    codecs = listOfNotNull(sfuCodec),
                ),
            ).also {
                logger.d { "[getPreferredSubscribeOptions] #codec-negotiation; $it" }
            }
        } ?: run {
            logger.d { "[getPreferredSubscribeOptions] #codec-negotiation; No preferred options" }
            emptyList()
        }
    }

<<<<<<< HEAD
    private fun getPreferredPublishOptions(sdp: String): List<PublishOption> {
        return call.state.clientVideoPublishOptions.takeIf {
            it.codec != null || it.maxBitrate != null || it.maxSimulcastLayers != null
        }?.let { options ->
            val platformCodec = computePlatformCodecs(sdp)
            val sortedCodecs = platformCodec.sortedWith(
                compareBy({ it.name != options.codec?.name }, { it.name }, { it.payload }),
            )
            val parsedSdp = MinimalSdpParser(sdp)
            val sdpCodec = options.codec?.let { parsedSdp.getVideoCodec(it.name) }
            val sfuCodec = sdpCodec?.let {
                Codec(
                    name = it.codecName,
                    fmtp = it.codecFmtp,
                    clock_rate = it.codecClockRate,
                    payload_type = it.payloadType.toIntOrNull() ?: 0,
                )
            }
            sortedCodecs.map { codec ->
                PublishOption(
                    track_type = TrackType.TRACK_TYPE_VIDEO,
                    codec = Codec(
                        name = codec.name,
                        fmtp = codec.fmtp ?: "",
                        clock_rate = codec.clockRate,
                        payload_type = codec.payload,
                    ),
                    bitrate = options.maxBitrate ?: 0,
                    max_spatial_layers = options.maxSimulcastLayers ?: 0,
=======
    private fun initializeAudioTransceiver() {
        if (!audioTransceiverInitialized) {
            publisher?.let {
                it.addAudioTransceiver(
                    call.mediaManager.audioTrack,
                    listOf(buildTrackId(TrackType.TRACK_TYPE_AUDIO)),
>>>>>>> 5e75aa25
                )
            }.also {
                logger.d { "[getPreferredPublishOptions] #codec-negotiation; $it" }
            }
        } ?: run {
            logger.d { "[getPreferredPublishOptions] #codec-negotiation; No preferred options" }
            emptyList()
        }
    }

    private fun addTransceiver(
        source: VideoSource,
        publishOption: PublishOption,
    ) {
        val prefix = call.state.me.value?.trackLookupPrefix
        val track = toTrack(source)
        logger.d { "[addTransceiver] #sfu; #track; track id: ${track.id()}, publishOption: $publishOption" }
        publisher?.addTransceiver(platformCodecs, prefix ?: "", track, publishOption)
    }

    private fun addTransceiver(
        source: AudioSource,
        publishOption: PublishOption,
    ) {
        val prefix = call.state.me.value?.trackLookupPrefix
        val track = toTrack(source)
        logger.d { "[addTransceiver] #sfu; #track; track id: ${track.id()}, publishOption: $publishOption" }
        publisher?.addTransceiver(platformCodecs, prefix ?: "", track, publishOption)
    }

    private fun toTrack(source: VideoSource): org.webrtc.VideoTrack =
        clientImpl.peerConnectionFactory.makeVideoTrack(source, UUID.randomUUID().toString())

    private fun toTrack(source: AudioSource): org.webrtc.AudioTrack =
        clientImpl.peerConnectionFactory.makeAudioTrack(source, UUID.randomUUID().toString())

    private fun setSfuConnectionModule(sfuConnectionModule: SfuConnectionModule) {
        // This is used to switch from a current SFU connection to a new migrated SFU connection
        this@RtcSession.sfuConnectionModule = sfuConnectionModule
        listenToSfuSocket()
    }

    private fun listenToMediaChanges() {
        coroutineScope.launch {
            // update the tracks when the camera or microphone status changes
            call.mediaManager.camera.status.collectLatest {
                setMuteState(isEnabled = it == DeviceStatus.Enabled, TrackType.TRACK_TYPE_VIDEO)

                if (it == DeviceStatus.Enabled) {
                    publishFeed(call.mediaManager.videoSource, TrackType.TRACK_TYPE_VIDEO)
                } else if (it == DeviceStatus.Disabled) {
                    unpublishFeed(TrackType.TRACK_TYPE_VIDEO)
                }
            }
        }
        coroutineScope.launch {
            call.mediaManager.microphone.status.collectLatest {
                setMuteState(isEnabled = it == DeviceStatus.Enabled, TrackType.TRACK_TYPE_AUDIO)

                if (it == DeviceStatus.Enabled) {
<<<<<<< HEAD
                    publishFeed(call.mediaManager.audioSource, TrackType.TRACK_TYPE_AUDIO)
                } else if (it == DeviceStatus.Disabled) {
                    unpublishFeed(TrackType.TRACK_TYPE_AUDIO)
=======
                    initializeAudioTransceiver()
>>>>>>> 5e75aa25
                }
            }
        }

        coroutineScope.launch {
            call.mediaManager.screenShare.status.collectLatest {
                setMuteState(
                    isEnabled = it == DeviceStatus.Enabled,
                    TrackType.TRACK_TYPE_SCREEN_SHARE,
                )

                if (it == DeviceStatus.Enabled) {
                    publishFeed(
                        call.mediaManager.screenShareVideoSource,
                        TrackType.TRACK_TYPE_SCREEN_SHARE,
                    )
                } else if (it == DeviceStatus.Disabled) {
                    unpublishFeed(TrackType.TRACK_TYPE_SCREEN_SHARE)
                }
            }
        }
    }

    private fun publishFeed(track: VideoSource, trackType: TrackType) {
        val publisher = publisher ?: return
        storedPublishOptions.forEach { publishOption ->
            val transceiverManager = publisher.transceiverManager(platformCodecs)
            transceiverManager.enable(publishOption)
            if (!transceiverManager.contains(publishOption) && trackType == publishOption.track_type) {
                addTransceiver(track, publishOption)
            }
        }
    }

    private fun publishFeed(track: AudioSource, trackType: TrackType) {
        val publisher = publisher ?: return
        storedPublishOptions.forEach { publishOption ->
            val transceiverManager = publisher.transceiverManager(platformCodecs)
            transceiverManager.enable(publishOption)
            if (!transceiverManager.contains(publishOption) && trackType == publishOption.track_type) {
                addTransceiver(track, publishOption)
            }
        }
    }

    private fun unpublishFeed(trackType: TrackType) {
        // Search directly in cache, because we were already publishing, so we had a transceiver.
        val publisher = publisher ?: return
        storedPublishOptions.filter { it.track_type == trackType }.forEach {
            publisher.transceiverManager(platformCodecs).disable(it)
        }
    }

    /**
     * A single media stream contains multiple tracks. We receive it from the subcriber peer connection
     *
     * Loop over the audio and video tracks
     * Update the local tracks
     *
     * Audio is available from the start.
     * Video only becomes available after we update the subscription
     */
    private fun addStream(mediaStream: MediaStream) {
        val (trackPrefix, trackTypeString) = mediaStream.id.split(':')
        val sessionId = trackPrefixToSessionIdMap.value[trackPrefix]

        if (sessionId == null || trackPrefixToSessionIdMap.value[trackPrefix].isNullOrEmpty()) {
            logger.d { "[addStream] skipping unrecognized trackPrefix $trackPrefix $mediaStream.id" }
            return
        }

        val trackTypeMap = mapOf(
            "TRACK_TYPE_UNSPECIFIED" to TrackType.TRACK_TYPE_UNSPECIFIED,
            "TRACK_TYPE_AUDIO" to TrackType.TRACK_TYPE_AUDIO,
            "TRACK_TYPE_VIDEO" to TrackType.TRACK_TYPE_VIDEO,
            "TRACK_TYPE_SCREEN_SHARE" to TrackType.TRACK_TYPE_SCREEN_SHARE,
            "TRACK_TYPE_SCREEN_SHARE_AUDIO" to TrackType.TRACK_TYPE_SCREEN_SHARE_AUDIO,
        )
        val trackType =
            trackTypeMap[trackTypeString] ?: TrackType.fromValue(trackTypeString.toInt())
                ?: throw IllegalStateException("trackType not recognized: $trackTypeString")

        logger.i { "[addStream] #sfu; mediaStream: $mediaStream" }
        mediaStream.audioTracks.forEach { track ->
            logger.v { "[addStream] #sfu; audioTrack: ${track.stringify()}" }
            track.setEnabled(true)
            val audioTrack = AudioTrack(
                streamId = mediaStream.id,
                audio = track,
            )
            val current = trackIdToParticipant.value.toMutableMap()
            current[track.id()] = sessionId
            trackIdToParticipant.value = current

            setTrack(sessionId, trackType, audioTrack)
        }

        mediaStream.videoTracks.forEach { track ->
            logger.w { "[addStream] #sfu; #track; videoTrack: ${track.stringify()}" }
            track.setEnabled(true)
            val videoTrack = VideoTrack(
                streamId = mediaStream.id,
                video = track,
            )
            val current = trackIdToParticipant.value.toMutableMap()
            current[track.id()] = sessionId
            trackIdToParticipant.value = current

            setTrack(sessionId, trackType, videoTrack)
        }
        if (mediaStream.videoTracks.isNotEmpty()) {
            lastVideoStreamAdded.value = mediaStream
        }
    }

    private fun connectRtc() {
//        logger.d { "[connectRtc] #sfu; #track; no args" }
        val settings = call.state.settings.value

        // turn of the speaker if needed
        if (settings?.audio?.speakerDefaultOn == false) {
            call.speaker.setVolume(0)
        }

        // if we are allowed to publish, create a peer connection for it
        val canPublish = call.state.ownCapabilities.value.any {
            it == OwnCapability.SendAudio || it == OwnCapability.SendVideo
        }

        if (canPublish) {
            publisher = createPublisher()
        } else {
            // enable the publisher if you receive the send audio or send video capability
            coroutineScope.launch {
                call.state.ownCapabilities.collect {
                    if (it.any { it == OwnCapability.SendAudio || it == OwnCapability.SendVideo }) {
                        publisher = createPublisher()
                    }
                }
            }
        }

        // update the peer state
        coroutineScope.launch {
            // call update participant subscriptions debounced
            publisher?.let {
                it.state.collect {
                    updatePeerState()
                }
            }
        }

        if (canPublish) {
            if (publisher == null) {
                throw IllegalStateException(
                    "Cant send audio and video since publisher hasn't been setup to connect",
                )
            } else {
                // step 2 ensure all tracks are setup correctly
                // start capturing the video

                // step 4 add the audio track to the publisher
                setLocalTrack(
                    TrackType.TRACK_TYPE_AUDIO,
                    AudioTrack(
                        streamId = buildTrackId(TrackType.TRACK_TYPE_AUDIO),
                        audio = call.mediaManager.audioTrack,
                    ),
                )

                // step 5 create the video track
                setLocalTrack(
                    TrackType.TRACK_TYPE_VIDEO,
                    VideoTrack(
                        streamId = buildTrackId(TrackType.TRACK_TYPE_VIDEO),
                        video = call.mediaManager.videoTrack,
                    ),
                )

                // render it on the surface. but we need to start this before forwarding it to the publisher
<<<<<<< HEAD
                logger.v { "[connectRtc] #sfu; videoTrack: ${call.mediaManager.videoTrack.stringify()}" }
                storedPublishOptions.forEach {
                    if (it.track_type == TrackType.TRACK_TYPE_VIDEO && call.mediaManager.camera.status.value == DeviceStatus.Enabled) {
                        logger.d { "[connectRtc] #codec-negotiation; Adding transceiver for PO ${it.track_type}" }
                        addTransceiver(call.mediaManager.videoSource, it)
                    } else if (it.track_type == TrackType.TRACK_TYPE_AUDIO && call.mediaManager.microphone.status.value == DeviceStatus.Enabled) {
                        logger.d { "[connectRtc] #codec-negotiation; Adding transceiver for PO ${it.track_type}" }
                        addTransceiver(call.mediaManager.audioSource, it)
                    } else if (it.track_type == TrackType.TRACK_TYPE_SCREEN_SHARE && call.mediaManager.screenShare.status.value == DeviceStatus.Enabled) {
                        logger.d { "[connectRtc] #codec-negotiation; Adding transceiver for PO ${it.track_type}" }
                        call.mediaManager.screenShareTrack
                        addTransceiver(call.mediaManager.screenShareVideoSource, it)
                    }
=======
                logger.v { "[createUserTracks] #sfu; videoTrack: ${call.mediaManager.videoTrack.stringify()}" }
                if (call.mediaManager.camera.status.value == DeviceStatus.Enabled) {
                    initializeVideoTransceiver()
                }
                if (call.mediaManager.microphone.status.value == DeviceStatus.Enabled) {
                    initializeAudioTransceiver()
                }
                if (call.mediaManager.screenShare.status.value == DeviceStatus.Enabled) {
                    initializeScreenshareTransceiver()
>>>>>>> 5e75aa25
                }
            }
        }

        // step 6 - onNegotiationNeeded will trigger and complete the setup using SetPublisherRequest
        listenToMediaChanges()

        // subscribe to the tracks of other participants
        setVideoSubscriptions(true)
        return
    }

    fun setScreenShareTrack() {
        setLocalTrack(
            TrackType.TRACK_TYPE_SCREEN_SHARE,
            VideoTrack(
                streamId = buildTrackId(TrackType.TRACK_TYPE_SCREEN_SHARE),
                video = call.mediaManager.screenShareTrack,
            ),
        )
    }

    /**
     * Responds to TrackPublishedEvent event
     * @see TrackPublishedEvent
     * @see TrackUnpublishedEvent
     *
     * It gets the participant and updates the tracks
     *
     * Track look is done by sessionId & type
     */
    internal fun updatePublishState(
        userId: String,
        sessionId: String,
        trackType: TrackType,
        videoEnabled: Boolean,
        audioEnabled: Boolean,
    ) {
        logger.d {
            "[updateMuteState] #sfu; userId: $userId, sessionId: $sessionId, videoEnabled: $videoEnabled, audioEnabled: $audioEnabled"
        }
        val track = getTrack(sessionId, trackType)
        track?.enableVideo(videoEnabled)
        track?.enableAudio(audioEnabled)
    }

    fun cleanup() {
        logger.i { "[cleanup] #sfu; #track; no args" }

        coroutineScope.launch {
            sfuConnectionModule.socketConnection.disconnect()
            sfuConnectionMigrationModule?.socketConnection?.disconnect()
        }
        sfuConnectionMigrationModule = null

        // cleanup the publisher and subcriber peer connections
        subscriber?.connection?.close()
        publisher?.connection?.close()

        subscriber = null
        publisher = null

        // cleanup all non-local tracks
        tracks.filter { it.key != sessionId }.values.map { it.values }.flatten()
            .forEach { wrapper ->
                try {
                    wrapper.asAudioTrack()?.audio?.dispose()
                    wrapper.asVideoTrack()?.video?.dispose()
                } catch (e: Exception) {
                    logger.w { "Error disposing track: ${e.message}" }
                }
            }
        tracks.clear()
        trackDimensions.value = emptyMap()
        supervisorJob.cancel()
    }

    internal val muteState = MutableStateFlow(
        mapOf(
            TrackType.TRACK_TYPE_AUDIO to false,
            TrackType.TRACK_TYPE_VIDEO to false,
            TrackType.TRACK_TYPE_SCREEN_SHARE to false,
        ),
    )

    /**
     * Informs the SFU that you're publishing a given track (publishing vs muted)
     * - when switching SFU we should repeat this info
     * - http calls failing here breaks the call. it should retry as long as the
     * -- error isn't permanent, SFU didn't change, the mute/publish state didn't change
     * -- we cap at 30 retries to prevent endless loops
     */
    private fun setMuteState(isEnabled: Boolean, trackType: TrackType) {
        logger.d { "[setPublishState] #sfu; $trackType isEnabled: $isEnabled" }

        // update the local copy
        val copy = muteState.value.toMutableMap()
        copy[trackType] = isEnabled
        val new = copy.toMap()
        muteState.value = new

        val currentSfu = sfuUrl
        // prevent running multiple of these at the same time
        // if there's already a job active. cancel it
        muteStateSyncJob?.cancel()
        // start a new job
        // this code is a bit more complicated due to the retry behaviour
        muteStateSyncJob = coroutineScope.launch {
            flow {
                val request = UpdateMuteStatesRequest(
                    session_id = sessionId,
                    mute_states = copy.map {
                        TrackMuteState(track_type = it.key, muted = !it.value)
                    },
                )
                val result = updateMuteState(request)
                result.onSuccessSuspend { emit(result.getOrThrow()) }
            }.flowOn(DispatcherProvider.IO).retryWhen { cause, attempt ->
                val sameValue = new == muteState.value
                val sameSfu = currentSfu == sfuUrl
                val isPermanent = isPermanentError(cause)
                val willRetry = !isPermanent && sameValue && sameSfu && attempt < 30
                val delayInMs = if (attempt <= 1) 100L else if (attempt <= 3) 300L else 2500L
                logger.w {
                    "updating mute state failed with error $cause, retry attempt: $attempt. will retry $willRetry in $delayInMs ms"
                }
                delay(delayInMs)
                willRetry
            }.collect()
        }
    }

    private fun isPermanentError(cause: Throwable): Boolean {
        return false
    }

    @VisibleForTesting
    public fun createSubscriber(): StreamPeerConnection {
        logger.i { "[createSubscriber] #sfu; no args" }
        val peerConnection = clientImpl.peerConnectionFactory.makePeerConnection(
            coroutineScope = coroutineScope,
            configuration = connectionConfiguration,
            type = StreamPeerType.SUBSCRIBER,
            mediaConstraints = mediaConstraints,
            onStreamAdded = { addStream(it) }, // addTrack
            onIceCandidateRequest = ::sendIceCandidate,
        )
        peerConnection.connection.addTransceiver(
            MediaStreamTrack.MediaType.MEDIA_TYPE_VIDEO,
            RtpTransceiver.RtpTransceiverInit(
                RtpTransceiverDirection.RECV_ONLY,
            ),
        )

        peerConnection.connection.addTransceiver(
            MediaStreamTrack.MediaType.MEDIA_TYPE_AUDIO,
            RtpTransceiver.RtpTransceiverInit(
                RtpTransceiverDirection.RECV_ONLY,
            ),
        )
        return peerConnection
    }

    private suspend fun getSubscriberSdp(): SessionDescription {
        subscriber?.let { it ->
            val result = it.createOffer()

            return if (result is Success) {
                mangleSdp(result.value)
            } else {
                throw Error("Couldn't create a generic SDP, create offer failed")
            }
        } ?: throw Error("Couldn't create a generic SDP, subscriber isn't setup")
    }

    private fun mangleSdp(sdp: SessionDescription): SessionDescription {
        val settings = call.state.settings.value
        val red = settings?.audio?.redundantCodingEnabled ?: true
        val opus = settings?.audio?.opusDtxEnabled ?: true

        return mangleSdpUtil(sdp, red, opus, enableVp8 = false) // TODO-neg: manage vp8 enforcing
    }

    @VisibleForTesting
    fun createPublisher(): StreamPeerConnection { // TODO-neg: this is called twice
        audioTransceiverInitialized = false
        videoTransceiverInitialized = false
        screenshareTransceiverInitialized = false
        logger.i { "[createPublisher] #sfu; no args" }
        val publisher = clientImpl.peerConnectionFactory.makePeerConnection(
            coroutineScope = coroutineScope,
            configuration = connectionConfiguration,
            type = StreamPeerType.PUBLISHER,
            mediaConstraints = MediaConstraints(),
            onNegotiationNeeded = ::onNegotiationNeeded,
            onIceCandidateRequest = ::sendIceCandidate,
            maxPublishingBitrate = call.state.settings.value?.video?.targetResolution?.bitrate
                ?: 1_200_000,
        )
        logger.i { "[createPublisher] #sfu; publisher: $publisher" }
        return publisher
    }

    private fun buildTrackId(trackTypeVideo: TrackType): String {
        // track prefix is only available after the join response
        val trackType = trackTypeVideo.value
        val trackPrefix = call.state.me.value?.trackLookupPrefix
        val old = "$trackPrefix:$trackType:${(Math.random() * 100).toInt()}"
        return old // UUID.randomUUID().toString()
    }

    /**
     * Change the quality of video we upload when the ChangePublishQualityEvent event is received
     * This is used for Dynascale
     */
    internal fun updatePublishQuality(videoSenders: List<VideoSender>) = synchronized(this) {
        dynascaleLogger.v { "[updatePublishQuality] #sfu; Handling ChangePublishQualityEvent" }
        val publisher = publisher ?: return@synchronized
        for (videoSender in videoSenders) {
            val sender = publisher.transceiverManager(
                platformCodecs,
            )["${videoSender.publish_option_id}-${videoSender.track_type}"]?.sender
            val eventLayerSettingsList = videoSender.layers

            if (sender == null || sender.parameters == null || sender.parameters.encodings == null || eventLayerSettingsList.isEmpty()) {
                dynascaleLogger.w {
                    "[updatePublishQuality] #sfu; #codec-negotiation; Sender properties are null or layer settings list is empty in event."
                }
                return@synchronized
            }

            val senderParams = sender.parameters
            val senderCodec = senderParams.codecs.firstOrNull()
            val isUsingSvcCodec = rtpCodecToVideoCodec(senderCodec)?.supportsSvc() ?: false
            val updatedEncodings = mutableSetOf<Encoding>() // Used only for logging
            var didChanges = false

            for (senderEncoding in senderParams.encodings.reversed()) {
                dynascaleLogger.v {
                    "[updatePublishQuality] #sfu; #codec-negotiation; Iteration for rid: \"${senderEncoding.rid}\""
                }

                // For SVC, we only have one layer (q) and often rid is omitted
                // For non-SVC, we need to find the layer by rid (simulcast)
                val eventLayerSettings = if (isUsingSvcCodec) {
                    eventLayerSettingsList.firstOrNull()
                } else {
                    eventLayerSettingsList.firstOrNull { it.name == senderEncoding.rid }
                }

                // Enabled/disabled setting
                updateActiveFlag(senderEncoding, eventLayerSettings).let {
                    didChanges = it || didChanges
                    if (it) updatedEncodings.add(senderEncoding)
                }

                // Quality settings
                updateQualitySettings(senderEncoding, eventLayerSettings).let {
                    didChanges = it || didChanges
                    if (it) updatedEncodings.add(senderEncoding)
                }
            }

            if (didChanges) {
                logUpdatedEncodingsRids(updatedEncodings)

                val didSet = sender.setParameters(senderParams)
                dynascaleLogger.v {
                    "[updatePublishQuality] #sfu; #codec-negotiation; Did set new parameters: $didSet"
                }
            }

            logLayerSettings(eventLayerSettingsList, sender.parameters.encodings)
        }
    }

    private fun rtpCodecToVideoCodec(codec: RtpParameters.Codec?): VideoCodec? =
        if (codec == null) {
            null
        } else {
            runCatching { VideoCodec.valueOf(codec.name.uppercase()) }.getOrNull().also {
                dynascaleLogger.v {
                    "[updatePublishQuality] #sfu; #codec-negotiation; Codec: ${it?.name}, supports SVC: ${it?.supportsSvc()}"
                }
            }
        }

    private fun updateActiveFlag(
        senderEncoding: Encoding,
        eventLayerSettings: VideoLayerSetting?,
    ): Boolean {
        return if (senderEncoding.active != eventLayerSettings?.active) {
            senderEncoding.active = eventLayerSettings?.active ?: false

            dynascaleLogger.v {
                "[updatePublishQuality][updateActiveFlag] #sfu; #codec-negotiation; rid: \"${senderEncoding.rid}\"; Changed active flag from ${!senderEncoding.active} to ${senderEncoding.active}"
            }

            true
        } else {
            false
        }
    }

    private fun updateQualitySettings(
        senderEncoding: Encoding,
        eventLayerSettings: VideoLayerSetting?,
    ): Boolean {
        var changed = false

        eventLayerSettings?.let { settings ->
            with(settings) {
                if (max_bitrate > 0 && max_bitrate != (senderEncoding.maxBitrateBps ?: 0)) {
                    dynascaleLogger.v {
                        "[updatePublishQuality][updateQualitySettings] #sfu; #codec-negotiation; rid: \"${senderEncoding.rid}\"; Changed maxBitrate from ${senderEncoding.maxBitrateBps} to $max_bitrate"
                    }
                    senderEncoding.maxBitrateBps = max_bitrate
                    changed = true
                }

                if (max_framerate > 0 && max_framerate != (senderEncoding.maxFramerate ?: 0)) {
                    dynascaleLogger.v {
                        "[updatePublishQuality][updateQualitySettings] #sfu; #codec-negotiation; rid: \"${senderEncoding.rid}\"; Changed maxFramerate from ${senderEncoding.maxFramerate} to $max_framerate"
                    }
                    senderEncoding.maxFramerate = max_framerate
                    changed = true
                }

                scale_resolution_down_by.toDouble().let { scaleResolutionDownBy ->
                    if (scaleResolutionDownBy >= 1 && scaleResolutionDownBy != (
                            senderEncoding.scaleResolutionDownBy
                                ?: 0
                            )
                    ) {
                        dynascaleLogger.v {
                            "[updatePublishQuality][updateQualitySettings] #sfu; #codec-negotiation; rid: \"${senderEncoding.rid}\"; Changed scaleResolutionDownBy from ${senderEncoding.scaleResolutionDownBy} to $scale_resolution_down_by"
                        }
                        senderEncoding.scaleResolutionDownBy = scaleResolutionDownBy
                        changed = true
                    }
                }

                if (scalability_mode.isNotBlank() && scalability_mode != (
                        senderEncoding.scalabilityMode
                            ?: ""
                        )
                ) {
                    dynascaleLogger.v {
                        "[updatePublishQuality][updateQualitySettings] #sfu; #codec-negotiation; rid: \"${senderEncoding.rid}\"; Changed scalabilityMode from ${senderEncoding.scalabilityMode} to $scalability_mode"
                    }
                    senderEncoding.scalabilityMode = scalability_mode
                    changed = true
                }
            }
        }

        return changed
    }

    private fun logUpdatedEncodingsRids(updatedEncodings: Set<Encoding>) {
        dynascaleLogger.d {
            updatedEncodings.reversed().joinToString {
                if (it.rid != null) it.rid.toString() else ""
            }.let {
                "[updatePublishQuality] #sfu; #codec-negotiation; Updated encodings: $it"
            }
        }
    }

    private fun logLayerSettings(
        eventLayerSettingsList: List<VideoLayerSetting>? = null,
        senderEncodingList: List<Encoding>,
    ) {
        val eventLog = eventLayerSettingsList?.joinToString(separator = "") {
            "\n-Name: ${it.name}\n" + "active: ${it.active}\n" + "maxBitrate: ${it.max_bitrate}\n" + "maxFramerate: ${it.max_framerate}\n" + "scaleResolutionDownBy: ${it.scale_resolution_down_by}\n" + "scalabilityMode: ${it.scalability_mode.ifEmpty { "(empty)" }}"
        }
        val senderLog = senderEncodingList.reversed().joinToString(separator = "") {
            "\n-Name: ${it.rid}\n" + "active: ${it.active}\n" + "maxBitrate: ${it.maxBitrateBps}\n" + "maxFramerate: ${it.maxFramerate}\n" + "scaleResolutionDownBy: ${it.scaleResolutionDownBy}\n" + "scalabilityMode: ${it.scalabilityMode}"
        }

        dynascaleLogger.v {
            "[updatePublishQuality] #sfu; #codec-negotiation;\n" + if (eventLog == null) {
                ""
            } else {
                "Event layers:" + "$eventLog\n\n"
            } + "Sender encodings:" + senderLog
        }
    }

    private var storedPublishOptions = emptyList<PublishOption>()

    private fun updatePublishOptions(publishOptions: List<PublishOption>) {
        publisher?.let { publisher ->
            logger.d {
                "[updatePublishOptions] #codec-negotiation; new publishOption: ${publishOptions.joinToString()}"
            }
            val transceiverManager = publisher.transceiverManager(platformCodecs)
            logger.d {
                "[updatePublishOptions] #codec-negotiation; current transcceivers: ${transceiverManager.asMap()}"
            }
            publishOptions.forEach { publishOption ->
                if (!transceiverManager.contains(publishOption) && publishOption.canPublish()) {
                    addTransceiverForOption(publishOption)
                } else if (publishOption.canPublish()) {
                    transceiverManager.enable(publishOption)
                }
            }

            val publicOptionsKeys = publishOptions.map { transceiverManager.asKey(it) }
            val transceiversToRemove =
                transceiverManager.asMap().keys.filter { it !in publicOptionsKeys }
            logger.d {
                "[updatePublishOptions] #codec-negotiation; transceiversToRemove: $transceiversToRemove"
            }
            transceiverManager.disableIf { key, _ ->
                key in transceiversToRemove
            }
            logger.d {
                "[updatePublishOptions] #codec-negotiation; new transceivers: ${transceiverManager.asMap()}"
            }
            storedPublishOptions = publishOptions
        }
    }

    private fun addTransceiverForOption(publishOption: PublishOption) {
        logger.d { "[updatePublishOptions] #codec-negot - add transceiver for option: $publishOption" }
        when (publishOption.track_type) {
            TrackType.TRACK_TYPE_AUDIO -> {
                addTransceiver(call.mediaManager.audioSource, publishOption)
            }

            TrackType.TRACK_TYPE_VIDEO -> {
                addTransceiver(call.mediaManager.videoSource, publishOption)
            }

            TrackType.TRACK_TYPE_SCREEN_SHARE -> {
                addTransceiver(call.mediaManager.screenShareVideoSource, publishOption)
            }
            else -> {
                logger.w {
                    "[updatePublishOptions] #codec-negotiation; Unsupported track type: ${publishOption.track_type}"
                }
            }
        }
    }

    private fun PublishOption.canPublish(): Boolean = when (track_type) {
        TrackType.TRACK_TYPE_AUDIO -> call.mediaManager.microphone.status.value == DeviceStatus.Enabled
        TrackType.TRACK_TYPE_VIDEO -> call.mediaManager.camera.status.value == DeviceStatus.Enabled
        TrackType.TRACK_TYPE_SCREEN_SHARE -> call.mediaManager.screenShare.status.value == DeviceStatus.Enabled
        else -> false
    }

    /**
     * This is called when you are look at a different set of participants
     * or at a different size
     *
     * It tells the SFU that we want to receive person a's video at 1080p, and person b at 360p
     *
     * Since the viewmodel knows what's actually displayed
     */
    internal fun defaultTracks(): List<TrackSubscriptionDetails> {
        val sortedParticipants = call.state.participants.value
        val otherParticipants = sortedParticipants.filter { it.sessionId != sessionId }.take(5)
        val tracks = mutableListOf<TrackSubscriptionDetails>()
        otherParticipants.forEach { participant ->
            if (participant.videoEnabled.value) {
                val track = TrackSubscriptionDetails(
                    user_id = participant.userId.value,
                    track_type = TrackType.TRACK_TYPE_VIDEO,
                    dimension = defaultVideoDimension,
                    session_id = participant.sessionId,
                )
                tracks.add(track)
            }
            if (participant.screenSharingEnabled.value) {
                val track = TrackSubscriptionDetails(
                    user_id = participant.userId.value,
                    track_type = TrackType.TRACK_TYPE_SCREEN_SHARE,
                    dimension = defaultVideoDimension,
                    session_id = participant.sessionId,
                )
                tracks.add(track)
            }
        }

        return tracks
    }

    internal fun visibleTracks(): List<TrackSubscriptionDetails> {
        val participants = call.state.remoteParticipants.value
        val trackDisplayResolution = trackDimensions.value

        val tracks = participants.map { participant ->
            val trackDisplay = trackDisplayResolution[participant.sessionId] ?: emptyMap()

            trackDisplay.entries.filter { it.value.visible }.map { display ->
                dynascaleLogger.i {
                    "[visibleTracks] $sessionId subscribing ${participant.sessionId} to : ${display.key}"
                }
                TrackSubscriptionDetails(
                    user_id = participant.userId.value,
                    track_type = display.key,
                    dimension = display.value.dimensions,
                    session_id = participant.sessionId,
                )
            }
        }.flatten()
        return tracks
    }

    internal val subscriptions: MutableStateFlow<List<TrackSubscriptionDetails>> = MutableStateFlow(
        emptyList(),
    )

    /**
     * Tells the SFU which video tracks we want to subscribe to
     * - it sends the resolutions we're displaying the video at so the SFU can decide which track to send
     * - when switching SFU we should repeat this info
     * - http calls failing here breaks the call. (since you won't receive the video)
     * - we should retry continuously until it works and after it continues to fail, raise an error that shuts down the call
     * - we retry when:
     * -- error isn't permanent, SFU didn't change, the mute/publish state didn't change
     * -- we cap at 30 retries to prevent endless loops
     */
    internal fun setVideoSubscriptions(useDefaults: Boolean = false) {
        logger.d { "[setVideoSubscriptions] #sfu; #track; useDefaults: $useDefaults" }
        var tracks = if (useDefaults) {
            // default is to subscribe to the top 5 sorted participants
            defaultTracks()
        } else {
            // if we're not using the default, sub to visible tracks
            visibleTracks()
        }.let(trackOverridesHandler::applyOverrides)

        subscriptions.value = tracks
        val currentSfu = sfuUrl

        subscriptionSyncJob?.cancel()
        subscriptionSyncJob = coroutineScope.launch {
            flow {
                val request = UpdateSubscriptionsRequest(
                    session_id = sessionId,
                    tracks = subscriptions.value,
                )
                dynascaleLogger.d {
                    "[setVideoSubscriptions] #sfu; #track; #manual-quality-selection; UpdateSubscriptionsRequest: $request"
                }
                val sessionToDimension = tracks.map { it.session_id to it.dimension }
                dynascaleLogger.v {
                    "[setVideoSubscriptions] #sfu; #track; #manual-quality-selection; Subscribing to: $sessionToDimension"
                }
                val result = updateSubscriptions(request)
                dynascaleLogger.v {
                    "[setVideoSubscriptions] #sfu; #track; #manual-quality-selection; Result: $result"
                }
                emit(result.getOrThrow())
            }.flowOn(DispatcherProvider.IO).retryWhen { cause, attempt ->
                val sameValue = tracks == subscriptions.value
                val sameSfu = currentSfu == sfuUrl
                val isPermanent = isPermanentError(cause)
                val willRetry = !isPermanent && sameValue && sameSfu && attempt < 30
                val delayInMs = if (attempt <= 1) 100L else if (attempt <= 3) 300L else 2500L
                logger.w {
                    "updating subscriptions failed with error $cause, retry attempt: $attempt. will retry $willRetry in $delayInMs ms"
                }
                delay(delayInMs)
                willRetry
            }.collect()
        }
    }

    fun handleEvent(event: VideoEvent) {
        logger.i { "[rtc handleEvent] #sfu; event: $event" }
        if (event is SfuDataEvent) {
            logger.v { "[onRtcEvent] event: $event" }
            if (event is ChangePublishQualityEvent || event is ChangePublishOptionsEvent) {
                logger.d { "[handleEvent] #codec-negotiation; event: $event" }
            }
            when (event) {
                is JoinCallResponseEvent -> {
                    logger.d { "[handleEvent] #codec-negotiation; JoinResponse POs: ${event.publishOptions}" }

                    val participantStates = event.callState.participants.map {
                        call.state.getOrCreateParticipant(it)
                    }
                    call.state.replaceParticipants(participantStates)

                    storedPublishOptions = event.publishOptions
                    // TODO-neg: correct to do this here?
                    sfuConnectionModule.socketConnection.whenConnected {
                        connectRtc()
                        delay(500)
                        updatePublishOptions(event.publishOptions)
                    }
                }

                is SubscriberOfferEvent -> coroutineScope.launch { handleSubscriberOffer(event) }
                // this dynascale event tells the SDK to change the quality of the video it's uploading
                is ChangePublishQualityEvent -> updatePublishQuality(
                    event.changePublishQuality.video_senders,
                )

                is ChangePublishOptionsEvent -> updatePublishOptions(
                    event.changePublishOptions.publish_options,
                )

                is TrackPublishedEvent -> {
                    updatePublishState(
                        userId = event.userId,
                        sessionId = event.sessionId,
                        trackType = event.trackType,
                        videoEnabled = true,
                        audioEnabled = true,
                    )
                }

                is TrackUnpublishedEvent -> {
                    updatePublishState(
                        userId = event.userId,
                        sessionId = event.sessionId,
                        trackType = event.trackType,
                        videoEnabled = false,
                        audioEnabled = false,
                    )
                }

                is ParticipantJoinedEvent -> {
                    // the UI layer will automatically trigger updateParticipantsSubscriptions
                }

                is ParticipantLeftEvent -> {
                    removeParticipantTracks(event.participant)
                    removeParticipantTrackDimensions(event.participant)
                }

                is ICETrickleEvent -> coroutineScope.launch {
                    handleIceTrickle(
                        event,
                    )
                } // TODO-neg: ok?

                is ICERestartEvent -> {
                    val peerType = event.peerType
                    when (peerType) {
                        PeerType.PEER_TYPE_PUBLISHER_UNSPECIFIED -> {
                            publisher?.connection?.restartIce()
                        }

                        PeerType.PEER_TYPE_SUBSCRIBER -> {
                            subscriber?.connection?.restartIce()
                        }
                    }
                }

                else -> {
                    logger.d { "[onRtcEvent] skipped event: $event" }
                }
            }
        }
    }

    private fun removeParticipantTracks(participant: Participant) {
        tracks.remove(participant.session_id).also {
            if (it == null) {
                logger.e {
                    "[handleEvent] Failed to remove track on ParticipantLeft " + "- track ID: ${participant.session_id}). Tracks: $tracks"
                }
            }
        }
    }

    private fun removeParticipantTrackDimensions(participant: Participant) {
        logger.v { "[removeParticipantTrackDimensions] #sfu; #track; participant: $participant" }
        val newTrackDimensions = trackDimensions.value.toMutableMap()
        newTrackDimensions.remove(participant.session_id).also {
            if (it == null) {
                logger.e {
                    "[handleEvent] Failed to remove track dimension on ParticipantLeft " + "- track ID: ${participant.session_id}). TrackDimensions: $newTrackDimensions"
                }
            }
        }
        trackDimensions.value = newTrackDimensions
    }

    /**
     Section, basic webrtc calls
     */

    /**
     * Whenever onIceCandidateRequest is called we send the ice candidate
     */
    private fun sendIceCandidate(candidate: IceCandidate, peerType: StreamPeerType) {
        coroutineScope.launch {
            flow {
                logger.d { "[sendIceCandidate] #sfu; #${peerType.stringify()}; candidate: $candidate" }
                val iceTrickle = ICETrickle(
                    peer_type = peerType.toPeerType(),
                    ice_candidate = Json.encodeToString(candidate),
                    session_id = sessionId,
                )
                logger.v { "[sendIceCandidate] #sfu; #${peerType.stringify()}; iceTrickle: $iceTrickle" }
                val result = sendIceCandidate(iceTrickle)
                logger.v { "[sendIceCandidate] #sfu; #${peerType.stringify()}; completed: $result" }
                emit(result.getOrThrow())
            }.retry(3).catch { logger.w { "sending ice candidate failed" } }.collect()
        }
    }

    @VisibleForTesting
    /**
     * Triggered whenever we receive new ice candidate from the SFU
     */
    suspend fun handleIceTrickle(event: ICETrickleEvent) {
        logger.d {
            "[handleIceTrickle] #sfu; #${event.peerType.stringify()}; candidate: ${event.candidate}"
        }
        val iceCandidate: IceCandidate = Json.decodeFromString(event.candidate)
        val result = if (event.peerType == PeerType.PEER_TYPE_PUBLISHER_UNSPECIFIED) {
            publisher?.handleNewIceCandidate(iceCandidate)
        } else {
            subscriber?.handleNewIceCandidate(iceCandidate)
        }
        logger.v { "[handleTrickle] #sfu; #${event.peerType.stringify()}; result: $result" }
    }

    internal val subscriberSdpAnswer = MutableStateFlow<SessionDescription?>(null)

    @VisibleForTesting
    /**
     * This is called when the SFU sends us an offer
     * - Sets the remote description
     * - Creates an answer
     * - Sets the local description
     * - Sends the answer back to the SFU
     */
    suspend fun handleSubscriberOffer(offerEvent: SubscriberOfferEvent) {
        logger.d { "[handleSubscriberOffer] #sfu; #subscriber; event: $offerEvent" }
        val subscriber = subscriber ?: return

        syncSubscriberCandidates?.cancel()

        // step 1 - receive the offer and set it to the remote
        val offerDescription = SessionDescription(
            SessionDescription.Type.OFFER,
            offerEvent.sdp,
        )
        subscriber.setRemoteDescription(offerDescription)

        // step 2 - create the answer
        val answerResult = subscriber.createAnswer()
        if (answerResult !is Success) {
            logger.w {
                "[handleSubscriberOffer] #sfu; #subscriber; rejected (createAnswer failed): $answerResult"
            }
            return
        }
        val answerSdp = mangleSdp(answerResult.value)
        logger.v { "[handleSubscriberOffer] #sfu; #subscriber; answerSdp: ${answerSdp.description}" }

        // step 3 - set local description
        val setAnswerResult = subscriber.setLocalDescription(answerSdp)
        if (setAnswerResult !is Success) {
            logger.w {
                "[handleSubscriberOffer] #sfu; #subscriber; rejected (setAnswer failed): $setAnswerResult"
            }
            return
        }
        subscriberSdpAnswer.value = answerSdp
        // TODO: we could handle SFU changes by having a coroutine job per SFU and just cancel it when it switches
        // TODO: retry behaviour could be cleaned up into 3 different extension functions for better readability
        // see: https://www.notion.so/stream-wiki/Video-Development-Guide-fef3ece1c643455889f2c0fdba74a89d
        val currentSfu = sfuUrl

        // prevent running multiple of these at the same time
        // if there's already a job active. cancel it
        syncSubscriberAnswer?.cancel()
        // start a new job
        // this code is a bit more complicated due to the retry behaviour
        syncSubscriberAnswer = coroutineScope.launch {
            flow {
                // step 4 - send the answer
                logger.v { "[handleSubscriberOffer] #sfu; #subscriber; setAnswerResult: $setAnswerResult" }
                val sendAnswerRequest = SendAnswerRequest(
                    PeerType.PEER_TYPE_SUBSCRIBER, answerSdp.description, sessionId,
                )
                val sendAnswerResult = sendAnswer(sendAnswerRequest)
                logger.v { "[handleSubscriberOffer] #sfu; #subscriber; sendAnswerResult: $sendAnswerResult" }
                emit(sendAnswerResult.getOrThrow())

                // setRemoteDescription has been called and everything is ready - we can
                // now start handling the ICE subscriber candidates queue
                syncSubscriberCandidates = coroutineScope.launch {
                    sfuConnectionModule.socketConnection.events().collect { event ->
                        if (event is ICETrickleEvent) {
                            handleIceTrickle(event)
                        }
                    }
                }
            }.flowOn(DispatcherProvider.IO).retryWhen { cause, attempt ->
                val sameValue = answerSdp == subscriberSdpAnswer.value
                val sameSfu = currentSfu == sfuUrl
                val isPermanent = isPermanentError(cause)
                val willRetry = !isPermanent && sameValue && sameSfu && attempt <= 3
                val delayInMs = if (attempt <= 1) 10L else if (attempt <= 2) 30L else 100L
                logger.w {
                    "sendAnswer failed $cause, retry attempt: $attempt. will retry $willRetry in $delayInMs ms"
                }
                delay(delayInMs)
                willRetry
            }.catch {
                logger.e { "setPublisher failed after 3 retries, asking the call monitor to do an ice restart" }
                coroutineScope.launch { call.rejoin() }
            }.collect()
        }
    }

    internal val publisherSdpOffer = MutableStateFlow<SessionDescription?>(null)

    /**
     * https://developer.mozilla.org/en-US/docs/Web/API/RTCPeerConnection/negotiationneeded_event
     *
     * Is called whenever a negotiation is needed. Common examples include
     * - Adding a new media stream
     * - Adding an audio Stream
     * - A screenshare track is started
     *
     * Creates a new SDP
     * - And sets it on the localDescription
     * - Enables video simulcast
     * - calls setPublisher
     * - sets setRemoteDescription
     *
     * Retry behaviour is to retry 3 times quickly as long as
     * - the sfu didn't change
     * - the sdp didn't change
     * If that fails ask the call monitor to do an ice restart
     */
    @VisibleForTesting
    fun onNegotiationNeeded(
        peerConnection: StreamPeerConnection,
        peerType: StreamPeerType,
    ) {
        val id = Random.nextInt().absoluteValue
        logger.d { "[negotiate] #$id; #sfu; #${peerType.stringify()}; peerConnection: $peerConnection" }
        coroutineScope.launch {
            // Wait for any update publishing job to finish.
            safeCall {
                // step 1 - create a local offer
                val offerResult = peerConnection.createOffer()
                if (offerResult !is Success) {
                    logger.e {
                        "[negotiate] #$id; #sfu; #${peerType.stringify()}; rejected (createOffer failed): $offerResult"
                    }
                    return@launch
                }
                val sdp = offerResult.value // TODO-neg: removed mangle (used only for sub?)

                // step 2 -  set the local description
                val result = peerConnection.setLocalDescription(sdp)
                if (result.isFailure) {
                    // the call health monitor will end up restarting the peer connection and recover from this
                    logger.w { "[negotiate] #$id; #sfu; #${peerType.stringify()}; setLocalDescription failed: $result" }
                    return@launch
                }

                // step 3 - create the list of tracks
                val tracks = getPublisherTracks(sdp.description)
                val currentSfu = sfuUrl

                publisherSdpOffer.value = sdp
                synchronized(this) {
                    syncPublisherJob?.cancel()
                    syncPublisherJob = coroutineScope.launch {
                        var attempt = 0
                        val maxAttempts = 3
                        val delayInMs = listOf(10L, 30L, 100L)

                        while (attempt <= maxAttempts - 1) {
                            try {
                                // step 4 - send the tracks and SDP
                                logger.d { "[negotiate] #codec-negotiation; SetPublisher tracks: $tracks" }
                                sdpLogger.d { "[negotiate] #$id; #sfu; #${peerType.stringify()}; offer: \n${sdp.description}" }
                                val request = SetPublisherRequest(
                                    sdp = sdp.description,
                                    session_id = sessionId,
                                    tracks = tracks,
                                )

                                val result = setPublisher(request)
                                // step 5 - set the remote description

                                logger.d { "[negotiate] #codec-negotiation; SetPublisher error: ${result.errorOrNull()}" }

                                val answer = result.getOrThrow()
                                sdpLogger.d { "[negotiate] #$id; #sfu; #${peerType.stringify()}; answer: \n${answer.sdp}" }
                                peerConnection.setRemoteDescription(
                                    SessionDescription(
                                        SessionDescription.Type.ANSWER, answer.sdp,
                                    ),
                                )

                                // If successful, emit the result and break the loop
                                result.getOrThrow()
                                break
                            } catch (cause: Throwable) {
                                val sameValue = sdp == publisherSdpOffer.value
                                val sameSfu = currentSfu == sfuUrl
                                val isPermanent = isPermanentError(cause)
                                val willRetry =
                                    !isPermanent && sameValue && sameSfu && attempt < maxAttempts

                                logger.w {
                                    "onNegotationNeeded setPublisher failed $cause, retry attempt: $attempt. will retry $willRetry in ${delayInMs[attempt]} ms"
                                }

                                if (willRetry) {
                                    delay(delayInMs[attempt])
                                    attempt++
                                } else {
                                    logger.e {
                                        "setPublisher failed after $attempt retries, asking the call monitor to do an ice restart"
                                    }
                                    coroutineScope.launch { call.rejoin() }
                                    break
                                }
                            }
                        }
                    }
                }
            }
        }
    }

    internal fun getPublisherTracks(sdp: String): List<TrackInfo> {
        val captureResolution = call.camera.resolution.value
        val screenShareTrack = getLocalTrack(TrackType.TRACK_TYPE_SCREEN_SHARE)
        val trackInfoList = mutableListOf<TrackInfo>()

        val publishedTransceivers = storedPublishOptions.mapNotNull {
            publisher?.transceiverManager(platformCodecs)?.get(it)?.let { transceiver ->
                Pair(it, transceiver)
            }
        }
        publishedTransceivers.forEach { pair ->
            val publishOption = pair.first
            val transceiver = pair.second
            val track = transceiver.sender.track()!!
            val trackType = convertKindToTrackType(track, screenShareTrack)

            // TODO-neg: if I can determine the dimens of the disabled track (in updateTransceiver), I can rely on it, otherwise I'll need to cache them.
            val layers: List<VideoLayer> =
                if (trackType == TrackType.TRACK_TYPE_VIDEO || trackType == TrackType.TRACK_TYPE_SCREEN_SHARE) {
                    checkNotNull(captureResolution) {
                        "[getPublisherTracks] #codec-negotiation; Capture resolution is null"
                    }
                    createVideoLayers(captureResolution, publishOption)
                } else {
                    emptyList()
                }

            trackInfoList.add(
                TrackInfo(
                    track_id = track.id(),
                    track_type = trackType,
                    layers = layers,
                    mid = transceiver.mid,
                ),
            )
        }

        return trackInfoList
// region Old
//        val transceivers = publisher?.connection?.transceivers?.toList() ?: emptyList()
//        val tracks = transceivers.filter {
//            it.direction == RtpTransceiverDirection.SEND_ONLY && it.sender?.track() != null
//        }.map { transceiver ->
//            val track = transceiver.sender.track()!!
//            val trackType = convertKindToTrackType(track, screenShareTrack)
//
//            val layers: List<VideoLayer> = if (trackType == TrackType.TRACK_TYPE_VIDEO) {
//                checkNotNull(captureResolution) { "[getPublisherTracks] Capture resolution is null" }
//                createVideoLayers(captureResolution)
//            } else if (trackType == TrackType.TRACK_TYPE_SCREEN_SHARE) {
//                createScreenShareLayers(transceiver)
//            } else {
//                emptyList()
//            }
//
//            TrackInfo(
//                track_id = track.id(),
//                track_type = trackType,
//                layers = layers,
//                mid = transceiver.mid ?: extractMid(
//                    sdp,
//                    track,
//                    screenShareTrack,
//                    trackType,
//                    transceivers,
//                ),
//            )
//        }
//        return tracks
// endregion
    }

    private fun convertKindToTrackType(track: MediaStreamTrack, screenShareTrack: MediaTrack?) =
        when (track.kind()) {
            "audio" -> TrackType.TRACK_TYPE_AUDIO
            "screen" -> TrackType.TRACK_TYPE_SCREEN_SHARE
            "video" -> {
                // video tracks and screenshare tracks in webrtc are both video
                // (the "screen" track type doesn't seem to be used).
                if (screenShareTrack?.asVideoTrack()?.video?.id() == track.id()) {
                    TrackType.TRACK_TYPE_SCREEN_SHARE
                } else {
                    TrackType.TRACK_TYPE_VIDEO
                }
            }

            else -> TrackType.TRACK_TYPE_UNSPECIFIED
        }

    private fun extractMid(
        sdp: String?,
        track: MediaStreamTrack,
        screenShareTrack: MediaTrack?,
        trackType: TrackType,
        transceivers: List<RtpTransceiver>,
    ): String {
        if (sdp.isNullOrBlank()) {
            logger.w { "[extractMid] No SDP found. Returning empty mid" }
            return ""
        }

        logger.d {
            "[extractMid] No 'mid' found for track. Trying to find it from the Offer SDP"
        }

        val sdpSession = SdpSession()
        sdpSession.parse(sdp)
        val media = sdpSession.media.reversed().find { m -> // TODO-neg: check this
            m.mline?.type == track.kind() &&
                // if `msid` is not present, we assume that the track is the first one
                (m.msid?.equals(track.id()) ?: true)
        }

        if (media?.mid == null) {
            logger.d {
                "[extractMid] No mid found in SDP for track type ${track.kind()} and id ${track.id()}. Attempting to find a heuristic mid"
            }

            val heuristicMid = transceivers.firstOrNull {
                convertKindToTrackType(track, screenShareTrack) == trackType
            }
            if (heuristicMid != null) {
                return heuristicMid.mid
            }

            logger.d { "[extractMid] No heuristic mid found. Returning empty mid" }
            return ""
        }

        return media.mid.toString()
    }

    private fun createVideoLayers(
        captureResolution: CaptureFormat,
        publishOption: PublishOption,
    ): List<VideoLayer> {
        // We get the list of encodings and enrich them with extra info needed for each VideoLayer
        return publisher?.transceiverManager(platformCodecs)?.getEncodingsFor(publishOption)?.map { encoding ->
            logger.d { "[createVideoLayers] #codec-negotiation; encodings: $encoding" }
            val scaleBy = encoding.scaleResolutionDownBy ?: 1.0
            val width = publishOption.video_dimension?.width ?: captureResolution.width
            val height = publishOption.video_dimension?.height ?: captureResolution.height
            val isSvc = publishOption.codec?.let {
                VideoCodec.valueOf(it.name.uppercase()).supportsSvc()
            } ?: false
            val quality = ridToVideoQuality(if (isSvc) "f" else encoding.rid ?: "f")
            val fps = publishOption.fps

            VideoLayer(
                rid = encoding.rid ?: if (isSvc) "q" else "f",
                video_dimension = VideoDimension(
                    width = width.div(scaleBy).toInt(),
                    height = height.div(scaleBy).toInt(),
                ),
                bitrate = encoding.maxBitrateBps ?: 150_000,
                fps = fps,
                quality = quality,
            )
        } ?: emptyList()
    }

    private fun ridToVideoQuality(rid: String?) = when (rid) {
        "q" -> VideoQuality.VIDEO_QUALITY_LOW_UNSPECIFIED
        "h" -> VideoQuality.VIDEO_QUALITY_MID
        else -> VideoQuality.VIDEO_QUALITY_HIGH // default to HIGH
    }

    /**
     * @return [StateFlow] that holds [RtcStatsReport] that the publisher exposes.
     */
    suspend fun getPublisherStats(): RtcStatsReport? {
        return publisher?.getStats()
    }

    /**
     * @return [StateFlow] that holds [RTCStatsReport] that the subscriber exposes.
     */
    suspend fun getSubscriberStats(): RtcStatsReport? {
        return subscriber?.getStats()
    }

    internal suspend fun sendCallStats(report: CallStatsReport) {
        val result = wrapAPICall {
            val now = System.currentTimeMillis()
            val androidThermalState =
                safeCallWithDefault(AndroidThermalState.ANDROID_THERMAL_STATE_UNSPECIFIED) {
                    val thermalState = if (Build.VERSION.SDK_INT >= Build.VERSION_CODES.Q) {
                        powerManager?.currentThermalStatus
                    } else {
                        AndroidThermalState.ANDROID_THERMAL_STATE_UNSPECIFIED
                    }
                    logger.d { "[sendCallStats] #thermals state: $thermalState" }
                    when (thermalState) {
                        THERMAL_STATUS_NONE -> AndroidThermalState.ANDROID_THERMAL_STATE_NONE
                        THERMAL_STATUS_LIGHT -> AndroidThermalState.ANDROID_THERMAL_STATE_LIGHT
                        THERMAL_STATUS_MODERATE -> AndroidThermalState.ANDROID_THERMAL_STATE_MODERATE
                        THERMAL_STATUS_SEVERE -> AndroidThermalState.ANDROID_THERMAL_STATE_SEVERE
                        THERMAL_STATUS_CRITICAL -> AndroidThermalState.ANDROID_THERMAL_STATE_CRITICAL
                        THERMAL_STATUS_EMERGENCY -> AndroidThermalState.ANDROID_THERMAL_STATE_EMERGENCY
                        THERMAL_STATUS_SHUTDOWN -> AndroidThermalState.ANDROID_THERMAL_STATE_SHUTDOWN
                        else -> AndroidThermalState.ANDROID_THERMAL_STATE_UNSPECIFIED
                    }
                }
            val powerSaving = safeCallWithDefault(false) {
                val powerSaveMode = powerManager?.isPowerSaveMode
                logger.d { "[sendCallStats] #powerSaveMode state: $powerSaveMode" }
                powerSaveMode ?: false
            }
            sfuConnectionModule.api.sendStats(
                sendStatsRequest = SendStatsRequest(
                    session_id = sessionId,
                    sdk = "stream-android",
                    sdk_version = BuildConfig.STREAM_VIDEO_VERSION,
                    webrtc_version = BuildConfig.STREAM_WEBRTC_VERSION,
                    publisher_stats = report.toJson(StreamPeerType.PUBLISHER),
                    subscriber_stats = report.toJson(StreamPeerType.SUBSCRIBER),
                    android = AndroidState(
                        thermal_state = androidThermalState,
                        is_power_saver_mode = powerSaving,
                    ),
                    telemetry = safeCallWithDefault(null) {
                        if (call.connectedAt != null || call.reconnectAt != null) {
                            Telemetry(
                                connection_time_seconds = call.connectedAt?.let { (now - it) / 1000 }
                                    ?.toFloat(),
                                reconnection = call.reconnectAt?.let {
                                    Reconnection(
                                        time_seconds = ((now - it.second) / 1000).toFloat(),
                                        strategy = it.first,
                                    )
                                },
                            )
                        } else {
                            null
                        }
                    },
                ),
            )
        }

        logger.d {
            "sendStats: " + when (result) {
                is Success -> "Success"
                is Failure -> "Failure. Reason: ${result.value.message}"
            }
        }
    }

    /***
     * Section, API endpoints
     */

    private suspend fun <T : Any> wrapAPICall(apiCall: suspend () -> T): Result<T> {
        return withContext(coroutineScope.coroutineContext) {
            try {
                val result = apiCall()
                Success(result)
            } catch (e: HttpException) {
                // TODO: understand the error conditions here
                parseError(e)
            } catch (e: RtcException) {
                // TODO: understand the error conditions here
                Failure(
                    io.getstream.result.Error.ThrowableError(
                        e.message ?: "RtcException",
                        e,
                    ),
                )
            } catch (e: IOException) {
                // TODO: understand the error conditions here
                Failure(
                    io.getstream.result.Error.ThrowableError(
                        e.message ?: "IOException",
                        e,
                    ),
                )
            }
        }
    }

    private suspend fun parseError(e: Throwable): Failure {
        return Failure(
            io.getstream.result.Error.ThrowableError(
                "CallClientImpl error needs to be handled",
                e,
            ),
        )
    }

    // reply to when we get an offer from the SFU
    private suspend fun sendAnswer(request: SendAnswerRequest): Result<SendAnswerResponse> =
        wrapAPICall {
            val result = sfuConnectionModule.api.sendAnswer(request)
            result.error?.let {
                throw RtcException(error = it, message = it.message)
            }
            result
        }

    // send whenever we have a new ice candidate
    private suspend fun sendIceCandidate(request: ICETrickle): Result<ICETrickleResponse> =
        wrapAPICall {
            val result = sfuConnectionModule.api.iceTrickle(request)
            result.error?.let {
                throw RtcException(error = it, message = it.message)
            }
            result
        }

    // call after onNegotiation Needed
    private suspend fun setPublisher(request: SetPublisherRequest): Result<SetPublisherResponse> {
        logger.d { "[setPublisher] #sfu; request $request" }
        return wrapAPICall {
            val result = sfuConnectionModule.api.setPublisher(request)
            result.error?.let {
                throw RtcException(error = it, message = it.message)
            }
            result
        }
    }

    // share what size and which participants we're looking at
    private suspend fun updateSubscriptions(
        request: UpdateSubscriptionsRequest,
    ): Result<UpdateSubscriptionsResponse> = wrapAPICall {
        logger.v { "[updateSubscriptions] #sfu; #track; request $request" }
        val result = sfuConnectionModule.api.updateSubscriptions(request)
        result.error?.let {
            throw RtcException(error = it, message = it.message)
        }
        result
    }

    // share what size and which participants we're looking at
    suspend fun requestSubscriberIceRestart(): Result<ICERestartResponse> = wrapAPICall {
        val request = ICERestartRequest(
            session_id = sessionId,
            peer_type = PeerType.PEER_TYPE_SUBSCRIBER,
        )
        sfuConnectionModule.api.iceRestart(request)
    }

    suspend fun requestPublisherIceRestart(): Result<ICERestartResponse> = wrapAPICall {
        val request = ICERestartRequest(
            session_id = sessionId,
            peer_type = PeerType.PEER_TYPE_PUBLISHER_UNSPECIFIED,
        )
        sfuConnectionModule.api.iceRestart(request)
    }

    private suspend fun updateMuteState(request: UpdateMuteStatesRequest): Result<UpdateMuteStatesResponse> =
        wrapAPICall {
            val result = sfuConnectionModule.api.updateMuteStates(request)
            result.error?.let {
                throw RtcException(error = it, message = it.message)
            }
            result
        }

    // sets display track visibility
    @Synchronized
    fun updateTrackDimensions(
        sessionId: String,
        trackType: TrackType,
        visible: Boolean,
        dimensions: VideoDimension = defaultVideoDimension,
    ) {
        logger.v {
            "[updateTrackDimensions] #track; #sfu; #manual-quality-selection; sessionId: $sessionId, trackType: $trackType, visible: $visible, dimensions: $dimensions"
        }
        // The map contains all track dimensions for all participants
        dynascaleLogger.d { "updating dimensions $sessionId $visible $dimensions" }

        // first we make a copy of the dimensions
        val trackDimensionsMap = trackDimensions.value.toMutableMap()

        // next we get or create the dimensions for this participants
        val participantTrackDimensions =
            trackDimensionsMap[sessionId]?.toMutableMap() ?: mutableMapOf()

        // last we get the dimensions for this specific track type
        val oldTrack = participantTrackDimensions[trackType] ?: TrackDimensions(
            dimensions = dimensions,
            visible = visible,
        )
        val newTrack = oldTrack.copy(visible = visible, dimensions = dimensions)
        participantTrackDimensions[trackType] = newTrack

        trackDimensionsMap[sessionId] = participantTrackDimensions

        // Updates are debounced
        trackDimensions.value = trackDimensionsMap
    }

    private fun listenToSubscriberConnection() {
        subscriberListenJob?.cancel()
        subscriberListenJob = coroutineScope.launch {
            // call update participant subscriptions debounced
            subscriber?.let {
                it.state.collect {
                    updatePeerState()
                }
            }
        }
    }

    internal fun currentSfuInfo(): Triple<String, List<TrackSubscriptionDetails>, List<TrackInfo>> {
        val previousSessionId = sessionId
        val currentSubscriptions = subscriptions.value
        val publisherTracks = publisher?.let { pub ->
            if (pub.connection.remoteDescription != null) {
                getPublisherTracks(pub.connection.localDescription.description)
            } else {
                null
            }
        } ?: emptyList()
        return Triple(previousSessionId, currentSubscriptions, publisherTracks)
    }

    internal suspend fun fastReconnect(reconnectDetails: ReconnectDetails?) {
        // Fast reconnect, send a JOIN request on the same SFU
        // and restart ICE on publisher
        logger.d { "[fastReconnect] Starting fast reconnect." }
        val (previousSessionId, currentSubscriptions, publisherTracks) = currentSfuInfo()
        logger.d { "[fastReconnect] Published tracks: $publisherTracks" }
        val request = JoinRequest(
            subscriber_sdp = getSubscriberSdp().description,
            session_id = sessionId,
            token = sfuToken,
            client_details = clientDetails,
            reconnect_details = reconnectDetails,
        )
        logger.d { "Connecting RTC, $request" }
        listenToSfuSocket()
        coroutineScope.launch {
            sfuConnectionModule.socketConnection.connect(request)
            sfuConnectionModule.socketConnection.whenConnected {
                val peerConnectionNotUsable =
                    subscriber?.isFailedOrClosed() == true && publisher?.isFailedOrClosed() == true
                if (peerConnectionNotUsable) {
                    logger.w { "[fastReconnect] Peer connections are not usable, rejoining." }
                    // We could not reuse the peer connections.
                    call.rejoin()
                } else {
                    subscriber?.connection?.restartIce()
                    publisher?.connection?.restartIce()
                    setVideoSubscriptions(true)
                }
            }
        }
    }

    internal fun prepareRejoin() {
        // We are rejoining from the start, we don't want to know.
        stateJob?.cancel()
        eventJob?.cancel()
        errorJob?.cancel()
        runBlocking {
            sfuConnectionModule.socketConnection.disconnect()
        }
        publisher?.connection?.close()
        subscriber?.connection?.close()
    }

    internal fun prepareReconnect() {
        // We are reconnecting from the start, we don't want to know.
        stateJob?.cancel()
        eventJob?.cancel()
        errorJob?.cancel()
    }

    internal fun leaveWithReason(reason: String) {
        val leaveCallRequest = LeaveCallRequest(
            session_id = sessionId,
            reason = reason,
        )
        val request = SfuRequest(leave_call_request = leaveCallRequest)
        coroutineScope.launch {
            sfuConnectionModule.socketConnection.sendEvent(SfuDataRequest(request))
        }
    }
}<|MERGE_RESOLUTION|>--- conflicted
+++ resolved
@@ -649,7 +649,6 @@
         }
     }
 
-<<<<<<< HEAD
     private fun getPreferredPublishOptions(sdp: String): List<PublishOption> {
         return call.state.clientVideoPublishOptions.takeIf {
             it.codec != null || it.maxBitrate != null || it.maxSimulcastLayers != null
@@ -679,14 +678,6 @@
                     ),
                     bitrate = options.maxBitrate ?: 0,
                     max_spatial_layers = options.maxSimulcastLayers ?: 0,
-=======
-    private fun initializeAudioTransceiver() {
-        if (!audioTransceiverInitialized) {
-            publisher?.let {
-                it.addAudioTransceiver(
-                    call.mediaManager.audioTrack,
-                    listOf(buildTrackId(TrackType.TRACK_TYPE_AUDIO)),
->>>>>>> 5e75aa25
                 )
             }.also {
                 logger.d { "[getPreferredPublishOptions] #codec-negotiation; $it" }
@@ -747,13 +738,9 @@
                 setMuteState(isEnabled = it == DeviceStatus.Enabled, TrackType.TRACK_TYPE_AUDIO)
 
                 if (it == DeviceStatus.Enabled) {
-<<<<<<< HEAD
                     publishFeed(call.mediaManager.audioSource, TrackType.TRACK_TYPE_AUDIO)
                 } else if (it == DeviceStatus.Disabled) {
                     unpublishFeed(TrackType.TRACK_TYPE_AUDIO)
-=======
-                    initializeAudioTransceiver()
->>>>>>> 5e75aa25
                 }
             }
         }
@@ -934,7 +921,6 @@
                 )
 
                 // render it on the surface. but we need to start this before forwarding it to the publisher
-<<<<<<< HEAD
                 logger.v { "[connectRtc] #sfu; videoTrack: ${call.mediaManager.videoTrack.stringify()}" }
                 storedPublishOptions.forEach {
                     if (it.track_type == TrackType.TRACK_TYPE_VIDEO && call.mediaManager.camera.status.value == DeviceStatus.Enabled) {
@@ -948,17 +934,6 @@
                         call.mediaManager.screenShareTrack
                         addTransceiver(call.mediaManager.screenShareVideoSource, it)
                     }
-=======
-                logger.v { "[createUserTracks] #sfu; videoTrack: ${call.mediaManager.videoTrack.stringify()}" }
-                if (call.mediaManager.camera.status.value == DeviceStatus.Enabled) {
-                    initializeVideoTransceiver()
-                }
-                if (call.mediaManager.microphone.status.value == DeviceStatus.Enabled) {
-                    initializeAudioTransceiver()
-                }
-                if (call.mediaManager.screenShare.status.value == DeviceStatus.Enabled) {
-                    initializeScreenshareTransceiver()
->>>>>>> 5e75aa25
                 }
             }
         }
