/*
 * Copyright (c) 2014-2024 Stream.io Inc. All rights reserved.
 *
 * Licensed under the Stream License;
 * you may not use this file except in compliance with the License.
 * You may obtain a copy of the License at
 *
 *    https://github.com/GetStream/stream-video-android/blob/main/LICENSE
 *
 * Unless required by applicable law or agreed to in writing, software
 * distributed under the License is distributed on an "AS IS" BASIS,
 * WITHOUT WARRANTIES OR CONDITIONS OF ANY KIND, either express or implied.
 * See the License for the specific language governing permissions and
 * limitations under the License.
 */

package io.getstream.video.android.core.call

import android.os.Build
import android.os.PowerManager
import android.os.PowerManager.THERMAL_STATUS_CRITICAL
import android.os.PowerManager.THERMAL_STATUS_EMERGENCY
import android.os.PowerManager.THERMAL_STATUS_LIGHT
import android.os.PowerManager.THERMAL_STATUS_MODERATE
import android.os.PowerManager.THERMAL_STATUS_NONE
import android.os.PowerManager.THERMAL_STATUS_SEVERE
import android.os.PowerManager.THERMAL_STATUS_SHUTDOWN
import androidx.annotation.VisibleForTesting
import androidx.lifecycle.Lifecycle
import io.getstream.android.video.generated.models.OwnCapability
import io.getstream.android.video.generated.models.VideoEvent
import io.getstream.log.taggedLogger
import io.getstream.result.Result
import io.getstream.result.Result.Failure
import io.getstream.result.Result.Success
import io.getstream.result.extractCause
import io.getstream.result.onSuccessSuspend
import io.getstream.video.android.core.BuildConfig
import io.getstream.video.android.core.Call
import io.getstream.video.android.core.CallStatsReport
import io.getstream.video.android.core.DeviceStatus
import io.getstream.video.android.core.MediaManagerImpl
import io.getstream.video.android.core.RealtimeConnection
import io.getstream.video.android.core.StreamVideo
import io.getstream.video.android.core.StreamVideoClient
import io.getstream.video.android.core.call.connection.Publisher
import io.getstream.video.android.core.call.connection.StreamPeerConnection
import io.getstream.video.android.core.call.connection.Subscriber
import io.getstream.video.android.core.call.stats.model.RtcStatsReport
import io.getstream.video.android.core.call.utils.TrackOverridesHandler
import io.getstream.video.android.core.call.utils.stringify
import io.getstream.video.android.core.dispatchers.DispatcherProvider
import io.getstream.video.android.core.errors.RtcException
import io.getstream.video.android.core.events.ChangePublishOptionsEvent
import io.getstream.video.android.core.events.ChangePublishQualityEvent
import io.getstream.video.android.core.events.ICERestartEvent
import io.getstream.video.android.core.events.ICETrickleEvent
import io.getstream.video.android.core.events.JoinCallResponseEvent
import io.getstream.video.android.core.events.ParticipantJoinedEvent
import io.getstream.video.android.core.events.ParticipantLeftEvent
import io.getstream.video.android.core.events.SfuDataEvent
import io.getstream.video.android.core.events.SfuDataRequest
import io.getstream.video.android.core.events.SubscriberOfferEvent
import io.getstream.video.android.core.events.TrackPublishedEvent
import io.getstream.video.android.core.events.TrackUnpublishedEvent
import io.getstream.video.android.core.internal.module.SfuConnectionModule
import io.getstream.video.android.core.model.AudioTrack
import io.getstream.video.android.core.model.IceCandidate
import io.getstream.video.android.core.model.IceServer
import io.getstream.video.android.core.model.MediaTrack
import io.getstream.video.android.core.model.StreamPeerType
import io.getstream.video.android.core.model.VideoTrack
import io.getstream.video.android.core.model.toPeerType
import io.getstream.video.android.core.socket.sfu.state.SfuSocketState
import io.getstream.video.android.core.toJson
import io.getstream.video.android.core.trace.TraceRecord
import io.getstream.video.android.core.utils.AtomicUnitCall
import io.getstream.video.android.core.utils.buildConnectionConfiguration
import io.getstream.video.android.core.utils.buildRemoteIceServers
import io.getstream.video.android.core.utils.defaultConstraints
import io.getstream.video.android.core.utils.safeCall
import io.getstream.video.android.core.utils.safeCallWithDefault
import io.getstream.video.android.core.utils.stringify
import kotlinx.coroutines.CompletableJob
import kotlinx.coroutines.CoroutineScope
import kotlinx.coroutines.Job
import kotlinx.coroutines.SupervisorJob
import kotlinx.coroutines.async
import kotlinx.coroutines.awaitAll
import kotlinx.coroutines.delay
import kotlinx.coroutines.flow.MutableStateFlow
import kotlinx.coroutines.flow.StateFlow
import kotlinx.coroutines.flow.asStateFlow
import kotlinx.coroutines.flow.catch
import kotlinx.coroutines.flow.collect
import kotlinx.coroutines.flow.collectLatest
import kotlinx.coroutines.flow.flow
import kotlinx.coroutines.flow.flowOn
import kotlinx.coroutines.flow.retry
import kotlinx.coroutines.flow.retryWhen
import kotlinx.coroutines.launch
import kotlinx.coroutines.runBlocking
import kotlinx.coroutines.sync.Mutex
import kotlinx.coroutines.sync.withLock
import kotlinx.coroutines.withContext
import kotlinx.serialization.encodeToString
import kotlinx.serialization.json.Json
import okio.IOException
import org.webrtc.MediaStreamTrack
import org.webrtc.PeerConnection
import org.webrtc.RTCStatsReport
import org.webrtc.RtpTransceiver.RtpTransceiverDirection
import org.webrtc.SessionDescription
import retrofit2.HttpException
import stream.video.sfu.event.JoinRequest
import stream.video.sfu.event.LeaveCallRequest
import stream.video.sfu.event.ReconnectDetails
import stream.video.sfu.event.SfuRequest
import stream.video.sfu.models.AndroidState
import stream.video.sfu.models.AndroidThermalState
import stream.video.sfu.models.ClientDetails
import stream.video.sfu.models.Device
import stream.video.sfu.models.ICETrickle
import stream.video.sfu.models.OS
import stream.video.sfu.models.PeerType
import stream.video.sfu.models.PublishOption
import stream.video.sfu.models.Sdk
import stream.video.sfu.models.SdkType
import stream.video.sfu.models.TrackInfo
import stream.video.sfu.models.TrackType
import stream.video.sfu.models.VideoDimension
import stream.video.sfu.models.WebsocketReconnectStrategy
import stream.video.sfu.signal.ICERestartRequest
import stream.video.sfu.signal.ICERestartResponse
import stream.video.sfu.signal.ICETrickleResponse
import stream.video.sfu.signal.Reconnection
import stream.video.sfu.signal.SendStatsRequest
import stream.video.sfu.signal.Telemetry
import stream.video.sfu.signal.TrackMuteState
import stream.video.sfu.signal.TrackSubscriptionDetails
import stream.video.sfu.signal.UpdateMuteStatesRequest
import stream.video.sfu.signal.UpdateMuteStatesResponse
import stream.video.sfu.signal.UpdateSubscriptionsRequest
import stream.video.sfu.signal.UpdateSubscriptionsResponse
import java.util.Collections

/**
 * Keeps track of which track is being rendered at what resolution.
 * Also stores if the track is visible or not
 */
data class TrackDimensions(
    var dimensions: VideoDimension,
    var visible: Boolean = false,
)

/**
 * The RtcSession sets up 2 peer connection
 * - The publisher peer connection
 * - The subscriber peer connection
 *
 * It handles everything webrtc related.
 * State is handled by the call state class
 *
 * @see CallState
 *
 * Audio/video management is done by the MediaManager
 *
 * @see MediaManagerImpl
 *
 * This is how the offer/answer cycle works
 *
 * * sessionId is created locally as a random UUID
 * * create the peer connections
 * * capture audio and video (if we're not doing so already, in many apps it should already be on for the preview screen)
 * * execute the join request
 * * add the audio/video tracks which triggers onNegotiationNeeded
 * * onNegotiationNeeded(which calls SetPublisherRequest)
 * * JoinCallResponseEvent returns info on the call's state
 *
 * Dynascale automatically negotiates resolutions across clients
 *
 * * We send what resolutions we want using UpdateSubscriptionsRequest.
 * * It should be triggered as we paginate through participants
 * * Or when the UI layout changes
 * * The SFU tells us what resolution to publish using the ChangePublishQualityEvent event
 *
 */
public class RtcSession internal constructor(
    client: StreamVideo,
    private val powerManager: PowerManager?,
    private val call: Call,
    private val sessionId: String,
    private val apiKey: String,
    private val lifecycle: Lifecycle,
    internal var sfuUrl: String,
    internal var sfuWsUrl: String,
    internal var sfuToken: String,
    internal var remoteIceServers: List<IceServer>,
    internal val clientImpl: StreamVideoClient = client as StreamVideoClient,
    private val supervisorJob: CompletableJob = SupervisorJob(),
    private val coroutineScope: CoroutineScope =
        CoroutineScope(clientImpl.scope.coroutineContext + supervisorJob),
    private val sfuConnectionModuleProvider: () -> SfuConnectionModule = {
        SfuConnectionModule(
            context = clientImpl.context,
            apiKey = apiKey,
            apiUrl = sfuUrl,
            wssUrl = sfuWsUrl,
            connectionTimeoutInMs = 2000L,
            userToken = sfuToken,
            lifecycle = lifecycle,
        )
    },
) {
    private var muteStateSyncJob: Job? = null
    private var subscriberListenJob: Job? = null

    private var stateJob: Job? = null
    private var errorJob: Job? = null
    private var eventJob: Job? = null
    internal val socket
        get() = sfuConnectionModule.socketConnection

    private val logger by taggedLogger("Video:RtcSession")
    internal val _peerConnectionStates =
        MutableStateFlow<Pair<PeerConnection.PeerConnectionState?, PeerConnection.PeerConnectionState?>?>(
            null,
        )
<<<<<<< HEAD

    private val traces = mutableListOf<TraceRecord>()
    internal val statsReportJob = call.scope.launch {
        while (true) {
            delay(10000)
        }
    }

    // run all calls on a supervisor job so we can easily cancel them

    internal val defaultVideoDimension = VideoDimension(1080, 2340)

    // participants by session id -> participant state
    private val trackPrefixToSessionIdMap =
        call.state.participants.mapState { it.associate { it.trackLookupPrefix to it.sessionId } }

    // We need to update tracks for all participants
    // It's cleaner to store here and have the participant state reference to it
    var tracks: MutableMap<String, MutableMap<TrackType, MediaTrack>> = mutableMapOf()
    val trackDimensions = MutableStateFlow<Map<String, Map<TrackType, TrackDimensions>>>(
        emptyMap(),
    )
    val trackDimensionsDebounced = trackDimensions.debounce(100)
=======
>>>>>>> 3c0da540
    internal val trackOverridesHandler = TrackOverridesHandler(
        onOverridesUpdate = {
            setVideoSubscriptions()
            call.state._participantVideoEnabledOverrides.value = it.mapValues { it.value.visible }
        },
        logger = logger,
    )

    private fun getTrack(sessionId: String, type: TrackType): MediaTrack? = subscriber?.getTrack(
        sessionId,
        type,
    )

    private fun setTrack(sessionId: String, type: TrackType, track: MediaTrack) {
        when (type) {
            TrackType.TRACK_TYPE_VIDEO -> {
                call.state.getParticipantBySessionId(sessionId)?.setVideoTrack(track.asVideoTrack())
            }

            TrackType.TRACK_TYPE_AUDIO -> {
                call.state.getParticipantBySessionId(sessionId)?._audioTrack?.value =
                    track.asAudioTrack()
            }

            TrackType.TRACK_TYPE_SCREEN_SHARE, TrackType.TRACK_TYPE_SCREEN_SHARE_AUDIO -> {
                call.state.getParticipantBySessionId(sessionId)?._screenSharingTrack?.value =
                    track.asVideoTrack()
            }

            TrackType.TRACK_TYPE_UNSPECIFIED -> {
                logger.w { "Unspecified track type" }
            }
        }
    }

    private fun getLocalTrack(type: TrackType): MediaTrack? {
        return getTrack(sessionId, type)
    }

    private fun setLocalTrack(type: TrackType, track: MediaTrack) {
        subscriber?.setTrack(sessionId, type, track)
        return setTrack(sessionId, type, track)
    }

    /**
     * Connection and WebRTC.
     */

    private var iceServers = buildRemoteIceServers(remoteIceServers)

    private val connectionConfiguration: PeerConnection.RTCConfiguration
        get() = buildConnectionConfiguration(iceServers)

    internal var subscriber: Subscriber? = null
    internal var publisher: Publisher? = null

    internal lateinit var sfuConnectionModule: SfuConnectionModule

    private val clientDetails = ClientDetails(
        os = OS(
            name = "Android",
            version = Build.VERSION.SDK_INT.toString(),
        ),
        device = Device(
            name = "${Build.MANUFACTURER} : ${Build.MODEL}",
        ),
        sdk = Sdk(
            type = SdkType.SDK_TYPE_ANDROID,
            major = BuildConfig.STREAM_VIDEO_VERSION_MAJOR.toString(),
            minor = BuildConfig.STREAM_VIDEO_VERSION_MINOR.toString(),
            patch = BuildConfig.STREAM_VIDEO_VERSION_PATCH.toString(),
        ),
    )

    /**
     * Used during a SFU migration as a temporary new SFU connection. Is null before and after
     * the migration is finished.
     */
    private var sfuConnectionMigrationModule: SfuConnectionModule? = null

    private val _sfuSfuSocketState =
        MutableStateFlow<SfuSocketState>(SfuSocketState.Disconnected.Stopped)
    val sfuSocketState = _sfuSfuSocketState.asStateFlow()

    /**
     * Check if the SDK is initialized.
     */
    internal fun isSDKInitialized() = StreamVideo.isInstalled

    init {
        if (!isSDKInitialized()) {
            throw IllegalArgumentException(
                "SDK hasn't been initialised yet - can't start a RtcSession",
            )
        }
        logger.i { "<init> #sfu; #track; no args" }

        // step 1 setup the peer connections
        // publisher = createPublisher()

        listenToSubscriberConnection()
        val sfuConnectionModule: SfuConnectionModule = sfuConnectionModuleProvider.invoke()
        setSfuConnectionModule(sfuConnectionModule)

        subscriber = createSubscriber()

        coroutineScope.launch {
            subscriber?.streams()?.collect {
                val (sessionId, trackType, track) = it
                logger.d {
                    "[streams] #sfu; #track; sessionId: $sessionId, trackType: $trackType, mediaStream: $track"
                }
                setTrack(sessionId, trackType, track)
            }
        }
        listenToSfuSocket()

        call.peerConnectionFactory.setAudioSampleCallback { it ->
            call.processAudioSample(it)
        }

        call.peerConnectionFactory.setAudioRecordDataCallback { audioFormat, channelCount, sampleRate, sampleData ->
            call.audioFilter?.applyFilter(
                audioFormat = audioFormat,
                channelCount = channelCount,
                sampleRate = sampleRate,
                sampleData = sampleData,
            )
        }
    }

    private var participantsMonitoringJob: Job? = null

    private fun listenToSfuSocket() {
        // cancel any old socket monitoring if needed
        eventJob?.cancel()
        errorJob?.cancel()
        stateJob?.cancel()
        participantsMonitoringJob?.cancel()

        participantsMonitoringJob = coroutineScope.launch {
            call.state.participants.collect {
                subscriber?.setTrackLookupPrefixes(it.associate { it.trackLookupPrefix to it.sessionId })
            }
        }

        // State
        // Start listening to connection state on new SFU connection
        stateJob = coroutineScope.launch {
            sfuConnectionModule.socketConnection.state().collect { sfuSocketState ->
                _sfuSfuSocketState.value = sfuSocketState
                when (sfuSocketState) {
                    is SfuSocketState.Connected ->
                        call.state._connection.value =
                            RealtimeConnection.Connected

                    is SfuSocketState.Connecting ->
                        call.state._connection.value =
                            RealtimeConnection.InProgress

                    else -> {
                        // Ignore it
                    }
                }
            }
        }

        // listen to socket events and errors
        eventJob = coroutineScope.launch {
            sfuConnectionModule.socketConnection.events().collect {
                clientImpl.fireEvent(it, call.cid)
            }
        }

        // Errors
        errorJob = coroutineScope.launch {
            sfuConnectionModule.socketConnection.errors().collect {
                val reconnectStrategy = it.reconnectStrategy
                logger.d { "[RtcSession#error] reconnectStrategy: $reconnectStrategy" }
                when (reconnectStrategy) {
                    WebsocketReconnectStrategy.WEBSOCKET_RECONNECT_STRATEGY_FAST -> {
                        call.fastReconnect()
                    }

                    WebsocketReconnectStrategy.WEBSOCKET_RECONNECT_STRATEGY_REJOIN -> {
                        call.rejoin()
                    }

                    WebsocketReconnectStrategy.WEBSOCKET_RECONNECT_STRATEGY_MIGRATE -> {
                        call.migrate()
                    }

                    WebsocketReconnectStrategy.WEBSOCKET_RECONNECT_STRATEGY_DISCONNECT -> {
                        // We are told to disconnect.
                        sfuConnectionModule.socketConnection.disconnect()
                        call.state._connection.value = RealtimeConnection.Disconnected
                    }

                    else -> {
                        // Either null or UNSPECIFIED, do not reconnect
                    }
                }
                logger.e(
                    it.streamError.extractCause()
                        ?: IllegalStateException("Error emitted without a cause on SFU connection."),
                ) { "permanent failure on socket connection" }
            }
        }
    }

    private fun updatePeerState() {
        _peerConnectionStates.value = Pair(
            subscriber?.state?.value,
            publisher?.state?.value,
        )
    }

    /**
     * @param forceRestart - set to true if you want to force restart both ICE connections
     * regardless of their current connection status (even if they are CONNECTED)
     */
    suspend fun reconnect(forceRestart: Boolean) {
        // ice restart
        val subscriberAsync = coroutineScope.async {
            subscriber?.let {
                if (!it.isHealthy()) {
                    logger.i { "ice restarting subscriber peer connection" }
                    requestSubscriberIceRestart()
                }
            }
        }

        val publisherAsync = coroutineScope.async {
            publisher?.let {
                if (!it.isHealthy() || forceRestart) {
                    logger.i { "ice restarting publisher peer connection (force restart = $forceRestart)" }
                    it.restartIce()
                }
            }
        }

        awaitAll(subscriberAsync, publisherAsync)
    }

    suspend fun connect(
        reconnectDetails: ReconnectDetails? = null,
        options: List<PublishOption>? = null,
    ) {
        logger.i { "[connect] #sfu; #track; no args" }
        val request = JoinRequest(
            subscriber_sdp = throwawaySubscriberSdpAndOptions(),
            publisher_sdp = throwawayPublisherSdpAndOptions(),
            session_id = sessionId,
            token = sfuToken,
            fast_reconnect = false,
            client_details = clientDetails,
            preferred_publish_options = options ?: emptyList(),
            reconnect_details = reconnectDetails,
        )
        logger.d { "Connecting RTC, $request" }
        listenToSfuSocket()
        sfuConnectionModule.socketConnection.connect(request)
        sfuConnectionModule.socketConnection.whenConnected {
            sendConnectionTimeStats(reconnectDetails?.strategy)
        }
    }

    private suspend fun sendConnectionTimeStats(reconnectStrategy: WebsocketReconnectStrategy? = null) {
        if (reconnectStrategy == null) {
            sendCallStats(
                report = call.collectStats(),
                connectionTimeSeconds = (System.currentTimeMillis() - call.connectStartTime) / 1000f,
            )
        } else {
            sendCallStats(
                report = call.collectStats(),
                reconnectionTimeSeconds = Pair(
                    (System.currentTimeMillis() - call.reconnectStartTime) / 1000f,
                    reconnectStrategy,
                ),
            )
        }
    }
    private fun setSfuConnectionModule(sfuConnectionModule: SfuConnectionModule) {
        // This is used to switch from a current SFU connection to a new migrated SFU connection
        this@RtcSession.sfuConnectionModule = sfuConnectionModule
        listenToSfuSocket()
    }

    private fun listenToMediaChanges() {
        logger.d { "[trackPublishing] listenToMediaChanges" }
        coroutineScope.launch {
            // update the tracks when the camera or microphone status changes
            call.mediaManager.camera.status.collectLatest {
                val canUserSendVideo = call.state.ownCapabilities.value.contains(
                    OwnCapability.SendVideo,
                )

                if (it == DeviceStatus.Enabled) {
                    val resolution = call.mediaManager.camera.resolution.value
                    if (resolution == null) {
                        logger.d { "Camera resolution is null. This will result in an empty video track." }
                    } else {
                        logger.d { "Camera resolution: $resolution" }
                    }
                    if (canUserSendVideo) {
                        setMuteState(isEnabled = true, TrackType.TRACK_TYPE_VIDEO)

                        val track = publisher?.publishStream(
                            TrackType.TRACK_TYPE_VIDEO,
                            call.mediaManager.camera.resolution.value,
                        )

                        setLocalTrack(
                            TrackType.TRACK_TYPE_VIDEO,
                            VideoTrack(
                                streamId = buildTrackId(TrackType.TRACK_TYPE_VIDEO),
                                video = track as org.webrtc.VideoTrack,
                            ),
                        )
                    } else {
                        logger.d { "[listenToMediaChanges#enableCamera] No capability to send video." }
                    }
                } else {
                    setMuteState(isEnabled = false, TrackType.TRACK_TYPE_VIDEO)
                    publisher?.unpublishStream(TrackType.TRACK_TYPE_VIDEO)
                }
            }
        }

        coroutineScope.launch {
            call.mediaManager.microphone.status.collectLatest {
                val canUserSendAudio = call.state.ownCapabilities.value.contains(
                    OwnCapability.SendAudio,
                )

                if (it == DeviceStatus.Enabled) {
                    if (canUserSendAudio) {
                        setMuteState(isEnabled = true, TrackType.TRACK_TYPE_AUDIO)

                        val track = publisher?.publishStream(
                            TrackType.TRACK_TYPE_AUDIO,
                        )

                        setLocalTrack(
                            TrackType.TRACK_TYPE_AUDIO,
                            AudioTrack(
                                streamId = buildTrackId(TrackType.TRACK_TYPE_AUDIO),
                                audio = track as org.webrtc.AudioTrack,
                            ),
                        )
                    }
                } else {
                    setMuteState(isEnabled = false, TrackType.TRACK_TYPE_AUDIO)
                    publisher?.unpublishStream(TrackType.TRACK_TYPE_AUDIO)
                }
            }
        }

        coroutineScope.launch {
            call.mediaManager.screenShare.status.collectLatest {
                val canUserShareScreen = call.state.ownCapabilities.value.contains(
                    OwnCapability.Screenshare,
                )

                if (it == DeviceStatus.Enabled) {
                    if (canUserShareScreen) {
                        setMuteState(true, TrackType.TRACK_TYPE_SCREEN_SHARE)

                        val track = publisher?.publishStream(
                            TrackType.TRACK_TYPE_SCREEN_SHARE,
                        )

                        setLocalTrack(
                            TrackType.TRACK_TYPE_SCREEN_SHARE,
                            VideoTrack(
                                streamId = buildTrackId(TrackType.TRACK_TYPE_SCREEN_SHARE),
                                video = track as org.webrtc.VideoTrack,
                            ),
                        )
                    }
                } else {
                    setMuteState(false, TrackType.TRACK_TYPE_SCREEN_SHARE)
                    publisher?.unpublishStream(TrackType.TRACK_TYPE_SCREEN_SHARE)
                }
            }
        }
    }

    private suspend fun connectRtc() {
        logger.d { "[connectRtc] #sfu; #track; no args" }
        val settings = call.state.settings.value

        // update the peer state
        coroutineScope.launch {
            // call update participant subscriptions debounced
            publisher?.let {
                it.state.collect {
                    updatePeerState()
                }
            }
        }
        // step 6 - onNegotiationNeeded will trigger and complete the setup using SetPublisherRequest
        listenToMediaChanges()

        // subscribe to the tracks of other participants
        setVideoSubscriptions(true)
        return
    }

    fun setScreenShareTrack() {
        setLocalTrack(
            TrackType.TRACK_TYPE_SCREEN_SHARE,
            VideoTrack(
                streamId = buildTrackId(TrackType.TRACK_TYPE_SCREEN_SHARE),
                video = call.mediaManager.screenShareTrack,
            ),
        )
    }

    /**
     * Responds to TrackPublishedEvent event
     * @see TrackPublishedEvent
     * @see TrackUnpublishedEvent
     *
     * It gets the participant and updates the tracks
     *
     * Track look is done by sessionId & type
     */
    internal fun updatePublishState(
        userId: String,
        sessionId: String,
        trackType: TrackType,
        videoEnabled: Boolean,
        audioEnabled: Boolean,
    ) {
        logger.d {
            "[updateMuteState] #sfu; userId: $userId, sessionId: $sessionId, videoEnabled: $videoEnabled, audioEnabled: $audioEnabled"
        }
        val track = getTrack(sessionId, trackType)
        track?.enableVideo(videoEnabled)
        track?.enableAudio(audioEnabled)
    }

    private val atomicCleanup = AtomicUnitCall()

    fun cleanup() = atomicCleanup {
        logger.i { "[cleanup] #sfu; #track; no args" }

        coroutineScope.launch {
            sfuConnectionModule.socketConnection.disconnect()
            sfuConnectionMigrationModule?.socketConnection?.disconnect()
        }
        sfuConnectionMigrationModule = null
        subscriber?.clear()

        // cleanup the publisher and subcriber peer connections
        safeCall {
            subscriber?.connection?.close()
            publisher?.close(true)
        }

        subscriber = null
        publisher = null

        // cleanup all non-local tracks
        supervisorJob.cancel()
    }

    internal val muteState = MutableStateFlow(
        mapOf(
            TrackType.TRACK_TYPE_AUDIO to false,
            TrackType.TRACK_TYPE_VIDEO to false,
            TrackType.TRACK_TYPE_SCREEN_SHARE to false,
        ),
    )

    /**
     * Informs the SFU that you're publishing a given track (publishing vs muted)
     * - when switching SFU we should repeat this info
     * - http calls failing here breaks the call. it should retry as long as the
     * -- error isn't permanent, SFU didn't change, the mute/publish state didn't change
     * -- we cap at 30 retries to prevent endless loops
     */
    private fun setMuteState(isEnabled: Boolean, trackType: TrackType) {
        logger.d { "[setPublishState] #sfu; $trackType isEnabled: $isEnabled" }

        // update the local copy
        val copy = muteState.value.toMutableMap()
        copy[trackType] = isEnabled
        val new = copy.toMap()
        muteState.value = new

        val currentSfu = sfuUrl
        // prevent running multiple of these at the same time
        // if there's already a job active. cancel it
        muteStateSyncJob?.cancel()
        // start a new job
        // this code is a bit more complicated due to the retry behaviour
        muteStateSyncJob = coroutineScope.launch {
            flow {
                val request = UpdateMuteStatesRequest(
                    session_id = sessionId,
                    mute_states = copy.map {
                        TrackMuteState(track_type = it.key, muted = !it.value)
                    },
                )
                val result = updateMuteState(request)
                result.onSuccessSuspend { emit(result.getOrThrow()) }
            }.flowOn(DispatcherProvider.IO).retryWhen { cause, attempt ->
                val sameValue = new == muteState.value
                val sameSfu = currentSfu == sfuUrl
                val isPermanent = isPermanentError(cause)
                val willRetry = !isPermanent && sameValue && sameSfu && attempt < 30
                val delayInMs = if (attempt <= 1) 100L else if (attempt <= 3) 300L else 2500L
                logger.w {
                    "updating mute state failed with error $cause, retry attempt: $attempt. will retry $willRetry in $delayInMs ms"
                }
                delay(delayInMs)
                willRetry
            }.collect()
        }
    }

    private fun isPermanentError(cause: Throwable): Boolean {
        return false
    }

    @VisibleForTesting
    internal fun createSubscriber(): Subscriber {
        logger.i { "[createSubscriber] #sfu; no args" }
        val peerConnection = call.peerConnectionFactory.makeSubscriber(
            coroutineScope = coroutineScope,
            configuration = connectionConfiguration,
            sfuClient = sfuConnectionModule.api,
            sessionId = sessionId,
            onIceCandidateRequest = ::sendIceCandidate,
        )
        return peerConnection
    }

    private suspend fun getDummySdp(dummyPeerConnection: StreamPeerConnection): String {
        val offerResult = dummyPeerConnection.createOffer()
        return if (offerResult !is Success) {
            ""
        } else {
            offerResult.value.description
        }
    }

    private suspend fun throwawayPublisherSdpAndOptions(): String {
        val sdp =
            createDummyPeerConnection(RtpTransceiverDirection.SEND_ONLY)?.let { dummyPublisher ->
                val sdp = getDummySdp(dummyPublisher)
                cleanDummyPeerConnection(dummyPublisher)
                sdp
            } ?: ""
        logger.d { "[throwawayPublisherSdpAndOptions] #sfu; sdp: \n$sdp" }
        return sdp
    }

    private suspend fun throwawaySubscriberSdpAndOptions(): String {
        return createDummyPeerConnection(RtpTransceiverDirection.RECV_ONLY)?.let { dummySubscriber ->
            val sdp = getDummySdp(dummySubscriber)
            cleanDummyPeerConnection(dummySubscriber)
            sdp
        } ?: ""
    }

    private fun createDummyPeerConnection(direction: RtpTransceiverDirection): StreamPeerConnection? {
        if (direction != RtpTransceiverDirection.SEND_ONLY && direction != RtpTransceiverDirection.RECV_ONLY) {
            return null
        }

        val addTempTransceivers = { spc: StreamPeerConnection ->
            val init = spc.buildVideoTransceiverInit(emptyList(), false)
            spc.connection.addTransceiver(MediaStreamTrack.MediaType.MEDIA_TYPE_VIDEO)
            spc.connection.addTransceiver(MediaStreamTrack.MediaType.MEDIA_TYPE_AUDIO)
        }

        return call.peerConnectionFactory.makePeerConnection(
            coroutineScope = coroutineScope,
            configuration = PeerConnection.RTCConfiguration(emptyList()),
            type = if (direction == RtpTransceiverDirection.SEND_ONLY) {
                StreamPeerType.PUBLISHER
            } else {
                StreamPeerType.SUBSCRIBER
            },
            mediaConstraints = defaultConstraints,
        ).apply {
            addTempTransceivers(this)
        }
    }

    private fun cleanDummyPeerConnection(dummyPeerConnection: StreamPeerConnection?) {
        dummyPeerConnection?.connection?.transceivers?.forEach {
            it.stop()
        }
        dummyPeerConnection?.connection?.close()
    }

    @VisibleForTesting
    internal fun createPublisher(publishOptions: List<PublishOption>): Publisher {
        return call.peerConnectionFactory.makePublisher(
            sessionId = sessionId,
            me = call.state.me.value!!,
            sfuClient = sfuConnectionModule.api,
            mediaManager = call.mediaManager,
            configuration = connectionConfiguration,
            publishOptions = publishOptions,
            coroutineScope = coroutineScope,
            mediaConstraints = defaultConstraints,
            onNegotiationNeeded = { _, _ -> },
            onIceCandidate = ::sendIceCandidate,
        ) {
            coroutineScope.launch {
                call.rejoin()
            }
        }
    }

    private fun buildTrackId(trackTypeVideo: TrackType): String {
        // track prefix is only available after the join response
        val trackType = trackTypeVideo.value
        val trackPrefix = call.state.me.value?.trackLookupPrefix
        val old = "$trackPrefix:$trackType:${(Math.random() * 100).toInt()}"
        return old // UUID.randomUUID().toString()
    }

    /**
     * Tells the SFU which video tracks we want to subscribe to
     * - it sends the resolutions we're displaying the video at so the SFU can decide which track to send
     * - when switching SFU we should repeat this info
     * - http calls failing here breaks the call. (since you won't receive the video)
     * - we should retry continuously until it works and after it continues to fail, raise an error that shuts down the call
     * - we retry when:
     * -- error isn't permanent, SFU didn't change, the mute/publish state didn't change
     * -- we cap at 30 retries to prevent endless loops
     */
    internal fun setVideoSubscriptions(useDefaults: Boolean = false) {
        val participants = call.state.participants.value
        val remoteParticipants = call.state.remoteParticipants.value
        coroutineScope.launch {
            subscriber?.setVideoSubscriptions(
                trackOverridesHandler,
                participants,
                remoteParticipants,
                useDefaults,
            )
        }
        logger.d { "[setVideoSubscriptions] #sfu; #track; useDefaults: $useDefaults" }
    }

    fun handleEvent(event: VideoEvent) {
        logger.i { "[rtc handleEvent] #sfu; event: $event" }
        if (event is SfuDataEvent) {
            coroutineScope.launch {
                logger.v { "[onRtcEvent] event: $event" }
                when (event) {
                    is JoinCallResponseEvent -> {
                        val participantStates = event.callState.participants.map {
                            call.state.getOrCreateParticipant(it)
                        }
                        call.state.replaceParticipants(participantStates)
                        sfuConnectionModule.socketConnection.whenConnected {
                            publisher = createPublisher(event.publishOptions)
                            processPendingSubscriberEvents()
                            processPendingPublisherEvents()
                            connectRtc()
                        }
                    }

                    is ChangePublishOptionsEvent -> {
                        logger.v { "[changePublishOptions] ChangePublishOptionsEvent: $event, publisher: $publisher" }
                        publisher?.syncPublishOptions(
                            call.mediaManager.camera.resolution.value,
                            event.change.publish_options,
                        ) ?: let {
                            publisherPendingEvents.add(event)
                        }
                    }

                    is SubscriberOfferEvent -> handleSubscriberOffer(event)
                    // this dynascale event tells the SDK to change the quality of the video it's uploading
                    is ChangePublishQualityEvent -> {
                        event.changePublishQuality.video_senders.forEach {
                            publisher?.changePublishQuality(it)
                        }
                    }

                    is TrackPublishedEvent -> {
                        updatePublishState(
                            userId = event.userId,
                            sessionId = event.sessionId,
                            trackType = event.trackType,
                            videoEnabled = true,
                            audioEnabled = true,
                        )
                    }

                    is TrackUnpublishedEvent -> {
                        updatePublishState(
                            userId = event.userId,
                            sessionId = event.sessionId,
                            trackType = event.trackType,
                            videoEnabled = false,
                            audioEnabled = false,
                        )
                    }

                    is ParticipantJoinedEvent -> {
                        // the UI layer will automatically trigger updateParticipantsSubscriptions
                    }

                    is ParticipantLeftEvent -> {
                        subscriber?.participantLeft(event.participant)
                        subscriber?.setVideoSubscriptions(
                            trackOverridesHandler,
                            call.state.participants.value,
                            call.state.remoteParticipants.value,
                        )
                    }

                    is ICETrickleEvent -> {
                        handleIceTrickle(event)
                    }

                    is ICERestartEvent -> {
                        val peerType = event.peerType
                        when (peerType) {
                            PeerType.PEER_TYPE_PUBLISHER_UNSPECIFIED -> {
                                publisher?.restartIce() ?: let {
                                    publisherPendingEvents.add(event)
                                }
                            }

                            PeerType.PEER_TYPE_SUBSCRIBER -> {
                                requestSubscriberIceRestart()
                            }
                        }
                    }

                    else -> {
                        logger.d { "[onRtcEvent] skipped event: $event" }
                    }
                }
            }
        }
    }

    private val publisherPendingEventsMutex = Mutex(false)
    private val subscriberPendingEventsMutex = Mutex(false)
    private suspend fun RtcSession.processPendingPublisherEvents() =
        publisherPendingEventsMutex.withLock {
            logger.v {
                "[processPendingPublisherEvents] #sfu; #track; publisherPendingEvents: $publisherPendingEvents"
            }
            for (pendingEvent in publisherPendingEvents) {
                when (pendingEvent) {
                    is ICETrickleEvent -> {
                        handleIceTrickle(pendingEvent)
                    }

                    is ICERestartEvent -> {
                        publisher?.restartIce()
                    }

                    is ChangePublishOptionsEvent -> {
                        publisher?.syncPublishOptions(
                            call.mediaManager.camera.resolution.value,
                            pendingEvent.change.publish_options,
                        )
                    }

                    else -> {
                        logger.w { "Unknown event type: $pendingEvent" }
                    }
                }
            }
            publisherPendingEvents.clear()
        }
    private suspend fun RtcSession.processPendingSubscriberEvents() =
        subscriberPendingEventsMutex.withLock {
            logger.v {
                "[processPendingSubscriberEvents] #sfu; #track; subscriberPendingEvents: $subscriberPendingEvents"
            }
            for (pendingEvent in subscriberPendingEvents) {
                when (pendingEvent) {
                    is ICETrickleEvent -> {
                        handleIceTrickle(pendingEvent)
                    }

                    is ICERestartEvent -> {
                        requestSubscriberIceRestart()
                    }

                    is SubscriberOfferEvent -> {
                        handleSubscriberOffer(pendingEvent)
                    }

                    else -> {
                        logger.w { "Unknown event type: $pendingEvent" }
                    }
                }
            }
            subscriberPendingEvents.clear()
        }

    internal val publisherPendingEvents = Collections.synchronizedList(mutableListOf<VideoEvent>())
    internal val subscriberPendingEvents = Collections.synchronizedList(mutableListOf<VideoEvent>())

    /**
     Section, basic webrtc calls
     */

    /**
     * Whenever onIceCandidateRequest is called we send the ice candidate
     */
    private fun sendIceCandidate(candidate: IceCandidate, peerType: StreamPeerType) {
        coroutineScope.launch {
            flow {
                logger.d { "[sendIceCandidate] #sfu; #${peerType.stringify()}; candidate: $candidate" }
                val iceTrickle = ICETrickle(
                    peer_type = peerType.toPeerType(),
                    ice_candidate = Json.encodeToString(candidate),
                    session_id = sessionId,
                )
                logger.v { "[sendIceCandidate] #sfu; #${peerType.stringify()}; iceTrickle: $iceTrickle" }
                val result = sendIceCandidate(iceTrickle)
                logger.v { "[sendIceCandidate] #sfu; #${peerType.stringify()}; completed: $result" }
                emit(result.getOrThrow())
            }.retry(3).catch { logger.w { "sending ice candidate failed" } }.collect()
        }
    }

    @VisibleForTesting
    /**
     * Triggered whenever we receive new ice candidate from the SFU
     */
    suspend fun handleIceTrickle(event: ICETrickleEvent) {
        if (event.peerType == PeerType.PEER_TYPE_PUBLISHER_UNSPECIFIED && publisher == null) {
            logger.v {
                "[handleIceTrickle] #sfu; #${event.peerType.stringify()}; publisher is null, adding to pending"
            }
            publisherPendingEvents.add(event)
            return
        }

        if (event.peerType == PeerType.PEER_TYPE_SUBSCRIBER && subscriber == null) {
            logger.v {
                "[handleIceTrickle] #sfu; #${event.peerType.stringify()}; subscriber is null, adding to pending"
            }
            subscriberPendingEvents.add(event)
            return
        }
        logger.d {
            "[handleIceTrickle] #sfu; #${event.peerType.stringify()}; candidate: ${event.candidate}"
        }
        val iceCandidate: IceCandidate = Json.decodeFromString(event.candidate)
        val result = if (event.peerType == PeerType.PEER_TYPE_PUBLISHER_UNSPECIFIED) {
            publisher?.handleNewIceCandidate(iceCandidate)
        } else {
            subscriber?.handleNewIceCandidate(iceCandidate)
        }
        logger.v { "[handleTrickle] #sfu; #${event.peerType.stringify()}; result: $result" }
    }

    internal val subscriberSdpAnswer = MutableStateFlow<SessionDescription?>(null)

    @VisibleForTesting
    /**
     * This is called when the SFU sends us an offer
     * - Sets the remote description
     * - Creates an answer
     * - Sets the local description
     * - Sends the answer back to the SFU
     */
    suspend fun handleSubscriberOffer(offerEvent: SubscriberOfferEvent) {
        logger.d { "[handleSubscriberOffer] #sfu; #subscriber; event: $offerEvent" }
        if (subscriber == null) {
            subscriberPendingEvents.add(offerEvent)
            return
        }
        subscriber?.negotiate(offerEvent.sdp)
    }

    internal fun getPublisherTracksForReconnect(): List<TrackInfo> {
        return publisher?.getAnnouncedTracksForReconnect() ?: emptyList()
    }

    /**
     * @return [StateFlow] that holds [RtcStatsReport] that the publisher exposes.
     */
    suspend fun getPublisherStats(): RtcStatsReport? {
        return publisher?.getStats()
    }

    /**
     * @return [StateFlow] that holds [RTCStatsReport] that the subscriber exposes.
     */
    suspend fun getSubscriberStats(): RtcStatsReport? {
        return subscriber?.getStats()
    }

    internal suspend fun sendCallStats(
        report: CallStatsReport,
        connectionTimeSeconds: Float? = null,
        reconnectionTimeSeconds: Pair<Float, WebsocketReconnectStrategy>? = null,
    ) {
        val result = wrapAPICall {
            val androidThermalState =
                safeCallWithDefault(AndroidThermalState.ANDROID_THERMAL_STATE_UNSPECIFIED) {
                    val thermalState = powerManager?.currentThermalStatus
                    logger.d { "[sendCallStats] #thermals state: $thermalState" }
                    when (thermalState) {
                        THERMAL_STATUS_NONE -> AndroidThermalState.ANDROID_THERMAL_STATE_NONE
                        THERMAL_STATUS_LIGHT -> AndroidThermalState.ANDROID_THERMAL_STATE_LIGHT
                        THERMAL_STATUS_MODERATE -> AndroidThermalState.ANDROID_THERMAL_STATE_MODERATE
                        THERMAL_STATUS_SEVERE -> AndroidThermalState.ANDROID_THERMAL_STATE_SEVERE
                        THERMAL_STATUS_CRITICAL -> AndroidThermalState.ANDROID_THERMAL_STATE_CRITICAL
                        THERMAL_STATUS_EMERGENCY -> AndroidThermalState.ANDROID_THERMAL_STATE_EMERGENCY
                        THERMAL_STATUS_SHUTDOWN -> AndroidThermalState.ANDROID_THERMAL_STATE_SHUTDOWN
                        else -> AndroidThermalState.ANDROID_THERMAL_STATE_UNSPECIFIED
                    }
                }
            val powerSaving = safeCallWithDefault(false) {
                val powerSaveMode = powerManager?.isPowerSaveMode
                logger.d { "[sendCallStats] #powerSaveMode state: $powerSaveMode" }
                powerSaveMode ?: false
            }
            sfuConnectionModule.api.sendStats(
                sendStatsRequest = SendStatsRequest(
                    session_id = sessionId,
                    sdk = "stream-android",
                    sdk_version = BuildConfig.STREAM_VIDEO_VERSION,
                    webrtc_version = BuildConfig.STREAM_WEBRTC_VERSION,
                    publisher_stats = report.toJson(StreamPeerType.PUBLISHER),
                    subscriber_stats = report.toJson(StreamPeerType.SUBSCRIBER),
                    // rtc_stats = , Tracer instances
                    android = AndroidState(
                        thermal_state = androidThermalState,
                        is_power_saver_mode = powerSaving,
                    ),
                    telemetry = safeCallWithDefault(null) {
                        if (connectionTimeSeconds != null) {
                            Telemetry(
                                connection_time_seconds = connectionTimeSeconds.toFloat(),
                            )
                        } else if (reconnectionTimeSeconds != null) {
                            Telemetry(
                                reconnection = Reconnection(
                                    time_seconds = reconnectionTimeSeconds.first.toFloat(),
                                    strategy = reconnectionTimeSeconds.second,
                                ),
                            )
                        } else {
                            null
                        }
                    },
                ),
            )
        }

        logger.d {
            "sendStats: " + when (result) {
                is Success -> "Success. Response: ${result.value}. Telemetry: connectionTimeSeconds: $connectionTimeSeconds, reconnectionTimeSeconds: ${reconnectionTimeSeconds?.first}, strategy: ${reconnectionTimeSeconds?.second}"
                is Failure -> "Failure. Reason: ${result.value.message}"
            }
        }
    }

    /***
     * Section, API endpoints
     */

    private suspend fun <T : Any> wrapAPICall(apiCall: suspend () -> T): Result<T> {
        return withContext(coroutineScope.coroutineContext) {
            try {
                val result = apiCall()
                Success(result)
            } catch (e: HttpException) {
                // TODO: understand the error conditions here
                parseError(e)
            } catch (e: RtcException) {
                // TODO: understand the error conditions here
                Failure(
                    io.getstream.result.Error.ThrowableError(
                        e.message ?: "RtcException",
                        e,
                    ),
                )
            } catch (e: IOException) {
                // TODO: understand the error conditions here
                Failure(
                    io.getstream.result.Error.ThrowableError(
                        e.message ?: "IOException",
                        e,
                    ),
                )
            }
        }
    }

    private suspend fun parseError(e: Throwable): Failure {
        return Failure(
            io.getstream.result.Error.ThrowableError(
                "CallClientImpl error needs to be handled",
                e,
            ),
        )
    }

    // send whenever we have a new ice candidate
    private suspend fun sendIceCandidate(request: ICETrickle): Result<ICETrickleResponse> =
        wrapAPICall {
            val result = sfuConnectionModule.api.iceTrickle(request)
            result.error?.let {
                throw RtcException(error = it, message = it.message)
            }
            result
        }

    // share what size and which participants we're looking at
    internal suspend fun updateSubscriptions(
        request: UpdateSubscriptionsRequest,
    ): Result<UpdateSubscriptionsResponse> = wrapAPICall {
        logger.v { "[updateSubscriptions] #sfu; #track; request $request" }
        val result = sfuConnectionModule.api.updateSubscriptions(request)
        result.error?.let {
            throw RtcException(error = it, message = it.message)
        }
        result
    }

    // share what size and which participants we're looking at
    suspend fun requestSubscriberIceRestart(): Result<ICERestartResponse> = subscriber?.restartIce() ?: Failure(
        io.getstream.result.Error.ThrowableError(
            "Subscriber is null",
            Exception("Subscriber is null"),
        ),
    )

    suspend fun requestPublisherIceRestart(): Result<ICERestartResponse> = wrapAPICall {
        val request = ICERestartRequest(
            session_id = sessionId,
            peer_type = PeerType.PEER_TYPE_PUBLISHER_UNSPECIFIED,
        )
        sfuConnectionModule.api.iceRestart(request)
    }

    private suspend fun updateMuteState(request: UpdateMuteStatesRequest): Result<UpdateMuteStatesResponse> =
        wrapAPICall {
            val result = sfuConnectionModule.api.updateMuteStates(request)
            result.error?.let {
                throw RtcException(error = it, message = it.message)
            }
            result
        }

    // sets display track visibility
    @Synchronized
    fun updateTrackDimensions(
        sessionId: String,
        trackType: TrackType,
        visible: Boolean,
        dimensions: VideoDimension = Subscriber.defaultVideoDimension,
        viewportId: String = sessionId,
    ) {
        logger.v {
            "[updateTrackDimensions] #track; #sfu; #manual-quality-selection; sessionId: $sessionId, trackType: $trackType, visible: $visible, dimensions: $dimensions"
        }
        subscriber?.setTrackDimension(viewportId, sessionId, trackType, visible, dimensions)
        coroutineScope.launch {
            subscriber?.setVideoSubscriptions(
                trackOverridesHandler,
                call.state.participants.value,
                call.state.remoteParticipants.value,
            )
        }
    }

    private fun listenToSubscriberConnection() {
        subscriberListenJob?.cancel()
        subscriberListenJob = coroutineScope.launch {
            // call update participant subscriptions debounced
            subscriber?.let {
                it.state.collect {
                    updatePeerState()
                }
            }
        }
    }

    internal fun currentSfuInfo(): Triple<String, List<TrackSubscriptionDetails>, List<TrackInfo>> {
        val previousSessionId = sessionId
        val currentSubscriptions = subscriber?.subscriptions() ?: emptyList()
        val publisherTracks = getPublisherTracksForReconnect()
        return Triple(previousSessionId, currentSubscriptions, publisherTracks)
    }

    internal suspend fun fastReconnect(reconnectDetails: ReconnectDetails?) {
        // Fast reconnect, send a JOIN request on the same SFU
        // and restart ICE on publisher
        logger.d { "[fastReconnect] Starting fast reconnect." }
        val (previousSessionId, currentSubscriptions, publisherTracks) = currentSfuInfo()
        logger.d { "[fastReconnect] Published tracks: $publisherTracks" }
        val request = JoinRequest(
            subscriber_sdp = throwawaySubscriberSdpAndOptions(),
            publisher_sdp = throwawayPublisherSdpAndOptions(),
            session_id = sessionId,
            token = sfuToken,
            client_details = clientDetails,
            preferred_publish_options = publisher?.currentOptions() ?: emptyList(),
            reconnect_details = reconnectDetails,
        )
        logger.d { "Connecting RTC, $request" }
        listenToSfuSocket()
        coroutineScope.launch {
            sfuConnectionModule.socketConnection.connect(request)
            sfuConnectionModule.socketConnection.whenConnected {
                val peerConnectionNotUsable =
                    subscriber?.isFailedOrClosed() == true && publisher?.isFailedOrClosed() == true
                if (peerConnectionNotUsable) {
                    logger.w { "[fastReconnect] Peer connections are not usable, rejoining." }
                    // We could not reuse the peer connections.
                    call.rejoin()
                } else {
                    publisher?.restartIce()
                    sendCallStats(
                        report = call.collectStats(),
                        reconnectionTimeSeconds = Pair(
                            (System.currentTimeMillis() - call.reconnectStartTime) / 1000f,
                            WebsocketReconnectStrategy.WEBSOCKET_RECONNECT_STRATEGY_FAST,
                        ),
                    )
                    setVideoSubscriptions(true)
                }
            }
        }
    }

    internal fun prepareRejoin() {
        // We are rejoining from the start, we don't want to know.
        stateJob?.cancel()
        eventJob?.cancel()
        errorJob?.cancel()
        runBlocking {
            sfuConnectionModule.socketConnection.disconnect()
        }
        publisher?.close(true)
        subscriber?.connection?.close()
    }

    internal fun prepareReconnect() {
        // We are reconnecting from the start, we don't want to know.
        stateJob?.cancel()
        eventJob?.cancel()
        errorJob?.cancel()
    }

    internal fun leaveWithReason(reason: String) {
        val leaveCallRequest = LeaveCallRequest(
            session_id = sessionId,
            reason = reason,
        )
        val request = SfuRequest(leave_call_request = leaveCallRequest)
        coroutineScope.launch {
            sfuConnectionModule.socketConnection.sendEvent(SfuDataRequest(request))
        }
    }
}<|MERGE_RESOLUTION|>--- conflicted
+++ resolved
@@ -78,6 +78,7 @@
 import io.getstream.video.android.core.utils.buildConnectionConfiguration
 import io.getstream.video.android.core.utils.buildRemoteIceServers
 import io.getstream.video.android.core.utils.defaultConstraints
+import io.getstream.video.android.core.utils.mapState
 import io.getstream.video.android.core.utils.safeCall
 import io.getstream.video.android.core.utils.safeCallWithDefault
 import io.getstream.video.android.core.utils.stringify
@@ -226,32 +227,12 @@
         MutableStateFlow<Pair<PeerConnection.PeerConnectionState?, PeerConnection.PeerConnectionState?>?>(
             null,
         )
-<<<<<<< HEAD
-
     private val traces = mutableListOf<TraceRecord>()
     internal val statsReportJob = call.scope.launch {
         while (true) {
             delay(10000)
         }
     }
-
-    // run all calls on a supervisor job so we can easily cancel them
-
-    internal val defaultVideoDimension = VideoDimension(1080, 2340)
-
-    // participants by session id -> participant state
-    private val trackPrefixToSessionIdMap =
-        call.state.participants.mapState { it.associate { it.trackLookupPrefix to it.sessionId } }
-
-    // We need to update tracks for all participants
-    // It's cleaner to store here and have the participant state reference to it
-    var tracks: MutableMap<String, MutableMap<TrackType, MediaTrack>> = mutableMapOf()
-    val trackDimensions = MutableStateFlow<Map<String, Map<TrackType, TrackDimensions>>>(
-        emptyMap(),
-    )
-    val trackDimensionsDebounced = trackDimensions.debounce(100)
-=======
->>>>>>> 3c0da540
     internal val trackOverridesHandler = TrackOverridesHandler(
         onOverridesUpdate = {
             setVideoSubscriptions()
