/*
 * Copyright (c) 2014-2024 Stream.io Inc. All rights reserved.
 *
 * Licensed under the Stream License;
 * you may not use this file except in compliance with the License.
 * You may obtain a copy of the License at
 *
 *    https://github.com/GetStream/stream-video-android/blob/main/LICENSE
 *
 * Unless required by applicable law or agreed to in writing, software
 * distributed under the License is distributed on an "AS IS" BASIS,
 * WITHOUT WARRANTIES OR CONDITIONS OF ANY KIND, either express or implied.
 * See the License for the specific language governing permissions and
 * limitations under the License.
 */

package io.getstream.video.android.core.call

import android.os.Build
import android.os.PowerManager
import android.os.PowerManager.THERMAL_STATUS_CRITICAL
import android.os.PowerManager.THERMAL_STATUS_EMERGENCY
import android.os.PowerManager.THERMAL_STATUS_LIGHT
import android.os.PowerManager.THERMAL_STATUS_MODERATE
import android.os.PowerManager.THERMAL_STATUS_NONE
import android.os.PowerManager.THERMAL_STATUS_SEVERE
import android.os.PowerManager.THERMAL_STATUS_SHUTDOWN
import androidx.annotation.VisibleForTesting
import androidx.lifecycle.Lifecycle
import io.getstream.log.taggedLogger
import io.getstream.result.Result
import io.getstream.result.Result.Failure
import io.getstream.result.Result.Success
import io.getstream.result.extractCause
import io.getstream.result.onSuccessSuspend
import io.getstream.video.android.core.BuildConfig
import io.getstream.video.android.core.Call
import io.getstream.video.android.core.CallStatsReport
import io.getstream.video.android.core.DeviceStatus
import io.getstream.video.android.core.MediaManagerImpl
import io.getstream.video.android.core.RealtimeConnection
import io.getstream.video.android.core.StreamVideo
import io.getstream.video.android.core.StreamVideoClient
import io.getstream.video.android.core.call.connection.StreamPeerConnection
import io.getstream.video.android.core.call.stats.model.RtcStatsReport
import io.getstream.video.android.core.call.utils.TrackOverridesHandler
<<<<<<< HEAD
import io.getstream.video.android.core.call.utils.TransceiverCache
=======
>>>>>>> 05771a0a
import io.getstream.video.android.core.call.utils.stringify
import io.getstream.video.android.core.dispatchers.DispatcherProvider
import io.getstream.video.android.core.errors.RtcException
import io.getstream.video.android.core.events.CallEndedSfuEvent
import io.getstream.video.android.core.events.ChangePublishOptionsEvent
import io.getstream.video.android.core.events.ChangePublishQualityEvent
import io.getstream.video.android.core.events.ICERestartEvent
import io.getstream.video.android.core.events.ICETrickleEvent
import io.getstream.video.android.core.events.JoinCallResponseEvent
import io.getstream.video.android.core.events.ParticipantJoinedEvent
import io.getstream.video.android.core.events.ParticipantLeftEvent
import io.getstream.video.android.core.events.SfuDataEvent
import io.getstream.video.android.core.events.SfuDataRequest
import io.getstream.video.android.core.events.SubscriberOfferEvent
import io.getstream.video.android.core.events.TrackPublishedEvent
import io.getstream.video.android.core.events.TrackUnpublishedEvent
import io.getstream.video.android.core.internal.module.SfuConnectionModule
import io.getstream.video.android.core.model.AudioTrack
import io.getstream.video.android.core.model.IceCandidate
import io.getstream.video.android.core.model.IceServer
import io.getstream.video.android.core.model.MediaTrack
import io.getstream.video.android.core.model.StreamPeerType
import io.getstream.video.android.core.model.VideoCodec
import io.getstream.video.android.core.model.VideoTrack
import io.getstream.video.android.core.model.toPeerType
import io.getstream.video.android.core.socket.sfu.state.SfuSocketState
import io.getstream.video.android.core.toJson
import io.getstream.video.android.core.utils.MinimalSdpParser
import io.getstream.video.android.core.utils.SdpSession
import io.getstream.video.android.core.utils.buildAudioConstraints
import io.getstream.video.android.core.utils.buildConnectionConfiguration
import io.getstream.video.android.core.utils.buildMediaConstraints
import io.getstream.video.android.core.utils.buildRemoteIceServers
import io.getstream.video.android.core.utils.mangleSdpUtil
import io.getstream.video.android.core.utils.mapState
import io.getstream.video.android.core.utils.safeCallWithDefault
import io.getstream.video.android.core.utils.stringify
import kotlinx.coroutines.CoroutineScope
import kotlinx.coroutines.Job
import kotlinx.coroutines.SupervisorJob
import kotlinx.coroutines.async
import kotlinx.coroutines.awaitAll
import kotlinx.coroutines.delay
import kotlinx.coroutines.flow.MutableStateFlow
import kotlinx.coroutines.flow.StateFlow
import kotlinx.coroutines.flow.asStateFlow
import kotlinx.coroutines.flow.catch
import kotlinx.coroutines.flow.collect
import kotlinx.coroutines.flow.collectLatest
import kotlinx.coroutines.flow.debounce
import kotlinx.coroutines.flow.flow
import kotlinx.coroutines.flow.flowOn
import kotlinx.coroutines.flow.retry
import kotlinx.coroutines.flow.retryWhen
import kotlinx.coroutines.launch
import kotlinx.coroutines.runBlocking
import kotlinx.coroutines.withContext
import kotlinx.serialization.encodeToString
import kotlinx.serialization.json.Json
import okio.IOException
import org.openapitools.client.models.OwnCapability
import org.openapitools.client.models.VideoEvent
import org.webrtc.CameraEnumerationAndroid.CaptureFormat
import org.webrtc.MediaConstraints
import org.webrtc.MediaStream
import org.webrtc.MediaStreamTrack
import org.webrtc.PeerConnection
import org.webrtc.RTCStatsReport
import org.webrtc.RtpParameters
import org.webrtc.RtpParameters.Encoding
import org.webrtc.RtpTransceiver
import org.webrtc.RtpTransceiver.RtpTransceiverDirection
import org.webrtc.SessionDescription
import retrofit2.HttpException
import stream.video.sfu.event.JoinRequest
import stream.video.sfu.event.LeaveCallRequest
import stream.video.sfu.event.ReconnectDetails
import stream.video.sfu.event.SfuRequest
<<<<<<< HEAD
import stream.video.sfu.event.VideoLayerSetting
import stream.video.sfu.event.VideoSender
=======
>>>>>>> 05771a0a
import stream.video.sfu.models.AndroidState
import stream.video.sfu.models.AndroidThermalState
import stream.video.sfu.models.ClientDetails
import stream.video.sfu.models.Codec
import stream.video.sfu.models.Device
import stream.video.sfu.models.ICETrickle
import stream.video.sfu.models.OS
import stream.video.sfu.models.Participant
import stream.video.sfu.models.PeerType
import stream.video.sfu.models.PublishOption
import stream.video.sfu.models.Sdk
import stream.video.sfu.models.SdkType
import stream.video.sfu.models.TrackInfo
import stream.video.sfu.models.TrackType
import stream.video.sfu.models.VideoDimension
import stream.video.sfu.models.VideoLayer
import stream.video.sfu.models.VideoQuality
import stream.video.sfu.models.WebsocketReconnectStrategy
import stream.video.sfu.signal.ICERestartRequest
import stream.video.sfu.signal.ICERestartResponse
import stream.video.sfu.signal.ICETrickleResponse
import stream.video.sfu.signal.SendAnswerRequest
import stream.video.sfu.signal.SendAnswerResponse
import stream.video.sfu.signal.SendStatsRequest
import stream.video.sfu.signal.SetPublisherRequest
import stream.video.sfu.signal.SetPublisherResponse
import stream.video.sfu.signal.TrackMuteState
import stream.video.sfu.signal.TrackSubscriptionDetails
import stream.video.sfu.signal.UpdateMuteStatesRequest
import stream.video.sfu.signal.UpdateMuteStatesResponse
import stream.video.sfu.signal.UpdateSubscriptionsRequest
import stream.video.sfu.signal.UpdateSubscriptionsResponse
import kotlin.math.absoluteValue
import kotlin.random.Random
import kotlin.text.ifEmpty

/**
 * Keeps track of which track is being rendered at what resolution.
 * Also stores if the track is visible or not
 */
data class TrackDimensions(
    var dimensions: VideoDimension,
    var visible: Boolean = false,
)

/**
 * The RtcSession sets up 2 peer connection
 * - The publisher peer connection
 * - The subscriber peer connection
 *
 * It handles everything webrtc related.
 * State is handled by the call state class
 *
 * @see CallState
 *
 * Audio/video management is done by the MediaManager
 *
 * @see MediaManagerImpl
 *
 * This is how the offer/answer cycle works
 *
 * * sessionId is created locally as a random UUID
 * * create the peer connections
 * * capture audio and video (if we're not doing so already, in many apps it should already be on for the preview screen)
 * * execute the join request
 * * add the audio/video tracks which triggers onNegotiationNeeded
 * * onNegotiationNeeded(which calls SetPublisherRequest)
 * * JoinCallResponseEvent returns info on the call's state
 *
 * Dynascale automatically negotiates resolutions across clients
 *
 * * We send what resolutions we want using UpdateSubscriptionsRequest.
 * * It should be triggered as we paginate through participants
 * * Or when the UI layout changes
 * * The SFU tells us what resolution to publish using the ChangePublishQualityEvent event
 *
 */
public class RtcSession internal constructor(
    client: StreamVideo,
    private val powerManager: PowerManager?,
    private val call: Call,
    private val sessionId: String,
    private val apiKey: String,
    private val lifecycle: Lifecycle,
    internal var sfuUrl: String,
    internal var sfuWsUrl: String,
    internal var sfuToken: String,
    internal var remoteIceServers: List<IceServer>,
) {

    internal val trackIdToParticipant: MutableStateFlow<Map<String, String>> =
        MutableStateFlow(emptyMap())
    private var syncSubscriberAnswer: Job? = null
    private var syncSubscriberCandidates: Job? = null
    private var syncPublisherJob: Job? = null
    private var subscriptionSyncJob: Job? = null
    private var muteStateSyncJob: Job? = null
    private var subscriberListenJob: Job? = null

    private var videoTransceiverInitialized: Boolean = false
    private var audioTransceiverInitialized: Boolean = false
    private var screenshareTransceiverInitialized: Boolean = false
    private var stateJob: Job? = null
    private var errorJob: Job? = null
    private var eventJob: Job? = null
    internal val socket
        get() = sfuConnectionModule.socketConnection

    private val logger by taggedLogger("Video:RtcSession")
    private val dynascaleLogger by taggedLogger("Video:RtcSession:Dynascale")
    private val clientImpl = client as StreamVideoClient

    internal val lastVideoStreamAdded = MutableStateFlow<MediaStream?>(null)

    internal val _peerConnectionStates =
        MutableStateFlow<Pair<PeerConnection.PeerConnectionState?, PeerConnection.PeerConnectionState?>?>(
            null,
        )

    // run all calls on a supervisor job so we can easily cancel them
    private val supervisorJob = SupervisorJob()
    private val coroutineScope = CoroutineScope(clientImpl.scope.coroutineContext + supervisorJob)

    internal val defaultVideoDimension = VideoDimension(1080, 2340)

    // participants by session id -> participant state
    private val trackPrefixToSessionIdMap =
        call.state.participants.mapState { it.associate { it.trackLookupPrefix to it.sessionId } }

    // We need to update tracks for all participants
    // It's cleaner to store here and have the participant state reference to it
    var tracks: MutableMap<String, MutableMap<TrackType, MediaTrack>> = mutableMapOf()
    val trackDimensions = MutableStateFlow<Map<String, Map<TrackType, TrackDimensions>>>(
        emptyMap(),
    )
    val trackDimensionsDebounced = trackDimensions.debounce(100)
    internal val trackOverridesHandler = TrackOverridesHandler(
        onOverridesUpdate = {
            setVideoSubscriptions()
            call.state._participantVideoEnabledOverrides.value = it.mapValues { it.value.visible }
        },
        logger = logger,
    )

    private fun getTrack(sessionId: String, type: TrackType): MediaTrack? {
        if (!tracks.containsKey(sessionId)) {
            tracks[sessionId] = mutableMapOf()
        }
        return tracks[sessionId]?.get(type)
    }

    private fun setTrack(sessionId: String, type: TrackType, track: MediaTrack) {
        if (!tracks.containsKey(sessionId)) {
            tracks[sessionId] = mutableMapOf()
        }
        tracks[sessionId]?.set(type, track)

        when (type) {
            TrackType.TRACK_TYPE_VIDEO -> {
                call.state.getParticipantBySessionId(sessionId)?.setVideoTrack(track.asVideoTrack())
            }

            TrackType.TRACK_TYPE_AUDIO -> {
                call.state.getParticipantBySessionId(sessionId)?._audioTrack?.value =
                    track.asAudioTrack()
            }

            TrackType.TRACK_TYPE_SCREEN_SHARE, TrackType.TRACK_TYPE_SCREEN_SHARE_AUDIO -> {
                call.state.getParticipantBySessionId(sessionId)?._screenSharingTrack?.value =
                    track.asVideoTrack()
            }

            TrackType.TRACK_TYPE_UNSPECIFIED -> {
                logger.w { "Unspecified track type" }
            }
        }
    }

    private fun getLocalTrack(type: TrackType): MediaTrack? {
        return getTrack(sessionId, type)
    }

    private fun setLocalTrack(type: TrackType, track: MediaTrack) {
        return setTrack(sessionId, type, track)
    }

    /**
     * Connection and WebRTC.
     */

    private var iceServers = buildRemoteIceServers(remoteIceServers)

    private val connectionConfiguration: PeerConnection.RTCConfiguration
        get() = buildConnectionConfiguration(iceServers)

    /** subscriber peer connection is used for subs */
    public var subscriber: StreamPeerConnection? = null

    /** publisher for publishing, using 2 peer connections prevents race conditions in the offer/answer cycle */
    internal var publisher: StreamPeerConnection? = null

    private val mediaConstraints: MediaConstraints by lazy {
        buildMediaConstraints()
    }

    private val audioConstraints: MediaConstraints by lazy {
        buildAudioConstraints()
    }

    internal lateinit var sfuConnectionModule: SfuConnectionModule

    private val clientDetails = ClientDetails(
        os = OS(
            name = "Android",
            version = Build.VERSION.SDK_INT.toString(),
        ),
        device = Device(
            name = "${Build.MANUFACTURER} : ${Build.MODEL}",
        ),
        sdk = Sdk(
            type = SdkType.SDK_TYPE_ANDROID,
            major = BuildConfig.STREAM_VIDEO_VERSION_MAJOR.toString(),
            minor = BuildConfig.STREAM_VIDEO_VERSION_MINOR.toString(),
            patch = BuildConfig.STREAM_VIDEO_VERSION_PATCH.toString(),
        ),
    )

    /**
     * Used during a SFU migration as a temporary new SFU connection. Is null before and after
     * the migration is finished.
     */
    private var sfuConnectionMigrationModule: SfuConnectionModule? = null

    private val _sfuSfuSocketState =
        MutableStateFlow<SfuSocketState>(SfuSocketState.Disconnected.Stopped)
    val sfuSocketState = _sfuSfuSocketState.asStateFlow()

    init {
        if (!StreamVideo.isInstalled) {
            throw IllegalArgumentException(
                "SDK hasn't been initialised yet - can't start a RtcSession",
            )
        }
        logger.i { "<init> #sfu; #track; no args" }

        // step 1 setup the peer connections
        subscriber = createSubscriber()
        publisher = createPublisher()

        listenToSubscriberConnection()
        val sfuConnectionModule = SfuConnectionModule(
            context = clientImpl.context,
            apiKey = apiKey,
            apiUrl = sfuUrl,
            wssUrl = sfuWsUrl,
            connectionTimeoutInMs = 2000L,
            userToken = sfuToken,
            lifecycle = lifecycle,
        )
        setSfuConnectionModule(sfuConnectionModule)
        listenToSfuSocket()
        coroutineScope.launch {
            // call update participant subscriptions debounced
            trackDimensionsDebounced.collect {
                logger.v { "<init> #sfu; #track; trackDimensions: $it" }
                setVideoSubscriptions()
            }
        }

        clientImpl.peerConnectionFactory.setAudioSampleCallback { it ->
            call.processAudioSample(it)
        }

        clientImpl.peerConnectionFactory.setAudioRecordDataCallback { audioFormat, channelCount, sampleRate, sampleData ->
            call.audioFilter?.applyFilter(
                audioFormat = audioFormat,
                channelCount = channelCount,
                sampleRate = sampleRate,
                sampleData = sampleData,
            )
        }
    }

    private fun listenToSfuSocket() {
        // cancel any old socket monitoring if needed
        eventJob?.cancel()
        errorJob?.cancel()
        stateJob?.cancel()

        // State
        // Start listening to connection state on new SFU connection
        stateJob = coroutineScope.launch {
            sfuConnectionModule.socketConnection.state().collect { sfuSocketState ->
                _sfuSfuSocketState.value = sfuSocketState
                when (sfuSocketState) {
                    is SfuSocketState.Connected ->
                        call.state._connection.value =
                            RealtimeConnection.Connected

                    is SfuSocketState.Connecting ->
                        call.state._connection.value =
                            RealtimeConnection.InProgress

                    else -> {
                        // Ignore it
                    }
                }
            }
        }

        // listen to socket events and errors
        eventJob = coroutineScope.launch {
            sfuConnectionModule.socketConnection.events().collect {
                if (it is CallEndedSfuEvent) {
                    logger.d { "#rtcsession #events #sfu, event: $it" }
                    call.leave()
                }
                clientImpl.fireEvent(it, call.cid)
            }
        }

        // Errors
        errorJob = coroutineScope.launch {
            sfuConnectionModule.socketConnection.errors().collect {
                val reconnectStrategy = it.reconnectStrategy
                logger.d { "[RtcSession#error] reconnectStrategy: $reconnectStrategy" }
                when (reconnectStrategy) {
                    WebsocketReconnectStrategy.WEBSOCKET_RECONNECT_STRATEGY_FAST -> {
                        call.rejoin()
                    }

                    WebsocketReconnectStrategy.WEBSOCKET_RECONNECT_STRATEGY_REJOIN -> {
                        call.rejoin()
                    }

                    WebsocketReconnectStrategy.WEBSOCKET_RECONNECT_STRATEGY_MIGRATE -> {
                        call.migrate()
                    }

                    WebsocketReconnectStrategy.WEBSOCKET_RECONNECT_STRATEGY_DISCONNECT -> {
                        // We are told to disconnect.
                        sfuConnectionModule.socketConnection.disconnect()
                        call.state._connection.value = RealtimeConnection.Disconnected
                    }

                    else -> {
                        // Either null or UNSPECIFIED, do not reconnect
                    }
                }
                logger.e(
                    it.streamError.extractCause()
                        ?: IllegalStateException("Error emitted without a cause on SFU connection."),
                ) { "permanent failure on socket connection" }
            }
        }
    }

    private fun updatePeerState() {
        _peerConnectionStates.value = Pair(
            subscriber?.state?.value,
            publisher?.state?.value,
        )
    }

    /**
     * @param forceRestart - set to true if you want to force restart both ICE connections
     * regardless of their current connection status (even if they are CONNECTED)
     */
    suspend fun reconnect(forceRestart: Boolean) {
        // ice restart
        val subscriberAsync = coroutineScope.async {
            subscriber?.let {
                if (!it.isHealthy()) {
                    logger.i { "ice restarting subscriber peer connection" }
                    requestSubscriberIceRestart()
                }
            }
        }

        val publisherAsync = coroutineScope.async {
            publisher?.let {
                if (!it.isHealthy() || forceRestart) {
                    logger.i { "ice restarting publisher peer connection (force restart = $forceRestart)" }
                    it.connection.restartIce()
                }
            }
        }

        awaitAll(subscriberAsync, publisherAsync)
    }

    suspend fun connect(reconnectDetails: ReconnectDetails? = null) {
        logger.d { "[connect] #sfu; #track; no args" }

        var dummySubscriberSdp = ""
        var dummyPublisherSdp = ""
        var preferredPublishOptions = emptyList<PublishOption>()

        withDummyPeerConnections { dummyPublisher, dummySubscriber ->
            dummySubscriber?.let {
                dummySubscriberSdp = getDummySdp(it)
//                logger.v { "[connect] #codec-negotiation; Dummy subscriber SDP:\n$dummySubscriberSdp" }
            }
            dummyPublisher?.let {
                dummyPublisherSdp = getDummySdp(it)
                preferredPublishOptions = getPreferredPublishOptions(dummyPublisherSdp)
//                logger.v { "[connect] #codec-negotiation; Dummy publisher SDP:\n$dummyPublisherSdp" }
            }
        }

        val request = JoinRequest(
            subscriber_sdp = getSubscriberSdp().description,
            session_id = sessionId,
            token = sfuToken,
            fast_reconnect = false,
            client_details = clientDetails,
            reconnect_details = reconnectDetails,
            subscriber_sdp = dummySubscriberSdp,
            publisher_sdp = dummyPublisherSdp,
            preferred_publish_options = preferredPublishOptions,
        )
        logger.d { "[connect] Sending JoinRequest: $request" }
        listenToSfuSocket()
        sfuConnectionModule.socketConnection.connect(request)
    }

    private suspend fun withDummyPeerConnections(
        action: suspend (
            publisher: StreamPeerConnection?,
            subscriber: StreamPeerConnection?,
        ) -> Unit,
    ) {
        val dummyPublisher = createDummyPeerConnection(RtpTransceiverDirection.SEND_ONLY)
        val dummySubscriber = createDummyPeerConnection(RtpTransceiverDirection.RECV_ONLY)

        action(dummyPublisher, dummySubscriber)

        cleanDummyPeerConnection(dummyPublisher)
        cleanDummyPeerConnection(dummySubscriber)
    }

    private fun createDummyPeerConnection(direction: RtpTransceiverDirection): StreamPeerConnection? {
        if (direction != RtpTransceiverDirection.SEND_ONLY && direction != RtpTransceiverDirection.RECV_ONLY) {
            return null
        }

        val addTempTransceivers = { spc: StreamPeerConnection ->
            spc.addVideoTransceiver(
                call.mediaManager.videoTrack, // TODO-neg: correct to use it here?
                streamIds = listOf(buildTrackId(TrackType.TRACK_TYPE_VIDEO)),
            )
            spc.addAudioTransceiver(
                call.mediaManager.audioTrack,
                listOf(buildTrackId(TrackType.TRACK_TYPE_AUDIO)),
            )
        }

        return clientImpl.peerConnectionFactory.makePeerConnection(
            coroutineScope = coroutineScope,
            configuration = PeerConnection.RTCConfiguration(emptyList()),
            type = if (direction == RtpTransceiverDirection.SEND_ONLY) {
                StreamPeerType.PUBLISHER
            } else {
                StreamPeerType.SUBSCRIBER
            },
            mediaConstraints = MediaConstraints(),
        ).apply {
            addTempTransceivers(this)
        }
    }

    private fun cleanDummyPeerConnection(dummyPeerConnection: StreamPeerConnection?) {
        dummyPeerConnection?.videoTransceiver?.stop()
        dummyPeerConnection?.audioTransceiver?.stop()
        dummyPeerConnection?.connection?.close()
    }

    /**
     * Prepares a generic SDP to send as part of the JoinRequest.
     * This is a throw-away SDP that the SFU will use to determine the capabilities of the client (codec support, etc).
     */
    private suspend fun getDummySdp(dummyPeerConnection: StreamPeerConnection): String {
        val offerResult = dummyPeerConnection.createOffer()
        return if (offerResult !is Success) {
            ""
        } else {
            offerResult.value.description
        }
    }

    private fun getPreferredPublishOptions(sdp: String): List<PublishOption> {
        return call.state.clientVideoPublishOptions.takeIf {
            it.codec != null || it.maxBitrate != null || it.maxSimulcastLayers != null
        }?.let { options ->
            val parsedSdp = MinimalSdpParser(sdp)
            val sdpCodec = options.codec?.let { parsedSdp.getVideoCodec(it.name) }
            val sfuCodec = sdpCodec?.let {
                Codec(
                    name = it.codecName,
                    fmtp = it.codecFmtp,
                    clock_rate = it.codecClockRate,
                    payload_type = it.payloadType.toIntOrNull() ?: 0,
                )
            }

            listOf(
                PublishOption(
                    track_type = TrackType.TRACK_TYPE_VIDEO,
                    codec = sfuCodec,
                    bitrate = options.maxBitrate ?: 0,
                    max_spatial_layers = options.maxSimulcastLayers ?: 0,
                ),
            ).also {
                logger.d { "[getPreferredPublishOptions] #codec-negotiation; $it" }
            }
        } ?: run {
            logger.d { "[getPreferredPublishOptions] #codec-negotiation; No preferred options" }
            emptyList()
        }
    }

    private fun addTransceiver(
        track: MediaStreamTrack,
        publishOption: PublishOption,
    ) {
        publisher?.let { spc ->
            val trackType = publishOption.track_type
            when (trackType) {
                TrackType.TRACK_TYPE_VIDEO, TrackType.TRACK_TYPE_SCREEN_SHARE -> {
                    spc.addVideoTransceiver(
                        track = track,
                        publishOption = publishOption,
                        streamIds = listOf(buildTrackId(trackType)),
                    )
                }
                TrackType.TRACK_TYPE_AUDIO, TrackType.TRACK_TYPE_SCREEN_SHARE_AUDIO -> {
                    spc.addAudioTransceiver(
                        track = track,
                        streamIds = listOf(buildTrackId(trackType)),
                    )
                }
                else -> {
                    null
                }
            }.also { newTransceiver ->
                newTransceiver?.let {
                    transceiverCache.transceivers.put(publishOption, it)
                    logger.d { "[addTransceiver] #sfu; #codec-negotiation; Added $trackType transceiver" }
                }
            }
        }
    }

    /**
     * Updates transceiver with the new track.
     * Stops the previous track and replaces it with the new one.
     */
    private fun updateTransceiver(transceiver: RtpTransceiver, track: MediaStreamTrack) {
        val existingTrack = transceiver.sender?.track()

        // Only stop the existing track if it's not the same as the new one
        if (existingTrack != null && existingTrack != track) {
            existingTrack.setEnabled(false) // TODO-neg: equivalent to track.stop()?
        }
        transceiver.sender?.setTrack(track, true)
    }

    private fun setSfuConnectionModule(sfuConnectionModule: SfuConnectionModule) {
        // This is used to switch from a current SFU connection to a new migrated SFU connection
        this@RtcSession.sfuConnectionModule = sfuConnectionModule
        listenToSfuSocket()
    }

    private fun listenToMediaChanges() {
        coroutineScope.launch {
            // update the tracks when the camera or microphone status changes
            call.mediaManager.camera.status.collectLatest {
                setMuteState(isEnabled = it == DeviceStatus.Enabled, TrackType.TRACK_TYPE_VIDEO)

                if (it == DeviceStatus.Enabled) {
                    publishFeed(call.mediaManager.videoTrack, TrackType.TRACK_TYPE_VIDEO)
                } else if (it == DeviceStatus.Disabled) {
                    unpublishFeed(TrackType.TRACK_TYPE_VIDEO)
                }
            }
        }
        coroutineScope.launch {
            call.mediaManager.microphone.status.collectLatest {
                setMuteState(isEnabled = it == DeviceStatus.Enabled, TrackType.TRACK_TYPE_AUDIO)

                if (it == DeviceStatus.Enabled) {
                    publishFeed(call.mediaManager.audioTrack, TrackType.TRACK_TYPE_AUDIO)
                } else if (it == DeviceStatus.Disabled) {
                    unpublishFeed(TrackType.TRACK_TYPE_AUDIO)
                }
            }
        }

        coroutineScope.launch {
            call.mediaManager.screenShare.status.collectLatest {
                setMuteState(
                    isEnabled = it == DeviceStatus.Enabled,
                    TrackType.TRACK_TYPE_SCREEN_SHARE,
                )

                if (it == DeviceStatus.Enabled) {
                    publishFeed(
                        call.mediaManager.screenShareTrack,
                        TrackType.TRACK_TYPE_SCREEN_SHARE,
                    )
                } else if (it == DeviceStatus.Disabled) {
                    unpublishFeed(TrackType.TRACK_TYPE_SCREEN_SHARE)
                }
            }
        }
    }

    // TODO-neg: add KDocs and reorder these methods
    private fun publishFeed(track: MediaStreamTrack, trackType: TrackType) {
        // Search in storedPublishOptions because it might happen that
        // we join the call with cam/mic/ss off, so there are no relevant transceivers in the cache.
        storedPublishOptions.forEach { publishOption ->
            if (publishOption.track_type == trackType) {
                val transceiver = transceiverCache.transceivers[publishOption]
                // Create a clone of the track to avoid having the the same track id
                // appear in the SDP in multiple transceivers.
                val clonedTrack = track // TODO-neg: clone

                if (transceiver == null) {
                    addTransceiver(clonedTrack, publishOption)
                } else {
                    updateTransceiver(transceiver, clonedTrack)
                }
            }
        }
    }

    private fun unpublishFeed(trackType: TrackType) {
        // Search directly in cache, because we were already publishing, so we had a transceiver.
        transceiverCache.transceivers.entries.filter { it.key.track_type == trackType }.forEach {
            val transceiver = it.value
            val track = transceiver.sender?.track()

            track?.setEnabled(false)
        }
    }

    /**
     * A single media stream contains multiple tracks. We receive it from the subcriber peer connection
     *
     * Loop over the audio and video tracks
     * Update the local tracks
     *
     * Audio is available from the start.
     * Video only becomes available after we update the subscription
     */
    private fun addStream(mediaStream: MediaStream) {
        val (trackPrefix, trackTypeString) = mediaStream.id.split(':')
        val sessionId = trackPrefixToSessionIdMap.value[trackPrefix]

        if (sessionId == null || trackPrefixToSessionIdMap.value[trackPrefix].isNullOrEmpty()) {
            logger.d { "[addStream] skipping unrecognized trackPrefix $trackPrefix $mediaStream.id" }
            return
        }

        val trackTypeMap = mapOf(
            "TRACK_TYPE_UNSPECIFIED" to TrackType.TRACK_TYPE_UNSPECIFIED,
            "TRACK_TYPE_AUDIO" to TrackType.TRACK_TYPE_AUDIO,
            "TRACK_TYPE_VIDEO" to TrackType.TRACK_TYPE_VIDEO,
            "TRACK_TYPE_SCREEN_SHARE" to TrackType.TRACK_TYPE_SCREEN_SHARE,
            "TRACK_TYPE_SCREEN_SHARE_AUDIO" to TrackType.TRACK_TYPE_SCREEN_SHARE_AUDIO,
        )
        val trackType =
            trackTypeMap[trackTypeString] ?: TrackType.fromValue(trackTypeString.toInt())
                ?: throw IllegalStateException("trackType not recognized: $trackTypeString")

        logger.i { "[addStream] #sfu; mediaStream: $mediaStream" }
        mediaStream.audioTracks.forEach { track ->
            logger.v { "[addStream] #sfu; audioTrack: ${track.stringify()}" }
            track.setEnabled(true)
            val audioTrack = AudioTrack(
                streamId = mediaStream.id,
                audio = track,
            )
            val current = trackIdToParticipant.value.toMutableMap()
            current[track.id()] = sessionId
            trackIdToParticipant.value = current

            setTrack(sessionId, trackType, audioTrack)
        }

        mediaStream.videoTracks.forEach { track ->
            logger.w { "[addStream] #sfu; #track; videoTrack: ${track.stringify()}" }
            track.setEnabled(true)
            val videoTrack = VideoTrack(
                streamId = mediaStream.id,
                video = track,
            )
            val current = trackIdToParticipant.value.toMutableMap()
            current[track.id()] = sessionId
            trackIdToParticipant.value = current

            setTrack(sessionId, trackType, videoTrack)
        }
        if (mediaStream.videoTracks.isNotEmpty()) {
            lastVideoStreamAdded.value = mediaStream
        }
    }

    private fun connectRtc() {
//        logger.d { "[connectRtc] #sfu; #track; no args" }
        val settings = call.state.settings.value

        // turn of the speaker if needed
        if (settings?.audio?.speakerDefaultOn == false) {
            call.speaker.setVolume(0)
        }

        // if we are allowed to publish, create a peer connection for it
        val canPublish =
            call.state.ownCapabilities.value.any {
                it == OwnCapability.SendAudio || it == OwnCapability.SendVideo
            }

        if (canPublish) {
            publisher = createPublisher()
        } else {
            // enable the publisher if you receive the send audio or send video capability
            coroutineScope.launch {
                call.state.ownCapabilities.collect {
                    if (it.any { it == OwnCapability.SendAudio || it == OwnCapability.SendVideo }) {
                        publisher = createPublisher()
                    }
                }
            }
        }

        // update the peer state
        coroutineScope.launch {
            // call update participant subscriptions debounced
            publisher?.let {
                it.state.collect {
                    updatePeerState()
                }
            }
        }

        if (canPublish) {
            if (publisher == null) {
                throw IllegalStateException(
                    "Cant send audio and video since publisher hasn't been setup to connect",
                )
            } else {
                // step 2 ensure all tracks are setup correctly
                // start capturing the video

                // step 4 add the audio track to the publisher
                setLocalTrack(
                    TrackType.TRACK_TYPE_AUDIO,
                    AudioTrack(
                        streamId = buildTrackId(TrackType.TRACK_TYPE_AUDIO),
                        audio = call.mediaManager.audioTrack,
                    ),
                )

                // step 5 create the video track
                setLocalTrack(
                    TrackType.TRACK_TYPE_VIDEO,
                    VideoTrack(
                        streamId = buildTrackId(TrackType.TRACK_TYPE_VIDEO),
                        video = call.mediaManager.videoTrack,
                    ),
                )

                // render it on the surface. but we need to start this before forwarding it to the publisher
                logger.v { "[createUserTracks] #sfu; videoTrack: ${call.mediaManager.videoTrack.stringify()}" }
                // TODO-neg: what about SCREEN_SHARE_AUDIO?
                storedPublishOptions.forEach {
                    if (it.track_type == TrackType.TRACK_TYPE_VIDEO && call.mediaManager.camera.status.value == DeviceStatus.Enabled) {
                        logger.d { "[connectRtc] #codec-negotiation; Adding transceiver for PO ${it.track_type}" }

                        val clonedTrack = call.mediaManager.videoTrack // TODO-neg: clone
                        addTransceiver(track = clonedTrack, it)
                    } else if (it.track_type == TrackType.TRACK_TYPE_AUDIO && call.mediaManager.microphone.status.value == DeviceStatus.Enabled) {
                        logger.d { "[connectRtc] #codec-negotiation; Adding transceiver for PO ${it.track_type}" }

                        val clonedTrack = call.mediaManager.audioTrack // TODO-neg: clone
                        addTransceiver(track = clonedTrack, it)
                    } else if (it.track_type == TrackType.TRACK_TYPE_SCREEN_SHARE && call.mediaManager.screenShare.status.value == DeviceStatus.Enabled) {
                        logger.d { "[connectRtc] #codec-negotiation; Adding transceiver for PO ${it.track_type}" }

                        val clonedTrack = call.mediaManager.screenShareTrack // TODO-neg: clone
                        addTransceiver(track = clonedTrack, it)
                    }
                }

                logger.d {
                    "[connectRtc] #codec-negotiation; transceiver cache: ${transceiverCache.transceivers.map { "(${it.key.track_type},${it.key.id}) to ${it.value.mediaType} with ${it.value.sender.parameters.encodings.joinToString { "\"${it.rid}\"" }}" }}"
                }
            }
        }

        // step 6 - onNegotiationNeeded will trigger and complete the setup using SetPublisherRequest
        listenToMediaChanges()

        // subscribe to the tracks of other participants
        setVideoSubscriptions(true)
        return
    }

    fun setScreenShareTrack() {
        setLocalTrack(
            TrackType.TRACK_TYPE_SCREEN_SHARE,
            VideoTrack(
                streamId = buildTrackId(TrackType.TRACK_TYPE_SCREEN_SHARE),
                video = call.mediaManager.screenShareTrack,
            ),
        )
    }

    /**
     * Responds to TrackPublishedEvent event
     * @see TrackPublishedEvent
     * @see TrackUnpublishedEvent
     *
     * It gets the participant and updates the tracks
     *
     * Track look is done by sessionId & type
     */
    internal fun updatePublishState(
        userId: String,
        sessionId: String,
        trackType: TrackType,
        videoEnabled: Boolean,
        audioEnabled: Boolean,
    ) {
        logger.d {
            "[updateMuteState] #sfu; userId: $userId, sessionId: $sessionId, videoEnabled: $videoEnabled, audioEnabled: $audioEnabled"
        }
        val track = getTrack(sessionId, trackType)
        track?.enableVideo(videoEnabled)
        track?.enableAudio(audioEnabled)
    }

    fun cleanup() {
        logger.i { "[cleanup] #sfu; #track; no args" }

        coroutineScope.launch {
            sfuConnectionModule.socketConnection.disconnect()
            sfuConnectionMigrationModule?.socketConnection?.disconnect()
        }
        sfuConnectionMigrationModule = null

        // cleanup the publisher and subcriber peer connections
        subscriber?.connection?.close()
        publisher?.connection?.close()

        subscriber = null
        publisher = null

        // cleanup all non-local tracks
        tracks.filter { it.key != sessionId }.values.map { it.values }.flatten()
            .forEach { wrapper ->
                try {
                    wrapper.asAudioTrack()?.audio?.dispose()
                    wrapper.asVideoTrack()?.video?.dispose()
                } catch (e: Exception) {
                    logger.w { "Error disposing track: ${e.message}" }
                }
            }
        tracks.clear()
        trackDimensions.value = emptyMap()
        supervisorJob.cancel()
    }

    internal val muteState = MutableStateFlow(
        mapOf(
            TrackType.TRACK_TYPE_AUDIO to false,
            TrackType.TRACK_TYPE_VIDEO to false,
            TrackType.TRACK_TYPE_SCREEN_SHARE to false,
        ),
    )

    /**
     * Informs the SFU that you're publishing a given track (publishing vs muted)
     * - when switching SFU we should repeat this info
     * - http calls failing here breaks the call. it should retry as long as the
     * -- error isn't permanent, SFU didn't change, the mute/publish state didn't change
     * -- we cap at 30 retries to prevent endless loops
     */
    private fun setMuteState(isEnabled: Boolean, trackType: TrackType) {
        logger.d { "[setPublishState] #sfu; $trackType isEnabled: $isEnabled" }

        // update the local copy
        val copy = muteState.value.toMutableMap()
        copy[trackType] = isEnabled
        val new = copy.toMap()
        muteState.value = new

        val currentSfu = sfuUrl
        // prevent running multiple of these at the same time
        // if there's already a job active. cancel it
        muteStateSyncJob?.cancel()
        // start a new job
        // this code is a bit more complicated due to the retry behaviour
        muteStateSyncJob = coroutineScope.launch {
            flow {
                val request = UpdateMuteStatesRequest(
                    session_id = sessionId,
                    mute_states = copy.map {
                        TrackMuteState(track_type = it.key, muted = !it.value)
                    },
                )
                val result = updateMuteState(request)
                result.onSuccessSuspend { emit(result.getOrThrow()) }
            }.flowOn(DispatcherProvider.IO).retryWhen { cause, attempt ->
                val sameValue = new == muteState.value
                val sameSfu = currentSfu == sfuUrl
                val isPermanent = isPermanentError(cause)
                val willRetry = !isPermanent && sameValue && sameSfu && attempt < 30
                val delayInMs = if (attempt <= 1) 100L else if (attempt <= 3) 300L else 2500L
                logger.w {
                    "updating mute state failed with error $cause, retry attempt: $attempt. will retry $willRetry in $delayInMs ms"
                }
                delay(delayInMs)
                willRetry
            }.collect()
        }
    }

    private fun isPermanentError(cause: Throwable): Boolean {
        return false
    }

    @VisibleForTesting
    public fun createSubscriber(): StreamPeerConnection {
        logger.i { "[createSubscriber] #sfu; no args" }
        val peerConnection = clientImpl.peerConnectionFactory.makePeerConnection(
            coroutineScope = coroutineScope,
            configuration = connectionConfiguration,
            type = StreamPeerType.SUBSCRIBER,
            mediaConstraints = mediaConstraints,
            onStreamAdded = { addStream(it) }, // addTrack
            onIceCandidateRequest = ::sendIceCandidate,
        )
        peerConnection.connection.addTransceiver(
            MediaStreamTrack.MediaType.MEDIA_TYPE_VIDEO,
            RtpTransceiver.RtpTransceiverInit(
                RtpTransceiverDirection.RECV_ONLY,
            ),
        )

        peerConnection.connection.addTransceiver(
            MediaStreamTrack.MediaType.MEDIA_TYPE_AUDIO,
            RtpTransceiver.RtpTransceiverInit(
                RtpTransceiverDirection.RECV_ONLY,
            ),
        )
        return peerConnection
    }

    private suspend fun getSubscriberSdp(): SessionDescription {
        subscriber?.let { it ->
            val result = it.createOffer()

            return if (result is Success) {
                mangleSdp(result.value)
            } else {
                throw Error("Couldn't create a generic SDP, create offer failed")
            }
        } ?: throw Error("Couldn't create a generic SDP, subscriber isn't setup")
    }

    private fun mangleSdp(sdp: SessionDescription): SessionDescription {
        val settings = call.state.settings.value
        val red = settings?.audio?.redundantCodingEnabled ?: true
        val opus = settings?.audio?.opusDtxEnabled ?: true

        return mangleSdpUtil(sdp, red, opus, enableVp8 = false) // TODO-neg: manage vp8 enforcing
    }

    @VisibleForTesting
    fun createPublisher(): StreamPeerConnection { // TODO-neg: this is called twice
        audioTransceiverInitialized = false
        videoTransceiverInitialized = false
        screenshareTransceiverInitialized = false
        logger.i { "[createPublisher] #sfu; no args" }
        val publisher = clientImpl.peerConnectionFactory.makePeerConnection(
            coroutineScope = coroutineScope,
            configuration = connectionConfiguration,
            type = StreamPeerType.PUBLISHER,
            mediaConstraints = MediaConstraints(),
            onNegotiationNeeded = ::onNegotiationNeeded,
            onIceCandidateRequest = ::sendIceCandidate,
            maxPublishingBitrate = call.state.settings.value?.video?.targetResolution?.bitrate
                ?: 1_200_000,
        )
        logger.i { "[createPublisher] #sfu; publisher: $publisher" }
        return publisher
    }

    private fun buildTrackId(trackTypeVideo: TrackType): String {
        // track prefix is only available after the join response
        val trackType = trackTypeVideo.value
        val trackPrefix = call.state.me.value?.trackLookupPrefix
        val old = "$trackPrefix:$trackType:${(Math.random() * 100).toInt()}"
        return old // UUID.randomUUID().toString()
    }

    /**
     * Change the quality of video we upload when the ChangePublishQualityEvent event is received
     * This is used for Dynascale
     */
    internal fun updatePublishQuality(videoSenders: List<VideoSender>) = synchronized(this) {
        dynascaleLogger.v { "[updatePublishQuality] #sfu; Handling ChangePublishQualityEvent" }

        for (videoSender in videoSenders) {
            val sender = transceiverCache.transceivers.entries.firstOrNull {
                it.key.track_type == videoSender.track_type && it.key.id == videoSender.publish_option_id
            }?.value?.sender
            val eventLayerSettingsList = videoSender.layers

            if (sender == null || sender.parameters == null || sender.parameters.encodings == null || eventLayerSettingsList.isEmpty()) {
                dynascaleLogger.w {
                    "[updatePublishQuality] #sfu; #codec-negotiation; Sender properties are null or layer settings list is empty in event."
                }
                return@synchronized
            }

            val senderParams = sender.parameters
            val senderCodec = senderParams.codecs.firstOrNull()
            val isUsingSvcCodec = rtpCodecToVideoCodec(senderCodec)?.supportsSvc() ?: false
            val updatedEncodings = mutableSetOf<Encoding>() // Used only for logging
            var didChanges = false

            for (senderEncoding in senderParams.encodings) {
                dynascaleLogger.v {
                    "[updatePublishQuality] #sfu; #codec-negotiation; Iteration for rid: \"${senderEncoding.rid}\""
                }

                // For SVC, we only have one layer (q) and often rid is omitted
                // For non-SVC, we need to find the layer by rid (simulcast)
                val eventLayerSettings = if (isUsingSvcCodec) {
                    eventLayerSettingsList.firstOrNull()
                } else {
                    eventLayerSettingsList.firstOrNull { it.name == senderEncoding.rid }
                }

                // Enabled/disabled setting
                updateActiveFlag(senderEncoding, eventLayerSettings).let {
                    didChanges = it || didChanges
                    if (it) updatedEncodings.add(senderEncoding)
                }

                // Quality settings
                updateQualitySettings(senderEncoding, eventLayerSettings).let {
                    didChanges = it || didChanges
                    if (it) updatedEncodings.add(senderEncoding)
                }
            }

            if (didChanges) {
                logUpdatedEncodingsRids(updatedEncodings)

                val didSet = sender.setParameters(senderParams)
                dynascaleLogger.v {
                    "[updatePublishQuality] #sfu; #codec-negotiation; Did set new parameters: $didSet"
                }
            }

            logLayerSettings(eventLayerSettingsList, sender.parameters.encodings)
        }
    }

    private fun rtpCodecToVideoCodec(codec: RtpParameters.Codec?): VideoCodec? =
        if (codec == null) {
            null
        } else {
            runCatching { VideoCodec.valueOf(codec.name.uppercase()) }.getOrNull().also {
                dynascaleLogger.v {
                    "[updatePublishQuality] #sfu; #codec-negotiation; Codec: ${it?.name}, supports SVC: ${it?.supportsSvc()}"
                }
            }
        }

    private fun updateActiveFlag(senderEncoding: Encoding, eventLayerSettings: VideoLayerSetting?): Boolean {
        return if (senderEncoding.active != eventLayerSettings?.active) {
            senderEncoding.active = eventLayerSettings?.active ?: false

            dynascaleLogger.v {
                "[updatePublishQuality][updateActiveFlag] #sfu; #codec-negotiation; rid: \"${senderEncoding.rid}\"; Changed active flag from ${!senderEncoding.active} to ${senderEncoding.active}"
            }

            true
        } else {
            false
        }
    }

    private fun updateQualitySettings(senderEncoding: Encoding, eventLayerSettings: VideoLayerSetting?): Boolean {
        var changed = false

        eventLayerSettings?.let { settings ->
            with(settings) {
                if (max_bitrate > 0 && max_bitrate != (senderEncoding.maxBitrateBps ?: 0)) {
                    dynascaleLogger.v {
                        "[updatePublishQuality][updateQualitySettings] #sfu; #codec-negotiation; rid: \"${senderEncoding.rid}\"; Changed maxBitrate from ${senderEncoding.maxBitrateBps} to $max_bitrate"
                    }
                    senderEncoding.maxBitrateBps = max_bitrate
                    changed = true
                }

                if (max_framerate > 0 && max_framerate != (senderEncoding.maxFramerate ?: 0)) {
                    dynascaleLogger.v {
                        "[updatePublishQuality][updateQualitySettings] #sfu; #codec-negotiation; rid: \"${senderEncoding.rid}\"; Changed maxFramerate from ${senderEncoding.maxFramerate} to $max_framerate"
                    }
                    senderEncoding.maxFramerate = max_framerate
                    changed = true
                }

                scale_resolution_down_by.toDouble().let { scaleResolutionDownBy ->
                    if (scaleResolutionDownBy >= 1 &&
                        scaleResolutionDownBy != (senderEncoding.scaleResolutionDownBy ?: 0)
                    ) {
                        dynascaleLogger.v {
                            "[updatePublishQuality][updateQualitySettings] #sfu; #codec-negotiation; rid: \"${senderEncoding.rid}\"; Changed scaleResolutionDownBy from ${senderEncoding.scaleResolutionDownBy} to $scale_resolution_down_by"
                        }
                        senderEncoding.scaleResolutionDownBy = scaleResolutionDownBy
                        changed = true
                    }
                }

                if (scalability_mode.isNotBlank() && scalability_mode != (senderEncoding.scalabilityMode ?: "")) {
                    dynascaleLogger.v {
                        "[updatePublishQuality][updateQualitySettings] #sfu; #codec-negotiation; rid: \"${senderEncoding.rid}\"; Changed scalabilityMode from ${senderEncoding.scalabilityMode} to $scalability_mode"
                    }
                    senderEncoding.scalabilityMode = scalability_mode
                    changed = true
                }
            }
        }

        return changed
    }

    private fun logUpdatedEncodingsRids(updatedEncodings: Set<Encoding>) {
        dynascaleLogger.d {
            updatedEncodings.reversed().joinToString {
                if (it.rid != null) it.rid.toString() else ""
            }.let {
                "[updatePublishQuality] #sfu; #codec-negotiation; Updated encodings: $it"
            }
        }
    }

    private fun logLayerSettings(
        eventLayerSettingsList: List<VideoLayerSetting>? = null,
        senderEncodingList: List<Encoding>,
    ) {
        val eventLog = eventLayerSettingsList?.joinToString(separator = "") {
            "\n-Name: ${it.name}\n" +
                "active: ${it.active}\n" +
                "maxBitrate: ${it.max_bitrate}\n" +
                "maxFramerate: ${it.max_framerate}\n" +
                "scaleResolutionDownBy: ${it.scale_resolution_down_by}\n" +
                "scalabilityMode: ${it.scalability_mode.ifEmpty { "(empty)" }}"
        }
        val senderLog = senderEncodingList.reversed().joinToString(separator = "") {
            "\n-Name: ${it.rid}\n" +
                "active: ${it.active}\n" +
                "maxBitrate: ${it.maxBitrateBps}\n" +
                "maxFramerate: ${it.maxFramerate}\n" +
                "scaleResolutionDownBy: ${it.scaleResolutionDownBy}\n" +
                "scalabilityMode: ${it.scalabilityMode}"
        }

        dynascaleLogger.v {
            "[updatePublishQuality] #sfu; #codec-negotiation;\n" +
                if (eventLog == null) {
                    ""
                } else {
                    "Event layers:" +
                        "$eventLog\n\n"
                } +
                "Sender encodings:" +
                senderLog
        }
    }

<<<<<<< HEAD
    private var storedPublishOptions = emptyList<PublishOption>()
    private val transceiverCache = TransceiverCache()

    private fun updatePublishOptions(publishOptions: List<PublishOption>) {
        logger.d {
            "[updatePublishOptions] #codec-negotiation; publishOption: ${publishOptions.joinToString()}"
        }

        // TODO-neg: thread sync needed? (find used mutex)

        storedPublishOptions = publishOptions
        syncPublishOptions()
    }

    private fun syncPublishOptions() {
        // TODO-neg: process events in order, not in parallel
        // Add new transceivers for the new publish options
        storedPublishOptions.forEach { publishOption ->
            // TODO-neg: first, check if track of track type is publishing
            if (!transceiverCache.transceivers.containsKey(publishOption)) {
                val entry = transceiverCache.transceivers.entries.find {
                    it.value.sender.track() != null && it.key.track_type == publishOption.track_type
                }

                entry?.let { entry ->
                    val publishOption = entry.key
                    val transceiver = entry.value

                    transceiver.sender?.track()?.let {
                        val clonedTrack = it // TODO-neg: clone track
                        addTransceiver(track = clonedTrack, publishOption = publishOption)
                    }
                }
            }
        }

        // Stop publishing with options not required anymore
        transceiverCache.transceivers.forEach { cacheEntry ->
            val existsInNewPublishOptions = storedPublishOptions.any { storedPublishOption ->
                storedPublishOption.track_type == cacheEntry.key.track_type &&
                    storedPublishOption.id == cacheEntry.key.id
            }

            if (!existsInNewPublishOptions) {
                val transceiver = cacheEntry.value

                // TODO-neg: transceiver.sender.track()?.stop
                val result = transceiver.sender?.setTrack(null, true)
                logger.v { "[syncPublishOptions#] #codec-negotiation; Stop publish, setTrack result: $result" }
            }
        }
    }

    private fun MediaStreamTrack.isPublishing() = this.state() == MediaStreamTrack.State.LIVE // TODO-neg: Use this

    private val defaultVideoDimension = VideoDimension(1080, 2340)

=======
>>>>>>> 05771a0a
    /**
     * This is called when you are look at a different set of participants
     * or at a different size
     *
     * It tells the SFU that we want to receive person a's video at 1080p, and person b at 360p
     *
     * Since the viewmodel knows what's actually displayed
     */
    internal fun defaultTracks(): List<TrackSubscriptionDetails> {
        val sortedParticipants = call.state.participants.value
        val otherParticipants = sortedParticipants.filter { it.sessionId != sessionId }.take(5)
        val tracks = mutableListOf<TrackSubscriptionDetails>()
        otherParticipants.forEach { participant ->
            if (participant.videoEnabled.value) {
                val track = TrackSubscriptionDetails(
                    user_id = participant.userId.value,
                    track_type = TrackType.TRACK_TYPE_VIDEO,
                    dimension = defaultVideoDimension,
                    session_id = participant.sessionId,
                )
                tracks.add(track)
            }
            if (participant.screenSharingEnabled.value) {
                val track = TrackSubscriptionDetails(
                    user_id = participant.userId.value,
                    track_type = TrackType.TRACK_TYPE_SCREEN_SHARE,
                    dimension = defaultVideoDimension,
                    session_id = participant.sessionId,
                )
                tracks.add(track)
            }
        }

        return tracks
    }

    internal fun visibleTracks(): List<TrackSubscriptionDetails> {
        val participants = call.state.remoteParticipants.value
        val trackDisplayResolution = trackDimensions.value

        val tracks = participants.map { participant ->
            val trackDisplay = trackDisplayResolution[participant.sessionId] ?: emptyMap()

            trackDisplay.entries.filter { it.value.visible }.map { display ->
                dynascaleLogger.i {
                    "[visibleTracks] $sessionId subscribing ${participant.sessionId} to : ${display.key}"
                }
                TrackSubscriptionDetails(
                    user_id = participant.userId.value,
                    track_type = display.key,
                    dimension = display.value.dimensions,
                    session_id = participant.sessionId,
                )
            }
        }.flatten()
        return tracks
    }

    internal val subscriptions: MutableStateFlow<List<TrackSubscriptionDetails>> = MutableStateFlow(
        emptyList(),
    )

    /**
     * Tells the SFU which video tracks we want to subscribe to
     * - it sends the resolutions we're displaying the video at so the SFU can decide which track to send
     * - when switching SFU we should repeat this info
     * - http calls failing here breaks the call. (since you won't receive the video)
     * - we should retry continuously until it works and after it continues to fail, raise an error that shuts down the call
     * - we retry when:
     * -- error isn't permanent, SFU didn't change, the mute/publish state didn't change
     * -- we cap at 30 retries to prevent endless loops
     */
    internal fun setVideoSubscriptions(useDefaults: Boolean = false) {
        logger.d { "[setVideoSubscriptions] #sfu; #track; useDefaults: $useDefaults" }
        var tracks = if (useDefaults) {
            // default is to subscribe to the top 5 sorted participants
            defaultTracks()
        } else {
            // if we're not using the default, sub to visible tracks
            visibleTracks()
        }.let(trackOverridesHandler::applyOverrides)

        subscriptions.value = tracks
        val currentSfu = sfuUrl

        subscriptionSyncJob?.cancel()
        subscriptionSyncJob = coroutineScope.launch {
            flow {
                val request = UpdateSubscriptionsRequest(
                    session_id = sessionId,
                    tracks = subscriptions.value,
                )
                dynascaleLogger.d {
                    "[setVideoSubscriptions] #sfu; #track; #manual-quality-selection; UpdateSubscriptionsRequest: $request"
                }
                val sessionToDimension = tracks.map { it.session_id to it.dimension }
                dynascaleLogger.v {
                    "[setVideoSubscriptions] #sfu; #track; #manual-quality-selection; Subscribing to: $sessionToDimension"
                }
                val result = updateSubscriptions(request)
                dynascaleLogger.v {
                    "[setVideoSubscriptions] #sfu; #track; #manual-quality-selection; Result: $result"
                }
                emit(result.getOrThrow())
            }.flowOn(DispatcherProvider.IO).retryWhen { cause, attempt ->
                val sameValue = tracks == subscriptions.value
                val sameSfu = currentSfu == sfuUrl
                val isPermanent = isPermanentError(cause)
                val willRetry = !isPermanent && sameValue && sameSfu && attempt < 30
                val delayInMs = if (attempt <= 1) 100L else if (attempt <= 3) 300L else 2500L
                logger.w {
                    "updating subscriptions failed with error $cause, retry attempt: $attempt. will retry $willRetry in $delayInMs ms"
                }
                delay(delayInMs)
                willRetry
            }.collect()
        }
    }

    fun handleEvent(event: VideoEvent) {
        logger.i { "[rtc handleEvent] #sfu; event: $event" }
        if (event is SfuDataEvent) {
            logger.v { "[onRtcEvent] event: $event" }
            if (event is ChangePublishQualityEvent || event is ChangePublishOptionsEvent) {
                logger.d { "[handleEvent] #codec-negotiation; event: $event" }
            }
            when (event) {
                is JoinCallResponseEvent -> {
                    logger.d { "[handleEvent] #codec-negotiation; JoinResponse POs: ${event.publishOptions}" }

                    val participantStates = event.callState.participants.map {
                        call.state.getOrCreateParticipant(it)
                    }
                    call.state.replaceParticipants(participantStates)

                    storedPublishOptions = event.publishOptions
                    // TODO-neg: correct to do this here?
                    sfuConnectionModule.socketConnection.whenConnected { connectRtc() }
                }

                is SubscriberOfferEvent -> coroutineScope.launch { handleSubscriberOffer(event) }
                // this dynascale event tells the SDK to change the quality of the video it's uploading
                is ChangePublishQualityEvent -> updatePublishQuality(
                    event.changePublishQuality.video_senders,
                )

                is ChangePublishOptionsEvent -> updatePublishOptions(
                    event.changePublishOptions.publish_options,
                )

                is TrackPublishedEvent -> {
                    updatePublishState(
                        userId = event.userId,
                        sessionId = event.sessionId,
                        trackType = event.trackType,
                        videoEnabled = true,
                        audioEnabled = true,
                    )
                }

                is TrackUnpublishedEvent -> {
                    updatePublishState(
                        userId = event.userId,
                        sessionId = event.sessionId,
                        trackType = event.trackType,
                        videoEnabled = false,
                        audioEnabled = false,
                    )
                }

                is ParticipantJoinedEvent -> {
                    // the UI layer will automatically trigger updateParticipantsSubscriptions
                }

                is ParticipantLeftEvent -> {
                    removeParticipantTracks(event.participant)
                    removeParticipantTrackDimensions(event.participant)
                }

                is ICETrickleEvent -> coroutineScope.launch {
                    handleIceTrickle(
                        event,
                    )
                } // TODO-neg: ok?

                is ICERestartEvent -> {
                    val peerType = event.peerType
                    when (peerType) {
                        PeerType.PEER_TYPE_PUBLISHER_UNSPECIFIED -> {
                            publisher?.connection?.restartIce()
                        }

                        PeerType.PEER_TYPE_SUBSCRIBER -> {
                            subscriber?.connection?.restartIce()
                        }
                    }
                }

                else -> {
                    logger.d { "[onRtcEvent] skipped event: $event" }
                }
            }
        }
    }

    private fun removeParticipantTracks(participant: Participant) {
        tracks.remove(participant.session_id).also {
            if (it == null) {
                logger.e {
                    "[handleEvent] Failed to remove track on ParticipantLeft " +
                        "- track ID: ${participant.session_id}). Tracks: $tracks"
                }
            }
        }
    }

    private fun removeParticipantTrackDimensions(participant: Participant) {
        logger.v { "[removeParticipantTrackDimensions] #sfu; #track; participant: $participant" }
        val newTrackDimensions = trackDimensions.value.toMutableMap()
        newTrackDimensions.remove(participant.session_id).also {
            if (it == null) {
                logger.e {
                    "[handleEvent] Failed to remove track dimension on ParticipantLeft " +
                        "- track ID: ${participant.session_id}). TrackDimensions: $newTrackDimensions"
                }
            }
        }
        trackDimensions.value = newTrackDimensions
    }

    /**
     Section, basic webrtc calls
     */

    /**
     * Whenever onIceCandidateRequest is called we send the ice candidate
     */
    private fun sendIceCandidate(candidate: IceCandidate, peerType: StreamPeerType) {
        coroutineScope.launch {
            flow {
                logger.d { "[sendIceCandidate] #sfu; #${peerType.stringify()}; candidate: $candidate" }
                val iceTrickle = ICETrickle(
                    peer_type = peerType.toPeerType(),
                    ice_candidate = Json.encodeToString(candidate),
                    session_id = sessionId,
                )
                logger.v { "[sendIceCandidate] #sfu; #${peerType.stringify()}; iceTrickle: $iceTrickle" }
                val result = sendIceCandidate(iceTrickle)
                logger.v { "[sendIceCandidate] #sfu; #${peerType.stringify()}; completed: $result" }
                emit(result.getOrThrow())
            }.retry(3).catch { logger.w { "sending ice candidate failed" } }.collect()
        }
    }

    @VisibleForTesting
    /**
     * Triggered whenever we receive new ice candidate from the SFU
     */
    suspend fun handleIceTrickle(event: ICETrickleEvent) {
        logger.d {
            "[handleIceTrickle] #sfu; #${event.peerType.stringify()}; candidate: ${event.candidate}"
        }
        val iceCandidate: IceCandidate = Json.decodeFromString(event.candidate)
        val result = if (event.peerType == PeerType.PEER_TYPE_PUBLISHER_UNSPECIFIED) {
            publisher?.addIceCandidate(iceCandidate)
        } else {
            subscriber?.addIceCandidate(iceCandidate)
        }
        logger.v { "[handleTrickle] #sfu; #${event.peerType.stringify()}; result: $result" }
    }

    internal val subscriberSdpAnswer = MutableStateFlow<SessionDescription?>(null)

    @VisibleForTesting
    /**
     * This is called when the SFU sends us an offer
     * - Sets the remote description
     * - Creates an answer
     * - Sets the local description
     * - Sends the answer back to the SFU
     */
    suspend fun handleSubscriberOffer(offerEvent: SubscriberOfferEvent) {
        logger.d { "[handleSubscriberOffer] #sfu; #subscriber; event: $offerEvent" }
        val subscriber = subscriber ?: return

        syncSubscriberCandidates?.cancel()

        // step 1 - receive the offer and set it to the remote
        val offerDescription = SessionDescription(
            SessionDescription.Type.OFFER,
            offerEvent.sdp,
        )
        subscriber.setRemoteDescription(offerDescription)

        // step 2 - create the answer
        val answerResult = subscriber.createAnswer()
        if (answerResult !is Success) {
            logger.w {
                "[handleSubscriberOffer] #sfu; #subscriber; rejected (createAnswer failed): $answerResult"
            }
            return
        }
        val answerSdp = mangleSdp(answerResult.value)
        logger.v { "[handleSubscriberOffer] #sfu; #subscriber; answerSdp: ${answerSdp.description}" }

        // step 3 - set local description
        val setAnswerResult = subscriber.setLocalDescription(answerSdp)
        if (setAnswerResult !is Success) {
            logger.w {
                "[handleSubscriberOffer] #sfu; #subscriber; rejected (setAnswer failed): $setAnswerResult"
            }
            return
        }
        subscriberSdpAnswer.value = answerSdp
        // TODO: we could handle SFU changes by having a coroutine job per SFU and just cancel it when it switches
        // TODO: retry behaviour could be cleaned up into 3 different extension functions for better readability
        // see: https://www.notion.so/stream-wiki/Video-Development-Guide-fef3ece1c643455889f2c0fdba74a89d
        val currentSfu = sfuUrl

        // prevent running multiple of these at the same time
        // if there's already a job active. cancel it
        syncSubscriberAnswer?.cancel()
        // start a new job
        // this code is a bit more complicated due to the retry behaviour
        syncSubscriberAnswer = coroutineScope.launch {
            flow {
                // step 4 - send the answer
                logger.v { "[handleSubscriberOffer] #sfu; #subscriber; setAnswerResult: $setAnswerResult" }
                val sendAnswerRequest = SendAnswerRequest(
                    PeerType.PEER_TYPE_SUBSCRIBER, answerSdp.description, sessionId,
                )
                val sendAnswerResult = sendAnswer(sendAnswerRequest)
                logger.v { "[handleSubscriberOffer] #sfu; #subscriber; sendAnswerResult: $sendAnswerResult" }
                emit(sendAnswerResult.getOrThrow())

                // setRemoteDescription has been called and everything is ready - we can
                // now start handling the ICE subscriber candidates queue
                syncSubscriberCandidates = coroutineScope.launch {
                    sfuConnectionModule.socketConnection.events().collect { event ->
                        if (event is ICETrickleEvent) {
                            handleIceTrickle(event)
                        }
                    }
                }
            }.flowOn(DispatcherProvider.IO).retryWhen { cause, attempt ->
                val sameValue = answerSdp == subscriberSdpAnswer.value
                val sameSfu = currentSfu == sfuUrl
                val isPermanent = isPermanentError(cause)
                val willRetry = !isPermanent && sameValue && sameSfu && attempt <= 3
                val delayInMs = if (attempt <= 1) 10L else if (attempt <= 2) 30L else 100L
                logger.w {
                    "sendAnswer failed $cause, retry attempt: $attempt. will retry $willRetry in $delayInMs ms"
                }
                delay(delayInMs)
                willRetry
            }.catch {
                logger.e { "setPublisher failed after 3 retries, asking the call monitor to do an ice restart" }
                coroutineScope.launch { call.rejoin() }
            }.collect()
        }
    }

    internal val publisherSdpOffer = MutableStateFlow<SessionDescription?>(null)

    /**
     * https://developer.mozilla.org/en-US/docs/Web/API/RTCPeerConnection/negotiationneeded_event
     *
     * Is called whenever a negotiation is needed. Common examples include
     * - Adding a new media stream
     * - Adding an audio Stream
     * - A screenshare track is started
     *
     * Creates a new SDP
     * - And sets it on the localDescription
     * - Enables video simulcast
     * - calls setPublisher
     * - sets setRemoteDescription
     *
     * Retry behaviour is to retry 3 times quickly as long as
     * - the sfu didn't change
     * - the sdp didn't change
     * If that fails ask the call monitor to do an ice restart
     */
    @VisibleForTesting
    fun onNegotiationNeeded(
        peerConnection: StreamPeerConnection,
        peerType: StreamPeerType,
    ) {
        val id = Random.nextInt().absoluteValue
        logger.d { "[negotiate] #$id; #sfu; #${peerType.stringify()}; peerConnection: $peerConnection" }
        coroutineScope.launch {
            // step 1 - create a local offer
            val offerResult = peerConnection.createOffer()
            if (offerResult !is Success) {
                logger.w {
                    "[negotiate] #$id; #sfu; #${peerType.stringify()}; rejected (createOffer failed): $offerResult"
                }
                return@launch
            }
            val sdp = offerResult.value // TODO-neg: removed mangle (used only for sub?)

            // step 2 -  set the local description
            val result = peerConnection.setLocalDescription(sdp)
            if (result.isFailure) {
                // the call health monitor will end up restarting the peer connection and recover from this
                logger.w { "[negotiate] #$id; #sfu; #${peerType.stringify()}; setLocalDescription failed: $result" }
                return@launch
            }

            // step 3 - create the list of tracks
            val tracks = getPublisherTracks(sdp.description)
            val currentSfu = sfuUrl

            publisherSdpOffer.value = sdp
            synchronized(this) {
                syncPublisherJob?.cancel()
                syncPublisherJob = coroutineScope.launch {
                    var attempt = 0
                    val maxAttempts = 3
                    val delayInMs = listOf(10L, 30L, 100L)

                    while (attempt <= maxAttempts - 1) {
                        try {
                            // step 4 - send the tracks and SDP
                            logger.d { "[negotiate] #codec-negotiation; SetPublisher tracks: $tracks" }

                            val request = SetPublisherRequest(
                                sdp = sdp.description,
                                session_id = sessionId,
                                tracks = tracks,
                            )

                            val result = setPublisher(request)
                            // step 5 - set the remote description

                            logger.d { "[negotiate] #codec-negotiation; SetPublisher error: ${result.errorOrNull()}" }

                            peerConnection.setRemoteDescription(
                                SessionDescription(
                                    SessionDescription.Type.ANSWER, result.getOrThrow().sdp,
                                ),
                            )

                            // If successful, emit the result and break the loop
                            result.getOrThrow()
                            break
                        } catch (cause: Throwable) {
                            val sameValue = sdp == publisherSdpOffer.value
                            val sameSfu = currentSfu == sfuUrl
                            val isPermanent = isPermanentError(cause)
                            val willRetry =
                                !isPermanent && sameValue && sameSfu && attempt < maxAttempts

                            logger.w {
                                "onNegotationNeeded setPublisher failed $cause, retry attempt: $attempt. will retry $willRetry in ${delayInMs[attempt]} ms"
                            }

                            if (willRetry) {
                                delay(delayInMs[attempt])
                                attempt++
                            } else {
                                logger.e {
                                    "setPublisher failed after $attempt retries, asking the call monitor to do an ice restart"
                                }
                                coroutineScope.launch { call.rejoin() }
                                break
                            }
                        }
                    }
                }
            }
        }
    }

    internal fun getPublisherTracks(sdp: String): List<TrackInfo> {
        val captureResolution = call.camera.resolution.value
        val screenShareTrack = getLocalTrack(TrackType.TRACK_TYPE_SCREEN_SHARE)
        val trackInfoList = mutableListOf<TrackInfo>()

        transceiverCache.transceivers.forEach { optionEntry ->
            val publishOption = optionEntry.key
            val transceiver = optionEntry.value
            val track = transceiver.sender.track()!!
            val trackType = convertKindToTrackType(track, screenShareTrack)

            // TODO-neg: if I can determine the dimens of the disabled track (in updateTransceiver), I can rely on it, otherwise I'll need to cache them.
            val layers: List<VideoLayer> = if (trackType == TrackType.TRACK_TYPE_VIDEO || trackType == TrackType.TRACK_TYPE_SCREEN_SHARE) {
                checkNotNull(captureResolution) {
                    "[getPublisherTracks] #codec-negotiation; Capture resolution is null"
                }
                createVideoLayers(captureResolution, publishOption)
            } else {
                emptyList()
            }

            trackInfoList.add(
                TrackInfo(
                    track_id = track.id(),
                    track_type = trackType,
                    layers = layers,
                    mid = transceiver.mid ?: extractMid(
                        sdp,
                        track,
                        screenShareTrack,
                        trackType,
                        transceiverCache.transceivers.values.toList(), // TODO-neg: correct?
                    ),
                ),
            )
        }

        return trackInfoList
// region Old
//        val transceivers = publisher?.connection?.transceivers?.toList() ?: emptyList()
//        val tracks = transceivers.filter {
//            it.direction == RtpTransceiverDirection.SEND_ONLY && it.sender?.track() != null
//        }.map { transceiver ->
//            val track = transceiver.sender.track()!!
//            val trackType = convertKindToTrackType(track, screenShareTrack)
//
//            val layers: List<VideoLayer> = if (trackType == TrackType.TRACK_TYPE_VIDEO) {
//                checkNotNull(captureResolution) { "[getPublisherTracks] Capture resolution is null" }
//                createVideoLayers(captureResolution)
//            } else if (trackType == TrackType.TRACK_TYPE_SCREEN_SHARE) {
//                createScreenShareLayers(transceiver)
//            } else {
//                emptyList()
//            }
//
//            TrackInfo(
//                track_id = track.id(),
//                track_type = trackType,
//                layers = layers,
//                mid = transceiver.mid ?: extractMid(
//                    sdp,
//                    track,
//                    screenShareTrack,
//                    trackType,
//                    transceivers,
//                ),
//            )
//        }
//        return tracks
// endregion
    }

    private fun convertKindToTrackType(track: MediaStreamTrack, screenShareTrack: MediaTrack?) =
        when (track.kind()) {
            "audio" -> TrackType.TRACK_TYPE_AUDIO
            "screen" -> TrackType.TRACK_TYPE_SCREEN_SHARE
            "video" -> {
                // video tracks and screenshare tracks in webrtc are both video
                // (the "screen" track type doesn't seem to be used).
                if (screenShareTrack?.asVideoTrack()?.video?.id() == track.id()) {
                    TrackType.TRACK_TYPE_SCREEN_SHARE
                } else {
                    TrackType.TRACK_TYPE_VIDEO
                }
            }

            else -> TrackType.TRACK_TYPE_UNSPECIFIED
        }

    private fun extractMid(
        sdp: String?,
        track: MediaStreamTrack,
        screenShareTrack: MediaTrack?,
        trackType: TrackType,
        transceivers: List<RtpTransceiver>,
    ): String {
        if (sdp.isNullOrBlank()) {
            logger.w { "[extractMid] No SDP found. Returning empty mid" }
            return ""
        }

        logger.d {
            "[extractMid] No 'mid' found for track. Trying to find it from the Offer SDP"
        }

        val sdpSession = SdpSession()
        sdpSession.parse(sdp)
        val media = sdpSession.media.reversed().find { m -> // TODO-neg: check this
            m.mline?.type == track.kind() &&
                // if `msid` is not present, we assume that the track is the first one
                (m.msid?.equals(track.id()) ?: true)
        }

        if (media?.mid == null) {
            logger.d {
                "[extractMid] No mid found in SDP for track type ${track.kind()} and id ${track.id()}. Attempting to find a heuristic mid"
            }

            val heuristicMid = transceivers.firstOrNull {
                convertKindToTrackType(track, screenShareTrack) == trackType
            }
            if (heuristicMid != null) {
                return heuristicMid.mid
            }

            logger.d { "[extractMid] No heuristic mid found. Returning empty mid" }
            return ""
        }

        return media.mid.toString()
    }

    private fun createVideoLayers(captureResolution: CaptureFormat, publishOption: PublishOption): List<VideoLayer> {
        // TODO-neg: verify captureResolution vs videoDimensions from PO
        // We get the list of encodings and enrich them with extra info needed for each VideoLayer
        return publisher?.createEncodings(publishOption)?.map {
            val scaleBy = it.scaleResolutionDownBy ?: 1.0
            val width = publishOption.video_dimension?.width ?: captureResolution.width
            val height = publishOption.video_dimension?.height ?: captureResolution.height
            val quality = ridToVideoQuality(it.rid ?: "")
            val fps = publishOption.fps

            VideoLayer(
                rid = it.rid ?: "",
                video_dimension = VideoDimension(
                    width = width.div(scaleBy).toInt(),
                    height = height.div(scaleBy).toInt(),
                ),
                bitrate = it.maxBitrateBps ?: 0,
                fps = fps,
                quality = quality,
            )
        } ?: emptyList()
    }

    private fun ridToVideoQuality(rid: String?) =
        when (rid) {
            "q" -> VideoQuality.VIDEO_QUALITY_LOW_UNSPECIFIED
            "h" -> VideoQuality.VIDEO_QUALITY_MID
            else -> VideoQuality.VIDEO_QUALITY_HIGH // default to HIGH
        }

    /**
     * @return [StateFlow] that holds [RtcStatsReport] that the publisher exposes.
     */
    suspend fun getPublisherStats(): RtcStatsReport? {
        return publisher?.getStats()
    }

    /**
     * @return [StateFlow] that holds [RTCStatsReport] that the subscriber exposes.
     */
    suspend fun getSubscriberStats(): RtcStatsReport? {
        return subscriber?.getStats()
    }

    internal suspend fun sendCallStats(report: CallStatsReport) {
        val result = wrapAPICall {
            val androidThermalState =
                safeCallWithDefault(AndroidThermalState.ANDROID_THERMAL_STATE_UNSPECIFIED) {
                    val thermalState = powerManager?.currentThermalStatus
                    logger.d { "[sendCallStats] #thermals state: $thermalState" }
                    when (thermalState) {
                        THERMAL_STATUS_NONE -> AndroidThermalState.ANDROID_THERMAL_STATE_NONE
                        THERMAL_STATUS_LIGHT -> AndroidThermalState.ANDROID_THERMAL_STATE_LIGHT
                        THERMAL_STATUS_MODERATE -> AndroidThermalState.ANDROID_THERMAL_STATE_MODERATE
                        THERMAL_STATUS_SEVERE -> AndroidThermalState.ANDROID_THERMAL_STATE_SEVERE
                        THERMAL_STATUS_CRITICAL -> AndroidThermalState.ANDROID_THERMAL_STATE_CRITICAL
                        THERMAL_STATUS_EMERGENCY -> AndroidThermalState.ANDROID_THERMAL_STATE_EMERGENCY
                        THERMAL_STATUS_SHUTDOWN -> AndroidThermalState.ANDROID_THERMAL_STATE_SHUTDOWN
                        else -> AndroidThermalState.ANDROID_THERMAL_STATE_UNSPECIFIED
                    }
                }
            val powerSaving = safeCallWithDefault(false) {
                val powerSaveMode = powerManager?.isPowerSaveMode
                logger.d { "[sendCallStats] #powerSaveMode state: $powerSaveMode" }
                powerSaveMode ?: false
            }
            sfuConnectionModule.api.sendStats(
                sendStatsRequest = SendStatsRequest(
                    session_id = sessionId,
                    sdk = "stream-android",
                    sdk_version = BuildConfig.STREAM_VIDEO_VERSION,
                    webrtc_version = BuildConfig.STREAM_WEBRTC_VERSION,
                    publisher_stats = report.toJson(StreamPeerType.PUBLISHER),
                    subscriber_stats = report.toJson(StreamPeerType.SUBSCRIBER),
                    android = AndroidState(
                        thermal_state = androidThermalState,
                        is_power_saver_mode = powerSaving,
                    ),
                ),
            )
        }

        logger.d {
            "sendStats: " + when (result) {
                is Success -> "Success"
                is Failure -> "Failure. Reason: ${result.value.message}"
            }
        }
    }

    /***
     * Section, API endpoints
     */

    private suspend fun <T : Any> wrapAPICall(apiCall: suspend () -> T): Result<T> {
        return withContext(coroutineScope.coroutineContext) {
            try {
                val result = apiCall()
                Success(result)
            } catch (e: HttpException) {
                // TODO: understand the error conditions here
                parseError(e)
            } catch (e: RtcException) {
                // TODO: understand the error conditions here
                Failure(
                    io.getstream.result.Error.ThrowableError(
                        e.message ?: "RtcException",
                        e,
                    ),
                )
            } catch (e: IOException) {
                // TODO: understand the error conditions here
                Failure(
                    io.getstream.result.Error.ThrowableError(
                        e.message ?: "IOException",
                        e,
                    ),
                )
            }
        }
    }

    private suspend fun parseError(e: Throwable): Failure {
        return Failure(
            io.getstream.result.Error.ThrowableError(
                "CallClientImpl error needs to be handled",
                e,
            ),
        )
    }

    // reply to when we get an offer from the SFU
    private suspend fun sendAnswer(request: SendAnswerRequest): Result<SendAnswerResponse> =
        wrapAPICall {
            val result = sfuConnectionModule.api.sendAnswer(request)
            result.error?.let {
                throw RtcException(error = it, message = it.message)
            }
            result
        }

    // send whenever we have a new ice candidate
    private suspend fun sendIceCandidate(request: ICETrickle): Result<ICETrickleResponse> =
        wrapAPICall {
            val result = sfuConnectionModule.api.iceTrickle(request)
            result.error?.let {
                throw RtcException(error = it, message = it.message)
            }
            result
        }

    // call after onNegotiation Needed
    private suspend fun setPublisher(request: SetPublisherRequest): Result<SetPublisherResponse> {
        logger.d { "[setPublisher] #sfu; request $request" }
        return wrapAPICall {
            val result = sfuConnectionModule.api.setPublisher(request)
            result.error?.let {
                throw RtcException(error = it, message = it.message)
            }
            result
        }
    }

    // share what size and which participants we're looking at
    private suspend fun updateSubscriptions(
        request: UpdateSubscriptionsRequest,
    ): Result<UpdateSubscriptionsResponse> =
        wrapAPICall {
            logger.v { "[updateSubscriptions] #sfu; #track; request $request" }
            val result = sfuConnectionModule.api.updateSubscriptions(request)
            result.error?.let {
                throw RtcException(error = it, message = it.message)
            }
            result
        }

    // share what size and which participants we're looking at
    suspend fun requestSubscriberIceRestart(): Result<ICERestartResponse> =
        wrapAPICall {
            val request = ICERestartRequest(
                session_id = sessionId,
                peer_type = PeerType.PEER_TYPE_SUBSCRIBER,
            )
            sfuConnectionModule.api.iceRestart(request)
        }

    suspend fun requestPublisherIceRestart(): Result<ICERestartResponse> =
        wrapAPICall {
            val request = ICERestartRequest(
                session_id = sessionId,
                peer_type = PeerType.PEER_TYPE_PUBLISHER_UNSPECIFIED,
            )
            sfuConnectionModule.api.iceRestart(request)
        }

    private suspend fun updateMuteState(request: UpdateMuteStatesRequest): Result<UpdateMuteStatesResponse> =
        wrapAPICall {
            val result = sfuConnectionModule.api.updateMuteStates(request)
            result.error?.let {
                throw RtcException(error = it, message = it.message)
            }
            result
        }

    // sets display track visibility
    @Synchronized
    fun updateTrackDimensions(
        sessionId: String,
        trackType: TrackType,
        visible: Boolean,
        dimensions: VideoDimension = defaultVideoDimension,
    ) {
        logger.v {
            "[updateTrackDimensions] #track; #sfu; #manual-quality-selection; sessionId: $sessionId, trackType: $trackType, visible: $visible, dimensions: $dimensions"
        }
        // The map contains all track dimensions for all participants
        dynascaleLogger.d { "updating dimensions $sessionId $visible $dimensions" }

        // first we make a copy of the dimensions
        val trackDimensionsMap = trackDimensions.value.toMutableMap()

        // next we get or create the dimensions for this participants
        val participantTrackDimensions =
            trackDimensionsMap[sessionId]?.toMutableMap() ?: mutableMapOf()

        // last we get the dimensions for this specific track type
        val oldTrack = participantTrackDimensions[trackType] ?: TrackDimensions(
            dimensions = dimensions,
            visible = visible,
        )
        val newTrack = oldTrack.copy(visible = visible, dimensions = dimensions)
        participantTrackDimensions[trackType] = newTrack

        trackDimensionsMap[sessionId] = participantTrackDimensions

        // Updates are debounced
        trackDimensions.value = trackDimensionsMap
    }

    private fun listenToSubscriberConnection() {
        subscriberListenJob?.cancel()
        subscriberListenJob = coroutineScope.launch {
            // call update participant subscriptions debounced
            subscriber?.let {
                it.state.collect {
                    updatePeerState()
                }
            }
        }
    }

    internal fun currentSfuInfo(): Triple<String, List<TrackSubscriptionDetails>, List<TrackInfo>> {
        val previousSessionId = sessionId
        val currentSubscriptions = subscriptions.value
        val publisherTracks = publisher?.let { pub ->
            if (pub.connection.remoteDescription != null) {
                getPublisherTracks(pub.connection.localDescription.description)
            } else {
                null
            }
        } ?: emptyList()
        return Triple(previousSessionId, currentSubscriptions, publisherTracks)
    }

    internal suspend fun fastReconnect(reconnectDetails: ReconnectDetails?) {
        // Fast reconnect, send a JOIN request on the same SFU
        // and restart ICE on publisher
        logger.d { "[fastReconnect] Starting fast reconnect." }
        val (previousSessionId, currentSubscriptions, publisherTracks) = currentSfuInfo()
        logger.d { "[fastReconnect] Published tracks: $publisherTracks" }
        val request = JoinRequest(
            subscriber_sdp = getSubscriberSdp().description,
            session_id = sessionId,
            token = sfuToken,
            client_details = clientDetails,
            reconnect_details = reconnectDetails,
        )
        logger.d { "Connecting RTC, $request" }
        listenToSfuSocket()
        coroutineScope.launch {
            sfuConnectionModule.socketConnection.connect(request)
            sfuConnectionModule.socketConnection.whenConnected {
                val peerConnectionNotUsable =
                    subscriber?.isFailedOrClosed() == true && publisher?.isFailedOrClosed() == true
                if (peerConnectionNotUsable) {
                    logger.w { "[fastReconnect] Peer connections are not usable, rejoining." }
                    // We could not reuse the peer connections.
                    call.rejoin()
                } else {
                    subscriber?.connection?.restartIce()
                    publisher?.connection?.restartIce()
                    setVideoSubscriptions(true)
                }
            }
        }
    }

    internal fun prepareRejoin() {
        // We are rejoining from the start, we don't want to know.
        stateJob?.cancel()
        eventJob?.cancel()
        errorJob?.cancel()
        runBlocking {
            sfuConnectionModule.socketConnection.disconnect()
        }
        publisher?.connection?.close()
        subscriber?.connection?.close()
    }

    internal fun prepareReconnect() {
        // We are reconnecting from the start, we don't want to know.
        stateJob?.cancel()
        eventJob?.cancel()
        errorJob?.cancel()
    }

    internal fun leaveWithReason(reason: String) {
        val leaveCallRequest = LeaveCallRequest(
            session_id = sessionId,
            reason = reason,
        )
        val request = SfuRequest(leave_call_request = leaveCallRequest)
        coroutineScope.launch {
            sfuConnectionModule.socketConnection.sendEvent(SfuDataRequest(request))
        }
    }
}<|MERGE_RESOLUTION|>--- conflicted
+++ resolved
@@ -44,10 +44,7 @@
 import io.getstream.video.android.core.call.connection.StreamPeerConnection
 import io.getstream.video.android.core.call.stats.model.RtcStatsReport
 import io.getstream.video.android.core.call.utils.TrackOverridesHandler
-<<<<<<< HEAD
 import io.getstream.video.android.core.call.utils.TransceiverCache
-=======
->>>>>>> 05771a0a
 import io.getstream.video.android.core.call.utils.stringify
 import io.getstream.video.android.core.dispatchers.DispatcherProvider
 import io.getstream.video.android.core.errors.RtcException
@@ -126,11 +123,8 @@
 import stream.video.sfu.event.LeaveCallRequest
 import stream.video.sfu.event.ReconnectDetails
 import stream.video.sfu.event.SfuRequest
-<<<<<<< HEAD
 import stream.video.sfu.event.VideoLayerSetting
 import stream.video.sfu.event.VideoSender
-=======
->>>>>>> 05771a0a
 import stream.video.sfu.models.AndroidState
 import stream.video.sfu.models.AndroidThermalState
 import stream.video.sfu.models.ClientDetails
@@ -542,7 +536,6 @@
         }
 
         val request = JoinRequest(
-            subscriber_sdp = getSubscriberSdp().description,
             session_id = sessionId,
             token = sfuToken,
             fast_reconnect = false,
@@ -1320,7 +1313,6 @@
         }
     }
 
-<<<<<<< HEAD
     private var storedPublishOptions = emptyList<PublishOption>()
     private val transceiverCache = TransceiverCache()
 
@@ -1376,10 +1368,6 @@
 
     private fun MediaStreamTrack.isPublishing() = this.state() == MediaStreamTrack.State.LIVE // TODO-neg: Use this
 
-    private val defaultVideoDimension = VideoDimension(1080, 2340)
-
-=======
->>>>>>> 05771a0a
     /**
      * This is called when you are look at a different set of participants
      * or at a different size
