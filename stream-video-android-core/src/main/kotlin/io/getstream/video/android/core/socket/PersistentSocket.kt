/*
 * Copyright (c) 2014-2024 Stream.io Inc. All rights reserved.
 *
 * Licensed under the Stream License;
 * you may not use this file except in compliance with the License.
 * You may obtain a copy of the License at
 *
 *    https://github.com/GetStream/stream-video-android/blob/main/LICENSE
 *
 * Unless required by applicable law or agreed to in writing, software
 * distributed under the License is distributed on an "AS IS" BASIS,
 * WITHOUT WARRANTIES OR CONDITIONS OF ANY KIND, either express or implied.
 * See the License for the specific language governing permissions and
 * limitations under the License.
 */

package io.getstream.video.android.core.socket

import androidx.lifecycle.Lifecycle
import io.getstream.log.taggedLogger
import io.getstream.result.Error
import io.getstream.video.android.core.errors.DisconnectCause
import io.getstream.video.android.core.internal.network.NetworkStateProvider
import io.getstream.video.android.core.lifecycle.StreamLifecycleObserver
import io.getstream.video.android.core.socket.common.SocketFactory
import io.getstream.video.android.core.socket.common.SocketListener
import io.getstream.video.android.core.socket.common.StreamWebSocketEvent
import io.getstream.video.android.core.socket.common.VideoParser
import io.getstream.video.android.core.socket.common.VideoSocket
import io.getstream.video.android.core.socket.common.parser2.MoshiVideoParser
import io.getstream.video.android.core.socket.common.scope.ClientScope
import io.getstream.video.android.core.socket.common.scope.UserScope
import io.getstream.video.android.core.socket.common.token.CacheableTokenProvider
import io.getstream.video.android.core.socket.common.token.TokenManagerImpl
import io.getstream.video.android.core.socket.common.token.TokenProvider
import io.getstream.video.android.model.ApiKey
import io.getstream.video.android.model.User
import io.getstream.video.android.model.User.Companion.isAnonymous
import io.getstream.video.android.model.UserToken
import kotlinx.coroutines.CoroutineScope
import kotlinx.coroutines.channels.BufferOverflow
import kotlinx.coroutines.flow.Flow
import kotlinx.coroutines.flow.MutableSharedFlow
import kotlinx.coroutines.flow.MutableStateFlow
import kotlinx.coroutines.flow.StateFlow
import kotlinx.coroutines.flow.map
import kotlinx.coroutines.flow.mapNotNull
import kotlinx.coroutines.launch
import okhttp3.OkHttpClient
import org.openapitools.client.models.ConnectedEvent
import org.openapitools.client.models.VideoEvent

/**
 * PersistentSocket architecture
 *
 * - Healthmonitor that sends a ping every 30 seconds
 * - Automatically reconnects if it encounters a temp failure
 * - Raises the error if there is a permanent failure
 * - Flow to avoid concurrency related bugs
 * - Ability to wait till the socket is connected (important to prevent race conditions)
 */
public open class PersistentSocket(
    private val apiKey: ApiKey,
    /** The URL to connect to */
    private val url: String,
    /** Inject your http client */
    private val httpClient: OkHttpClient,
    /** Inject your network state provider */
    private val networkStateProvider: NetworkStateProvider,
    /** Set the scope everything should run in */
<<<<<<< HEAD
    private val scope: CoroutineScope = CoroutineScope(DispatcherProvider.IO),
) : WebSocketListener() {
    internal open val logger by taggedLogger("PersistentSocket")

    internal val singleThreadDispatcher =
        Executors.newSingleThreadExecutor().asCoroutineDispatcher()

    /** Mock the socket for testing */
    internal var mockSocket: WebSocket? = null

    var reconnectTimeout: Long = 500

    /** flow with all the events, listen to this */
    val events = MutableSharedFlow<VideoEvent>(replay = 3)

    /** flow with temporary and permanent errors */
    val errors = MutableSharedFlow<Throwable>()

    private val _connectionState = MutableStateFlow<SocketState>(SocketState.NotConnected)

    /** the current connection state of the socket */
    val connectionState: StateFlow<SocketState> = _connectionState

    /** the connection id */
    internal val _connectionId: MutableStateFlow<String?> = MutableStateFlow(null)
    val connectionId: StateFlow<String?> = _connectionId

    /** Continuation if the socket successfully connected and we've authenticated */
    lateinit var connectContinuation: CancellableContinuation<T>

    // Controls when we can resume the continuation
    private var connectContinuationCompleted: Boolean = false

    internal var socket: WebSocket? = null

    // True if cleanup was called and socket is completely destroyed (intentionally).
    // You need to create a new instance (this is mainly used for the SfuSocket which is tied
    // to a Subscriber SDP and needs to be recreated from scratch on WebRTC session clean up).
    protected var destroyed: Boolean = false

    internal var reconnectionAttempts = 0

    /**
     * Connect the socket, authenticate, start the health monitor and see if the network is online
     * @param invocation Provides a way to extend the [connect] method with additional behavior.
     * This can be useful in cases where additional setup or checks need to be performed
     * once the socket is connected but before the [connect] method returns.
     * To return from [connect] and to resume the enclosing coroutine, use the provided [CancellableContinuation] parameter.
     */
    open suspend fun connect(
        invocation: (CancellableContinuation<T>) -> Unit = {},
    ): T? = safeSuspendingCall(null) {
        if (destroyed) {
            logger.d { "[connect] Can't connect socket - it was already destroyed" }
            null
        }

        suspendCancellableCoroutine { continuation ->
            logger.i { "[connect]" }
            connectContinuation = continuation

            _connectionState.value = SocketState.Connecting

            // step 1 create the socket
            socket = mockSocket ?: createSocket()

            scope.launch {
                // step 2 authenticate the user/call etc
                authenticate()

                // step 3 monitor for health every 30 seconds

                if (!DispatcherProvider.inTest) {
                    healthMonitor.start()
                }

                // also monitor if we are offline/online
                networkStateProvider.subscribe(networkStateListener)

                // run the invocation
                invocation.invoke(continuation)
            }
        }
    }

    /**
     * Used for testing only - to bring down the socket connection immediately.
     */
    internal fun cancel() {
        socket?.cancel()
    }

    fun cleanup() {
        logger.d { "Cleanup the socket" }
        destroyed = true
        disconnect(DisconnectReason.ByRequest)
=======
    private val scope: CoroutineScope = UserScope(ClientScope()),
    /** Lifecycle */
    private val lifecycle: Lifecycle,
    /** Token provider */
    private val tokenProvider: TokenProvider,
) : SocketListener<VideoEvent>() {
    companion object {
        internal const val DEFAULT_COORDINATOR_SOCKET_TIMEOUT: Long = 10000L
    }

    // Private state
    private val parser: VideoParser = MoshiVideoParser()
    private val tokenManager = TokenManagerImpl()

    // Internal state
    internal open val logger by taggedLogger("Video:Socket")
    private val errors: MutableSharedFlow<StreamWebSocketEvent.Error> = MutableSharedFlow(
        onBufferOverflow = BufferOverflow.DROP_OLDEST,
        replay = 1,
        extraBufferCapacity = 100,
    )
    private val events: MutableSharedFlow<VideoEvent> = MutableSharedFlow(
        onBufferOverflow = BufferOverflow.DROP_OLDEST,
        replay = 1,
        extraBufferCapacity = 100,
    )
    private val connectionId: MutableStateFlow<String?> = MutableStateFlow(null)
    private val state: MutableStateFlow<SocketState> = MutableStateFlow(SocketState.NotConnected)
    private val internalSocket = VideoSocket(
        apiKey,
        url,
        tokenManager,
        SocketFactory(
            parser,
            httpClient,
        ),
        scope as? UserScope ?: UserScope(ClientScope()),
        StreamLifecycleObserver(scope, lifecycle),
        networkStateProvider,
    ).also {
        it.addListener(this)
    }

    // Init
    init {
        tokenManager.setTokenProvider(CacheableTokenProvider(tokenProvider))
>>>>>>> 8a2b619d
    }

    // Extension opportunity for subclasses
    override fun onCreated() {
        super.onCreated()
        logger.d { "[onCreated] Socket is created" }
    }

    override fun onConnecting() {
        super.onConnecting()
        logger.d { "[onConnecting] Socket is connecting" }
    }

<<<<<<< HEAD
    private fun disconnectSocket(reason: Int = CODE_CLOSE_SOCKET_FROM_CLIENT) {
        socket?.close(reason, "Connection close by client")
        socket = null
        _connectionId.value = null
    }

    /**
     * Increment the reconnection attempts, disconnect and reconnect
     */
    suspend fun reconnect(timeout: Long = reconnectTimeout) {
        logger.i { "[reconnect] reconnectionAttempts: $reconnectionAttempts" }
        if (destroyed) {
            logger.d { "[reconnect] Can't reconnect socket - it was already destroyed" }
            return
        }

        if (connectionState.value == SocketState.Connecting) {
            logger.i { "[reconnect] already connecting" }
            return
        }

        // Don't disconnect if we are already disconnected
        disconnectSocket(CODE_CLOSE_SOCKET_RECONNECT)

        // Stop sending pings
        healthMonitor.stop()

        if (!networkStateProvider.isConnected()) {
            logger.d { "[reconnect] skipping reconnect - disconnected from internet" }
            return
=======
    override fun onConnected(event: ConnectedEvent) {
        super.onConnected(event)
        whenConnected {
            connectionId.value = it
>>>>>>> 8a2b619d
        }
        logger.d { "[onConnected] Socket connected with event: $event" }
    }

    override fun onEvent(event: VideoEvent) {
        super.onEvent(event)
        logger.d { "[onEvent] Received event: $event" }
        val emit = events.tryEmit(event)
        if (!emit) {
            logger.e { "[onEvent] Failed to emit event: $event" }
        }
    }

    override fun onError(error: Error) {
        super.onError(error)
        logger.e { "[onError] Socket error: $error" }
        val emit = errors.tryEmit(StreamWebSocketEvent.Error(error))
        if (!emit) {
            logger.e { "[onError] Failed to emit error: $error" }
        }
    }

    override fun onDisconnected(cause: DisconnectCause) {
        super.onDisconnected(cause)
        logger.d { "[onDisconnected] Socket disconnected. Cause: $cause" }
    }

    // API
    /**
     * Connection ID as [Flow]
     */
    public fun connectionId(): Flow<String> = connectionId.mapNotNull {
        it
    }

    /**
     * Ensure that the token is connected before sending events.
     */
    public fun whenConnected(
        connectionTimeout: Long = DEFAULT_COORDINATOR_SOCKET_TIMEOUT,
        connected: suspend (connectionId: String) -> Unit,
    ) {
        scope.launch {
            internalSocket.awaitConnection(connectionTimeout)
            internalSocket.connectionIdOrError().also {
                connected(it)
            }
        }
    }

    /**
     * State of the socket as [StateFlow]
     */
    public fun state(): StateFlow<SocketState> = state

    /**
     * Socket events as [Flow]
     */
    public fun events(): Flow<VideoEvent> = events

    /**
     * Socket errors as [Flow]
     */
    public fun errors(): Flow<Error> = errors.map { it.streamError }

    /**
     * Send event to the socket.
     */
    public suspend fun sendEvent(event: VideoEvent): Boolean = internalSocket.sendEvent(event)

    public suspend fun connect(user: User) {
        internalSocket.connectUser(user, user.isAnonymous())
    }

    public suspend fun reconnect(user: User, force: Boolean = false) {
        internalSocket.reconnectUser(user, user.isAnonymous(), force)
    }

    /**
     * Disconnect the socket.
     */
    public suspend fun disconnect() = internalSocket.disconnect()

    /**
     * Update the token from the outside.
     */
<<<<<<< HEAD
    internal fun canDisconnect(): Boolean = safeCall(true) {
        val connectionState = connectionState.value
        logger.d { "[canDisconnect] Current state: $connectionState" }
        val result = when (connectionState) {
            is SocketState.Connected -> true
            is SocketState.Connecting -> true
            is SocketState.DisconnectedPermanently -> false
            is SocketState.DisconnectedByRequest -> false
            is SocketState.DisconnectedTemporarily -> true
            is SocketState.NetworkDisconnected -> false
            else -> true
        }
        logger.d { "[canDisconnect] Decision: $result" }
        result
    }

    private val healthMonitor = HealthMonitor(
        object : HealthMonitor.HealthCallback {

            override suspend fun reconnect() {
                logger.i { "[HealthMonitor#reconnect] Health monitor triggered a reconnect" }
                val state = connectionState.value
                logger.i { "[reconnect] Socket state: $state" }
                if (canReconnect()) {
                    this@PersistentSocket.reconnect()
                } else {
                    logger.w { "[HealthMonitor#reconnect] Health monitor triggered a reconnect but state is $state" }
                }
            }

            override fun check() {
                logger.d { "[HealthMonitor#check]. Started a health check." }
                val state = connectionState.value
                logger.d { "[HealthMonitor#check]. Socket state: $state" }

                if (state is SocketState.Connected) {
                    sendHealthCheck()
                } else {
                    logger.d { "[HealthMonitor#check]. Skipping health check as the socket is not connected." }
                }
            }
        },
        scope,
    )

    internal companion object {
        internal const val CODE_CLOSE_SOCKET_FROM_CLIENT = 1000
        internal const val CODE_CLOSE_SOCKET_RECONNECT = 4002
=======
    public fun updateToken(token: UserToken) {
        tokenManager.updateToken(token)
>>>>>>> 8a2b619d
    }
}<|MERGE_RESOLUTION|>--- conflicted
+++ resolved
@@ -68,104 +68,6 @@
     /** Inject your network state provider */
     private val networkStateProvider: NetworkStateProvider,
     /** Set the scope everything should run in */
-<<<<<<< HEAD
-    private val scope: CoroutineScope = CoroutineScope(DispatcherProvider.IO),
-) : WebSocketListener() {
-    internal open val logger by taggedLogger("PersistentSocket")
-
-    internal val singleThreadDispatcher =
-        Executors.newSingleThreadExecutor().asCoroutineDispatcher()
-
-    /** Mock the socket for testing */
-    internal var mockSocket: WebSocket? = null
-
-    var reconnectTimeout: Long = 500
-
-    /** flow with all the events, listen to this */
-    val events = MutableSharedFlow<VideoEvent>(replay = 3)
-
-    /** flow with temporary and permanent errors */
-    val errors = MutableSharedFlow<Throwable>()
-
-    private val _connectionState = MutableStateFlow<SocketState>(SocketState.NotConnected)
-
-    /** the current connection state of the socket */
-    val connectionState: StateFlow<SocketState> = _connectionState
-
-    /** the connection id */
-    internal val _connectionId: MutableStateFlow<String?> = MutableStateFlow(null)
-    val connectionId: StateFlow<String?> = _connectionId
-
-    /** Continuation if the socket successfully connected and we've authenticated */
-    lateinit var connectContinuation: CancellableContinuation<T>
-
-    // Controls when we can resume the continuation
-    private var connectContinuationCompleted: Boolean = false
-
-    internal var socket: WebSocket? = null
-
-    // True if cleanup was called and socket is completely destroyed (intentionally).
-    // You need to create a new instance (this is mainly used for the SfuSocket which is tied
-    // to a Subscriber SDP and needs to be recreated from scratch on WebRTC session clean up).
-    protected var destroyed: Boolean = false
-
-    internal var reconnectionAttempts = 0
-
-    /**
-     * Connect the socket, authenticate, start the health monitor and see if the network is online
-     * @param invocation Provides a way to extend the [connect] method with additional behavior.
-     * This can be useful in cases where additional setup or checks need to be performed
-     * once the socket is connected but before the [connect] method returns.
-     * To return from [connect] and to resume the enclosing coroutine, use the provided [CancellableContinuation] parameter.
-     */
-    open suspend fun connect(
-        invocation: (CancellableContinuation<T>) -> Unit = {},
-    ): T? = safeSuspendingCall(null) {
-        if (destroyed) {
-            logger.d { "[connect] Can't connect socket - it was already destroyed" }
-            null
-        }
-
-        suspendCancellableCoroutine { continuation ->
-            logger.i { "[connect]" }
-            connectContinuation = continuation
-
-            _connectionState.value = SocketState.Connecting
-
-            // step 1 create the socket
-            socket = mockSocket ?: createSocket()
-
-            scope.launch {
-                // step 2 authenticate the user/call etc
-                authenticate()
-
-                // step 3 monitor for health every 30 seconds
-
-                if (!DispatcherProvider.inTest) {
-                    healthMonitor.start()
-                }
-
-                // also monitor if we are offline/online
-                networkStateProvider.subscribe(networkStateListener)
-
-                // run the invocation
-                invocation.invoke(continuation)
-            }
-        }
-    }
-
-    /**
-     * Used for testing only - to bring down the socket connection immediately.
-     */
-    internal fun cancel() {
-        socket?.cancel()
-    }
-
-    fun cleanup() {
-        logger.d { "Cleanup the socket" }
-        destroyed = true
-        disconnect(DisconnectReason.ByRequest)
-=======
     private val scope: CoroutineScope = UserScope(ClientScope()),
     /** Lifecycle */
     private val lifecycle: Lifecycle,
@@ -212,7 +114,6 @@
     // Init
     init {
         tokenManager.setTokenProvider(CacheableTokenProvider(tokenProvider))
->>>>>>> 8a2b619d
     }
 
     // Extension opportunity for subclasses
@@ -226,43 +127,10 @@
         logger.d { "[onConnecting] Socket is connecting" }
     }
 
-<<<<<<< HEAD
-    private fun disconnectSocket(reason: Int = CODE_CLOSE_SOCKET_FROM_CLIENT) {
-        socket?.close(reason, "Connection close by client")
-        socket = null
-        _connectionId.value = null
-    }
-
-    /**
-     * Increment the reconnection attempts, disconnect and reconnect
-     */
-    suspend fun reconnect(timeout: Long = reconnectTimeout) {
-        logger.i { "[reconnect] reconnectionAttempts: $reconnectionAttempts" }
-        if (destroyed) {
-            logger.d { "[reconnect] Can't reconnect socket - it was already destroyed" }
-            return
-        }
-
-        if (connectionState.value == SocketState.Connecting) {
-            logger.i { "[reconnect] already connecting" }
-            return
-        }
-
-        // Don't disconnect if we are already disconnected
-        disconnectSocket(CODE_CLOSE_SOCKET_RECONNECT)
-
-        // Stop sending pings
-        healthMonitor.stop()
-
-        if (!networkStateProvider.isConnected()) {
-            logger.d { "[reconnect] skipping reconnect - disconnected from internet" }
-            return
-=======
     override fun onConnected(event: ConnectedEvent) {
         super.onConnected(event)
         whenConnected {
             connectionId.value = it
->>>>>>> 8a2b619d
         }
         logger.d { "[onConnected] Socket connected with event: $event" }
     }
@@ -349,58 +217,7 @@
     /**
      * Update the token from the outside.
      */
-<<<<<<< HEAD
-    internal fun canDisconnect(): Boolean = safeCall(true) {
-        val connectionState = connectionState.value
-        logger.d { "[canDisconnect] Current state: $connectionState" }
-        val result = when (connectionState) {
-            is SocketState.Connected -> true
-            is SocketState.Connecting -> true
-            is SocketState.DisconnectedPermanently -> false
-            is SocketState.DisconnectedByRequest -> false
-            is SocketState.DisconnectedTemporarily -> true
-            is SocketState.NetworkDisconnected -> false
-            else -> true
-        }
-        logger.d { "[canDisconnect] Decision: $result" }
-        result
-    }
-
-    private val healthMonitor = HealthMonitor(
-        object : HealthMonitor.HealthCallback {
-
-            override suspend fun reconnect() {
-                logger.i { "[HealthMonitor#reconnect] Health monitor triggered a reconnect" }
-                val state = connectionState.value
-                logger.i { "[reconnect] Socket state: $state" }
-                if (canReconnect()) {
-                    this@PersistentSocket.reconnect()
-                } else {
-                    logger.w { "[HealthMonitor#reconnect] Health monitor triggered a reconnect but state is $state" }
-                }
-            }
-
-            override fun check() {
-                logger.d { "[HealthMonitor#check]. Started a health check." }
-                val state = connectionState.value
-                logger.d { "[HealthMonitor#check]. Socket state: $state" }
-
-                if (state is SocketState.Connected) {
-                    sendHealthCheck()
-                } else {
-                    logger.d { "[HealthMonitor#check]. Skipping health check as the socket is not connected." }
-                }
-            }
-        },
-        scope,
-    )
-
-    internal companion object {
-        internal const val CODE_CLOSE_SOCKET_FROM_CLIENT = 1000
-        internal const val CODE_CLOSE_SOCKET_RECONNECT = 4002
-=======
     public fun updateToken(token: UserToken) {
         tokenManager.updateToken(token)
->>>>>>> 8a2b619d
     }
 }