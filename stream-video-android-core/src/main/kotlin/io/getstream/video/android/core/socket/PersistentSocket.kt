--- conflicted
+++ resolved
@@ -18,7 +18,6 @@
 
 import androidx.lifecycle.Lifecycle
 import io.getstream.log.taggedLogger
-<<<<<<< HEAD
 import io.getstream.result.Error
 import io.getstream.video.android.core.errors.DisconnectCause
 import io.getstream.video.android.core.internal.network.NetworkStateProvider
@@ -35,32 +34,12 @@
 import io.getstream.video.android.core.socket.common.token.TokenManagerImpl
 import io.getstream.video.android.core.socket.common.token.TokenProvider
 import io.getstream.video.android.model.ApiKey
-=======
-import io.getstream.video.android.core.StreamVideo
-import io.getstream.video.android.core.dispatchers.DispatcherProvider
-import io.getstream.video.android.core.errors.VideoErrorCode
-import io.getstream.video.android.core.internal.network.NetworkStateProvider
-import io.getstream.video.android.core.socket.internal.HealthMonitor
-import io.getstream.video.android.core.utils.safeCall
-import io.getstream.video.android.core.utils.safeSuspendingCall
-import kotlinx.coroutines.CancellableContinuation
->>>>>>> 2b66ebb8
 import kotlinx.coroutines.CoroutineScope
 import kotlinx.coroutines.flow.MutableSharedFlow
 import okhttp3.OkHttpClient
 import org.openapitools.client.models.ConnectedEvent
 import org.openapitools.client.models.VideoEvent
-<<<<<<< HEAD
 import java.util.concurrent.Flow
-=======
-import stream.video.sfu.event.HealthCheckRequest
-import java.io.IOException
-import java.io.InterruptedIOException
-import java.net.ConnectException
-import java.net.SocketTimeoutException
-import java.net.UnknownHostException
-import java.util.concurrent.Executors
->>>>>>> 2b66ebb8
 
 /**
  * PersistentSocket architecture
@@ -80,7 +59,6 @@
     /** Inject your network state provider */
     private val networkStateProvider: NetworkStateProvider,
     /** Set the scope everything should run in */
-<<<<<<< HEAD
     private val scope: CoroutineScope = UserScope(ClientScope()),
     /** Lifecycle */
     private val lifecycle: Lifecycle,
@@ -108,328 +86,6 @@
         StreamLifecycleObserver(scope, lifecycle),
         networkStateProvider,
     )
-=======
-    private val scope: CoroutineScope = CoroutineScope(DispatcherProvider.IO),
-    private val onFastReconnected: suspend () -> Unit,
-) : WebSocketListener() {
-    internal open val logger by taggedLogger("PersistentSocket")
-
-    internal val singleThreadDispatcher =
-        Executors.newSingleThreadExecutor().asCoroutineDispatcher()
-
-    /** Mock the socket for testing */
-    internal var mockSocket: WebSocket? = null
-
-    var reconnectTimeout: Long = 500
-
-    /** flow with all the events, listen to this */
-    val events = MutableSharedFlow<VideoEvent>(replay = 3)
-
-    /** flow with temporary and permanent errors */
-    val errors = MutableSharedFlow<Throwable>()
-
-    private val _connectionState = MutableStateFlow<SocketState>(SocketState.NotConnected)
-
-    /** the current connection state of the socket */
-    val connectionState: StateFlow<SocketState> = _connectionState
-
-    /** the connection id */
-    internal val _connectionId: MutableStateFlow<String?> = MutableStateFlow(null)
-    val connectionId: StateFlow<String?> = _connectionId
-
-    /** Continuation if the socket successfully connected and we've authenticated */
-    lateinit var connectContinuation: CancellableContinuation<T>
-
-    // Controls when we can resume the continuation
-    private var connectContinuationCompleted: Boolean = false
-
-    internal var socket: WebSocket? = null
-
-    // True if cleanup was called and socket is completely destroyed (intentionally).
-    // You need to create a new instance (this is mainly used for the SfuSocket which is tied
-    // to a Subscriber SDP and needs to be recreated from scratch on WebRTC session clean up).
-    protected var destroyed: Boolean = false
-
-    internal var reconnectionAttempts = 0
-
-    /**
-     * Connect the socket, authenticate, start the health monitor and see if the network is online
-     * @param invocation Provides a way to extend the [connect] method with additional behavior.
-     * This can be useful in cases where additional setup or checks need to be performed
-     * once the socket is connected but before the [connect] method returns.
-     * To return from [connect] and to resume the enclosing coroutine, use the provided [CancellableContinuation] parameter.
-     */
-    open suspend fun connect(
-        invocation: (CancellableContinuation<T>) -> Unit = {},
-    ): T? = safeSuspendingCall(null) {
-        if (destroyed) {
-            logger.d { "[connect] Can't connect socket - it was already destroyed" }
-            null
-        }
-
-        suspendCancellableCoroutine { continuation ->
-            logger.i { "[connect]" }
-            connectContinuation = continuation
-
-            _connectionState.value = SocketState.Connecting
-
-            // step 1 create the socket
-            socket = mockSocket ?: createSocket()
-
-            scope.launch {
-                // step 2 authenticate the user/call etc
-                authenticate()
-
-                // step 3 monitor for health every 30 seconds
-
-                if (!DispatcherProvider.inTest) {
-                    healthMonitor.start()
-                }
-
-                // also monitor if we are offline/online
-                networkStateProvider.subscribe(networkStateListener)
-
-                // run the invocation
-                invocation.invoke(continuation)
-            }
-        }
-    }
-
-    /**
-     * Used for testing only - to bring down the socket connection immediately.
-     */
-    internal fun cancel() {
-        socket?.cancel()
-    }
-
-    fun cleanup() {
-        destroyed = true
-        disconnect(DisconnectReason.ByRequest)
-    }
-
-    sealed class DisconnectReason {
-        data object ByRequest : DisconnectReason()
-        data class PermanentError(val error: Throwable) : DisconnectReason()
-    }
-
-    /**
-     * Disconnect the socket
-     */
-    fun disconnect(disconnectReason: DisconnectReason) = safeCall {
-        logger.i { "[disconnect]" }
-        _connectionState.value = SocketState.NotConnected
-
-        _connectionState.value = when (disconnectReason) {
-            DisconnectReason.ByRequest -> {
-                SocketState.DisconnectedByRequest
-            }
-            is DisconnectReason.PermanentError -> {
-                SocketState.DisconnectedPermanently(
-                    disconnectReason.error,
-                )
-            }
-        }
-
-        connectContinuationCompleted = false
-
-        disconnectSocket()
-        healthMonitor.stop()
-        networkStateProvider.unsubscribe(networkStateListener)
-    }
-
-    private fun disconnectSocket() {
-        socket?.close(CODE_CLOSE_SOCKET_FROM_CLIENT, "Connection close by client")
-        socket = null
-        _connectionId.value = null
-    }
-
-    /**
-     * Increment the reconnection attempts, disconnect and reconnect
-     */
-    suspend fun reconnect(timeout: Long = reconnectTimeout) {
-        logger.i { "[reconnect] reconnectionAttempts: $reconnectionAttempts" }
-        if (destroyed) {
-            logger.d { "[reconnect] Can't reconnect socket - it was already destroyed" }
-            return
-        }
-
-        if (connectionState.value == SocketState.Connecting) {
-            logger.i { "[reconnect] already connecting" }
-            return
-        }
-
-        // Don't disconnect if we are already disconnected
-        disconnectSocket()
-
-        // Stop sending pings
-        healthMonitor.stop()
-
-        if (!networkStateProvider.isConnected()) {
-            logger.d { "[reconnect] skipping reconnect - disconnected from internet" }
-            return
-        }
-
-        // reconnect after the timeout
-        delay(timeout)
-
-        reconnectionAttempts++
-
-        tryConnect()
-    }
-
-    private suspend fun tryConnect() {
-        try {
-            connectContinuationCompleted = false
-            connect()
-        } catch (e: Throwable) {
-            logger.e { "[reconnect] failed to reconnect: $e" }
-        }
-    }
-
-    open fun authenticate() {}
-
-    suspend fun onInternetConnected() {
-        val state = connectionState.value
-        logger.i { "[onNetworkConnected] state: $state" }
-        if (state is SocketState.DisconnectedTemporarily || state == SocketState.NetworkDisconnected) {
-            // reconnect instantly when the internet is back
-            reconnect(0)
-        }
-    }
-
-    suspend fun onInternetDisconnected() {
-        logger.i { "[onNetworkDisconnected] state: $connectionState.value" }
-        if (connectionState.value is SocketState.Connected || connectionState.value is SocketState.Connecting) {
-            _connectionState.value = SocketState.NetworkDisconnected
-        }
-    }
-
-    private val networkStateListener = object : NetworkStateProvider.NetworkStateListener {
-        override fun onConnected() {
-            scope.launch { onInternetConnected() }
-        }
-
-        override fun onDisconnected() {
-            scope.launch { onInternetDisconnected() }
-        }
-    }
-
-    private fun createSocket(): WebSocket {
-        logger.d { "[createSocket] url: $url" }
-
-        val request = Request.Builder()
-            .url(url)
-            .addHeader("Connection", "Upgrade")
-            .addHeader("Upgrade", "websocket")
-            .addHeader("X-Stream-Client", StreamVideo.buildSdkTrackingHeaders())
-            .build()
-
-        return httpClient.newWebSocket(request, this)
-    }
-
-    override fun onOpen(webSocket: WebSocket, response: Response) {
-        logger.d { "[onOpen] response: $response" }
-    }
-
-    protected fun ackHealthMonitor() {
-        healthMonitor.ack()
-    }
-
-    @OptIn(InternalCoroutinesApi::class)
-    protected fun setConnectedStateAndContinue(message: VideoEvent) {
-        _connectionState.value = SocketState.Connected(message)
-
-        if (!connectContinuationCompleted) {
-            connectContinuationCompleted = true
-            connectContinuation.tryResume(message as T)?.let {
-                connectContinuation.completeResume(it)
-            }
-        }
-    }
-
-    internal fun handleError(receivedError: Throwable) {
-        // onFailure, onClosed and the 2 onMessage can all generate errors
-        // temporary errors should be logged and retried
-        // permanent errors should be emitted so the app can decide how to handle it
-        if (destroyed) {
-            logger.d { "[handleError] Ignoring socket error - already closed $receivedError" }
-            return
-        }
-        val error = receivedError
-        val permanentError = isPermanentError(error)
-        val isTokenAuthError = error is ErrorResponse && error.code == VideoErrorCode.TOKEN_EXPIRED.code
-        if (permanentError) {
-            logger.e { "[handleError] Permanent error: $error" }
-            _connectionState.value = (error as? ErrorResponse)?.let {
-                logger.e { "[handleError] ErrorResponse: $it" }
-                if (it.code == VideoErrorCode.TOKEN_EXPIRED.code) {
-                    // token expired, we should reconnect
-                    logger.e { "[handleError] Token expired, reconnecting" }
-                    SocketState.DisconnectedTemporarily(it)
-                } else {
-                    null
-                }
-            } ?: SocketState.DisconnectedPermanently(error)
-
-            // If the connect continuation is not completed, it means the error happened during the connection phase.
-            connectContinuationCompleted.not().let { isConnectionPhaseError ->
-                if (isConnectionPhaseError && !isTokenAuthError) {
-                    logger.e { "[handleError] Connection phase error: $error" }
-                    emitError(error, isConnectionPhaseError = true)
-                    resumeConnectionPhaseWithException(error)
-                } else {
-                    logger.e { "[handleError] Emitting error: $error" }
-                    emitError(error, isConnectionPhaseError = false)
-                }
-            }
-        } else {
-            logger.w { "[handleError] Temporary error: $error" }
-
-            _connectionState.value = SocketState.DisconnectedTemporarily(error)
-            scope.launch {
-                reconnect(reconnectTimeout)
-            }
-        }
-    }
-
-    internal open fun isPermanentError(error: Throwable): Boolean {
-        // errors returned by the server can be permanent. IE an invalid API call
-        // or an expired token (required a refresh)
-        // or temporary
-        var isPermanent = true
-        if (error is ErrorResponse) {
-            val serverError = error as ErrorResponse
-        } else {
-            // there are several timeout & network errors that are all temporary
-            // code errors are permanent
-            isPermanent = when (error) {
-                is UnknownHostException -> false
-                is SocketTimeoutException -> false
-                is InterruptedIOException -> false
-                is IOException -> false
-                else -> true
-            }
-        }
-
-        return isPermanent
-    }
-
-    private fun emitError(error: Throwable, isConnectionPhaseError: Boolean) {
-        scope.launch {
-            if (isConnectionPhaseError) {
-                logger.e { "[emitError] Emitting connection phase error: $error" }
-                errors.emit(
-                    ConnectException(
-                        "Failed to establish WebSocket connection. Will try to reconnect. Cause: ${error.message}",
-                    ),
-                )
-            } else {
-                logger.e { "[emitError] Emitting error: $error" }
-                errors.emit(error)
-            }
-        }
-    }
->>>>>>> 2b66ebb8
 
     // Init
     init {
@@ -453,7 +109,6 @@
         logger.d { "[onEvent] Received event: $event" }
     }
 
-<<<<<<< HEAD
     override fun onError(error: Error) {
         super.onError(error)
         logger.e { "[onError] Socket error: $error" }
@@ -462,11 +117,6 @@
     override fun onDisconnected(cause: DisconnectCause) {
         super.onDisconnected(cause)
         logger.d { "[onDisconnected] Socket disconnected. Cause: $cause" }
-=======
-    internal fun sendHealthCheck() {
-        logger.d { "[sendHealthCheck] Sending..." }
-        val healthCheckRequest = HealthCheckRequest()
-        socket?.send(healthCheckRequest.encodeByteString())
     }
 
     /**
@@ -528,38 +178,4 @@
         logger.d { "[canDisconnect] Decision: $result" }
         result
     }
-
-    private val healthMonitor = HealthMonitor(
-        object : HealthMonitor.HealthCallback {
-
-            override suspend fun reconnect() {
-                logger.i { "[HealthMonitor#reconnect] Health monitor triggered a reconnect" }
-                val state = connectionState.value
-                logger.i { "[reconnect] Socket state: $state" }
-                if (canReconnect()) {
-                    this@PersistentSocket.reconnect()
-                } else {
-                    logger.w { "[HealthMonitor#reconnect] Health monitor triggered a reconnect but state is $state" }
-                }
-            }
-
-            override fun check() {
-                logger.d { "[HealthMonitor#check]. Started a health check." }
-                val state = connectionState.value
-                logger.d { "[HealthMonitor#check]. Socket state: $state" }
-
-                if (state is SocketState.Connected) {
-                    sendHealthCheck()
-                } else {
-                    logger.d { "[HealthMonitor#check]. Skipping health check as the socket is not connected." }
-                }
-            }
-        },
-        scope,
-    )
-
-    internal companion object {
-        internal const val CODE_CLOSE_SOCKET_FROM_CLIENT = 1000
->>>>>>> 2b66ebb8
-    }
 }