/*
 * Copyright (c) 2014-2022 Stream.io Inc. All rights reserved.
 *
 * Licensed under the Stream License;
 * you may not use this file except in compliance with the License.
 * You may obtain a copy of the License at
 *
 *    https://github.com/GetStream/stream-video-android/blob/main/LICENSE
 *
 * Unless required by applicable law or agreed to in writing, software
 * distributed under the License is distributed on an "AS IS" BASIS,
 * WITHOUT WARRANTIES OR CONDITIONS OF ANY KIND, either express or implied.
 * See the License for the specific language governing permissions and
 * limitations under the License.
 */

package io.getstream.video.android.core.call

import android.hardware.camera2.CameraMetadata
import android.media.AudioAttributes.ALLOW_CAPTURE_BY_ALL
import android.media.AudioManager
import android.os.Build
import androidx.annotation.VisibleForTesting
import androidx.core.content.getSystemService
import io.getstream.log.taggedLogger
import io.getstream.result.Error
import io.getstream.result.Result
import io.getstream.result.Result.Failure
import io.getstream.result.Result.Success
import io.getstream.result.onSuccessSuspend
import io.getstream.video.android.core.Call
import io.getstream.video.android.core.ParticipantState
import io.getstream.video.android.core.StreamVideo
import io.getstream.video.android.core.StreamVideoImpl
import io.getstream.video.android.core.call.connection.StreamPeerConnection
import io.getstream.video.android.core.call.signal.socket.SfuSocketListener
import io.getstream.video.android.core.call.state.ConnectionState
import io.getstream.video.android.core.call.utils.stringify
import io.getstream.video.android.core.errors.DisconnectCause
import io.getstream.video.android.core.events.AudioLevelChangedEvent
import io.getstream.video.android.core.events.ChangePublishQualityEvent
import io.getstream.video.android.core.events.ConnectionQualityChangeEvent
import io.getstream.video.android.core.events.DominantSpeakerChangedEvent
import io.getstream.video.android.core.events.ErrorEvent
import io.getstream.video.android.core.events.ICETrickleEvent
import io.getstream.video.android.core.events.JoinCallResponseEvent
import io.getstream.video.android.core.events.ParticipantJoinedEvent
import io.getstream.video.android.core.events.ParticipantLeftEvent
import io.getstream.video.android.core.events.PublisherAnswerEvent
import io.getstream.video.android.core.events.SFUConnectedEvent
import io.getstream.video.android.core.events.SFUHealthCheckEvent
import io.getstream.video.android.core.events.SfuDataEvent
import io.getstream.video.android.core.events.SubscriberOfferEvent
import io.getstream.video.android.core.events.TrackPublishedEvent
import io.getstream.video.android.core.events.TrackUnpublishedEvent
import io.getstream.video.android.core.events.VideoEvent
import io.getstream.video.android.core.events.VideoQualityChangedEvent
import io.getstream.video.android.core.filter.InFilterObject
import io.getstream.video.android.core.filter.toMap
import io.getstream.video.android.core.internal.module.ConnectionModule
import io.getstream.video.android.core.internal.module.SFUConnectionModule
import io.getstream.video.android.core.model.CallSettings
import io.getstream.video.android.core.model.IceCandidate
import io.getstream.video.android.core.model.IceServer
import io.getstream.video.android.core.model.QueryMembersData
import io.getstream.video.android.core.model.StreamCallId
import io.getstream.video.android.core.model.StreamPeerType
import io.getstream.video.android.core.model.toPeerType
import io.getstream.video.android.core.user.UserPreferencesManager
import io.getstream.video.android.core.utils.buildAudioConstraints
import io.getstream.video.android.core.utils.buildConnectionConfiguration
import io.getstream.video.android.core.utils.buildMediaConstraints
import io.getstream.video.android.core.utils.buildRemoteIceServers
import io.getstream.video.android.core.utils.stringify
import kotlinx.coroutines.CoroutineScope
import kotlinx.coroutines.SupervisorJob
import kotlinx.coroutines.cancelChildren
import kotlinx.coroutines.flow.MutableSharedFlow
import kotlinx.coroutines.flow.MutableStateFlow
import kotlinx.coroutines.flow.StateFlow
import kotlinx.coroutines.flow.collectLatest
import kotlinx.coroutines.flow.filterIsInstance
import kotlinx.coroutines.flow.first
import kotlinx.coroutines.launch
import kotlinx.coroutines.withContext
import kotlinx.coroutines.withTimeout
import kotlinx.serialization.decodeFromString
import kotlinx.serialization.encodeToString
import kotlinx.serialization.json.Json
import org.webrtc.AudioTrack
import org.webrtc.Camera2Capturer
import org.webrtc.CameraEnumerationAndroid
import org.webrtc.MediaConstraints
import org.webrtc.MediaStreamTrack
import org.webrtc.PeerConnection
import org.webrtc.RTCStatsReport
import org.webrtc.RtpParameters
import org.webrtc.RtpTransceiver
import org.webrtc.SessionDescription
import org.webrtc.SurfaceTextureHelper
import org.webrtc.VideoCapturer
import org.webrtc.VideoTrack
import retrofit2.HttpException
import stream.video.sfu.event.JoinRequest
import stream.video.sfu.event.JoinResponse
import stream.video.sfu.models.CallState
import stream.video.sfu.models.ICETrickle
import stream.video.sfu.models.Participant
import stream.video.sfu.models.PeerType
import stream.video.sfu.models.TrackInfo
import stream.video.sfu.models.TrackType
import stream.video.sfu.models.VideoDimension
import stream.video.sfu.models.VideoLayer
import stream.video.sfu.signal.ICETrickleResponse
import stream.video.sfu.signal.SendAnswerRequest
import stream.video.sfu.signal.SendAnswerResponse
import stream.video.sfu.signal.SetPublisherRequest
import stream.video.sfu.signal.SetPublisherResponse
import stream.video.sfu.signal.TrackMuteState
import stream.video.sfu.signal.TrackSubscriptionDetails
import stream.video.sfu.signal.UpdateMuteStatesRequest
import stream.video.sfu.signal.UpdateMuteStatesResponse
import stream.video.sfu.signal.UpdateSubscriptionsRequest
import stream.video.sfu.signal.UpdateSubscriptionsResponse
import kotlin.math.absoluteValue
import kotlin.random.Random

/**
 * Alright, what does this do?
 *
 * - Holds the subscriber and publisher peer connection
 * - Connects to the SFU
 *
 * - Makes API calls to the SFU
 * - Camera & Rendering helpers
 *
 *
 * Video Tracks
 *
 *
 * WebRTC behaviour
 *
 *
 */
public class ActiveSFUSession internal constructor(
    private val client: StreamVideo,
    private val connectionModule: ConnectionModule,
    private val call: Call,
    private val SFUUrl: String,
    private val SFUToken: String,
    private val latencyResults: Map<String, List<Float>>,
    private val remoteIceServers: List<IceServer>,
) : SFUSession, SfuSocketListener {
    private val context = client.context
    private val logger by taggedLogger("Call:ActiveSFUSession")

    private var subscriber: StreamPeerConnection? = null

    @VisibleForTesting
    var publisher: StreamPeerConnection? = null
    private val mediaConstraints: MediaConstraints by lazy {
        buildMediaConstraints()
    }

    private val audioConstraints: MediaConstraints by lazy {
        buildAudioConstraints()
    }

    private val clientImpl = client as StreamVideoImpl

    private var connectionState: ConnectionState = ConnectionState.DISCONNECTED
    private var sessionId: String = ""
    private val scope = clientImpl.scope

    private lateinit var sfuConnectionModule: SFUConnectionModule

    init {
        val preferences = UserPreferencesManager.getPreferences()
        val user = preferences.getUserCredentials()
        if (preferences.getApiKey().isBlank() ||
            user?.id.isNullOrBlank()
        ) throw IllegalArgumentException("The API key, user ID and token cannot be empty!")

        // TODO: setup the connection module properly
        sfuConnectionModule = connectionModule.createSFUConnectionModule(SFUUrl, SFUToken)

        sfuConnectionModule.sfuSocket.addListener(this)
        sfuConnectionModule.sfuSocket.connectSocket()
    }

    fun connectRTC() {
        // step 1 setup the peer connections
        createSubscriber()
        // if we are allowed to publish, create a peer connection for it
        // TODO: real settings check
        if (true) {
            createPublisher()
        }

        // step 2 ensure all tracks are setup correctly
        // start capturing the video
        mediaManager.startCapturingLocalVideo(CameraMetadata.LENS_FACING_FRONT)
        val capturer = mediaManager.buildCameraCapturer()

        val isScreenShare = false
        val videoSource = clientImpl.peerConnectionFactory.makeVideoSource(isScreenShare)

        // render it on the surface. but we need to start this before forwarding it to the publisher
        capturer?.initialize(surfaceTextureHelper, context, videoSource.capturerObserver)
        // TODO: understand how to start with only rendering on the surface view


        val videoTrack = clientImpl.peerConnectionFactory.makeVideoTrack(
            source = videoSource, trackId = buildTrackId(TRACK_TYPE_VIDEO)
        )
        localVideoTrack = videoTrack
        videoTrack.setEnabled(_isVideoEnabled.value)
        logger.v { "[createUserTracks] #sfu; videoTrack: ${videoTrack.stringify()}" }
        publisher?.addVideoTransceiver(localVideoTrack!!, listOf(sessionId))

        // TODO: why are tracks required on SetPublisherRequest

        // 3. listen for changes to the camera and update
//        call.camera.selectedDevice.collectLatest { device ->
//            logger.i { "Camera changed from $currentDevice to $device" }
//        }

    }

    // ensure we parse errors and run on the right coroutineContext
    internal suspend fun <T : Any> wrapAPICall(apiCall: suspend () -> T): Result<T> {
        return withContext(scope.coroutineContext) {
            try {
                Success(apiCall())
            } catch (e: HttpException) {
                parseError(e)
            }
        }
    }

    private val mediaManager = call.mediaManager

    /**
     * New publish video method to understand the flow
     */
    suspend fun publishVideo() {
        // 1. get the current camera
        val currentDevice = call.camera.selectedDevice.value

        // 2. setup the video track
        logger.i { "Setting up video track for device $currentDevice" }
        if (localVideoTrack != null) return

        // start capturing the video
        mediaManager.startCapturingLocalVideo(CameraMetadata.LENS_FACING_FRONT)

        val isScreenShare = false
        val videoSource = clientImpl.peerConnectionFactory.makeVideoSource(isScreenShare)

        val capturer = mediaManager.buildCameraCapturer()
        capturer?.initialize(surfaceTextureHelper, context, videoSource.capturerObserver)

        val videoTrack = clientImpl.peerConnectionFactory.makeVideoTrack(
            source = videoSource, trackId = buildTrackId(TRACK_TYPE_VIDEO)
        )
        localVideoTrack = videoTrack
        videoTrack.setEnabled(_isVideoEnabled.value)
        logger.v { "[createUserTracks] #sfu; videoTrack: ${videoTrack.stringify()}" }
        publisher?.addVideoTransceiver(localVideoTrack!!, listOf(sessionId))

        // 3. listen for changes to the camera and update
        call.camera.selectedDevice.collectLatest { device ->
            logger.i { "Camera changed from $currentDevice to $device" }
        }
    }

    suspend fun parseError(e: Throwable): Failure {
        return Failure(Error.ThrowableError("CallClientImpl error needs to be handled", e))
    }

    suspend fun sendAnswer(request: SendAnswerRequest): Result<SendAnswerResponse> =
        wrapAPICall {
            sfuConnectionModule.signalService.sendAnswer(request)
        }

    suspend fun sendIceCandidate(request: ICETrickle): Result<ICETrickleResponse> =
        wrapAPICall { sfuConnectionModule.signalService.iceTrickle(request) }

    suspend fun setPublisher(request: SetPublisherRequest): Result<SetPublisherResponse> =
        wrapAPICall { sfuConnectionModule.signalService.setPublisher(request) }

    suspend fun updateSubscriptions(request: UpdateSubscriptionsRequest): Result<UpdateSubscriptionsResponse> =
        wrapAPICall { sfuConnectionModule.signalService.updateSubscriptions(request) }

    suspend fun updateMuteState(muteStateRequest: UpdateMuteStatesRequest): Result<UpdateMuteStatesResponse> =
        wrapAPICall { sfuConnectionModule.signalService.updateMuteStates(muteStateRequest) }

    /**
     * State that indicates whether the camera is capturing and sending video or not.
     */
    private val _isVideoEnabled: MutableStateFlow<Boolean> = MutableStateFlow(false)
    override val isVideoEnabled: StateFlow<Boolean> = _isVideoEnabled

    /**
     * State that indicates whether the mic is capturing and sending the audio or not.
     */
    private val _isAudioEnabled: MutableStateFlow<Boolean> = MutableStateFlow(false)
    override val isAudioEnabled: StateFlow<Boolean> = _isAudioEnabled

    /**
     * State that indicates whether the speakerphone is on or not.
     */
    private val _isSpeakerPhoneEnabled: MutableStateFlow<Boolean> = MutableStateFlow(false)
    override val isSpeakerPhoneEnabled: StateFlow<Boolean> = _isSpeakerPhoneEnabled

    // run all calls on a supervisor job so we can easily cancel them
    private val supervisorJob = SupervisorJob()
    private val coroutineScope = CoroutineScope(scope.coroutineContext + supervisorJob)

    /**
     * Connection and WebRTC.
     */

    private val iceServers by lazy { buildRemoteIceServers(remoteIceServers) }

    private val connectionConfiguration: PeerConnection.RTCConfiguration by lazy {
        buildConnectionConfiguration(iceServers)
    }

    internal var localVideoTrack: VideoTrack? = null
        set(value) {
            field = value
            if (value != null) {
                call.state.updateLocalVideoTrack(value)
            }
        }
    internal var localAudioTrack: AudioTrack? = null

    private val isConnected = MutableStateFlow(value = false)
    private val sfuEvents = MutableSharedFlow<SfuDataEvent>()

    /**
     * Video track helpers.
     */

    private val surfaceTextureHelper by lazy {
        SurfaceTextureHelper.create(
            "CaptureThread", clientImpl.peerConnectionFactory.eglBase.eglBaseContext
        )
    }

    private var videoCapturer: VideoCapturer? = null
    private var isCapturingVideo: Boolean = false
    private var captureResolution: CameraEnumerationAndroid.CaptureFormat? = null

    override fun clear() {
        logger.i { "[clear] #sfu; no args" }
        supervisorJob.cancelChildren()

        connectionState = ConnectionState.DISCONNECTED
        sessionId = ""

        subscriber?.connection?.close()
        publisher?.connection?.close()
        subscriber = null
        publisher = null

        sfuConnectionModule.sfuSocket.releaseConnection()

        videoCapturer?.stopCapture()
        videoCapturer?.dispose()
        videoCapturer = null

        surfaceTextureHelper.stopListening()

        isCapturingVideo = false
    }

    override fun addSocketListener(sfuSocketListener: SfuSocketListener) {
        sfuConnectionModule.sfuSocket.addListener(sfuSocketListener)
    }

    override fun removeSocketListener(sfuSocketListener: SfuSocketListener) {
        sfuConnectionModule.sfuSocket.removeListener(sfuSocketListener)
    }

    override fun setInitialCallSettings(callSettings: CallSettings) {
        logger.d { "[setCallSettings] call settings: $callSettings" }
        _isVideoEnabled.value = callSettings.cameraOn
        _isAudioEnabled.value = callSettings.microphoneOn
        _isSpeakerPhoneEnabled.value = callSettings.speakerOn
    }

    override fun setCameraEnabled(isEnabled: Boolean) {
        logger.d { "[setCameraEnabled] #sfu; isEnabled: $isEnabled" }
        coroutineScope.launch {
            // If we are not connected to the SFU we do not want to send requests or initialise any tracks not to waste
            // resources if the user declines a call.
            // TODO
//            if (callEngine.callState.value !is StreamCallState.Connected) {
//                _isVideoEnabled.value = isEnabled
//                return@launch
//            }

            // setupVideoTrack()

            if (!isCapturingVideo && isEnabled) {
                mediaManager.startCapturingLocalVideo(CameraMetadata.LENS_FACING_FRONT)
            }
            val request = UpdateMuteStatesRequest(
                session_id = sessionId,
                mute_states = listOf(
                    TrackMuteState(
                        track_type = TrackType.TRACK_TYPE_VIDEO,
                        muted = !isEnabled
                    )
                ),
            )

            updateMuteState(request).onSuccessSuspend {
                setCameraEnabled(isEnabled)
                localVideoTrack?.setEnabled(isEnabled)
                _isVideoEnabled.value = isEnabled
            }
        }
    }

    override fun setMicrophoneEnabled(isEnabled: Boolean) {
        logger.d { "[setMicrophoneEnabled] #sfu; isEnabled: $isEnabled" }
        coroutineScope.launch {
            // If we are not connected to the SFU we do not want to send requests or initialise any tracks not to waste
            // resources if the user declines a call.
            // TODO
//            if (callEngine.callState.value !is StreamCallState.Connected) {
//                _isAudioEnabled.value = isEnabled
//                return@launch
//            }

            setupAudioTrack()

            val request = UpdateMuteStatesRequest(
                session_id = sessionId,
                mute_states = listOf(
                    TrackMuteState(
                        track_type = TrackType.TRACK_TYPE_AUDIO,
                        muted = !isEnabled
                    )
                ),
            )

            updateMuteState(request).onSuccessSuspend {
                setMicrophoneEnabled(isEnabled)
                localAudioTrack?.setEnabled(isEnabled)
                _isAudioEnabled.value = isEnabled
            }
        }
    }

    override fun setSpeakerphoneEnabled(isEnabled: Boolean) {
        val devices = mediaManager.getAudioDevices()

        val activeDevice = devices.firstOrNull {
            if (isEnabled) {
                it.name.contains("speaker", true)
            } else {
                !it.name.contains("speaker", true)
            }
        }

        // TODO: migrate this
        mediaManager.getAudioHandler()?.selectDevice(activeDevice)?.also {
            _isSpeakerPhoneEnabled.value = isEnabled
        }
    }

    override fun flipCamera() {
        logger.d { "[flipCamera] #sfu; no args" }
        (videoCapturer as? Camera2Capturer)?.switchCamera(null)
    }

    override fun selectAudioDevice(device: io.getstream.video.android.core.audio.AudioDevice) {
        logger.d { "[selectAudioDevice] #sfu; device: $device" }
        val handler = mediaManager.getAudioHandler() ?: return

        handler.selectDevice(device)
    }

    private fun listenToParticipants() {
        val call = call ?: throw IllegalStateException("Call is in an incorrect state, null!")

        coroutineScope.launch {
            call.state.participants.collectLatest { participants ->
                updateParticipantsSubscriptions(participants)
            }
        }
    }

    override suspend fun connectToCall(
        sessionId: String,
        autoPublish: Boolean
    ): Result<Call> {
        logger.d { "[connectToCall] #sfu; sessionId: $sessionId, autoPublish: $autoPublish" }
        if (connectionState != ConnectionState.DISCONNECTED) {
            return Failure(
                Error.GenericError(
                    "Already connected or connecting to a call with the session ID: $sessionId"
                )
            )
        }

        connectionState = ConnectionState.CONNECTING
        this.sessionId = sessionId

        return when (val initializeResult = initializeCall(autoPublish)) {
            is Success -> {
                connectionState = ConnectionState.CONNECTED

                Success(call!!)
            }

            is Failure -> initializeResult
        }
    }

    /**
     * @return The active call instance, if it exists.
     */
    override fun getActiveCall(): Call? = call

    /**
     * @return [StateFlow] that holds [RTCStatsReport] that the publisher exposes.
     */
    override fun getPublisherStats(): StateFlow<RTCStatsReport?> {
        return publisher?.getStats() ?: MutableStateFlow(null)
    }

    /**
     * @return [StateFlow] that holds [RTCStatsReport] that the subscriber exposes.
     */
    override fun getSubscriberStats(): StateFlow<RTCStatsReport?> {
        return subscriber?.getStats() ?: MutableStateFlow(null)
    }

    private suspend fun loadParticipantsData(
        callId: StreamCallId,
        callState: CallState?,
        callSettings: CallSettings,
        callType: String
    ) {
        logger.d { "[loadParticipantsData] #sfu; callState: $callState, callSettings: $callSettings" }
        if (callState != null) {
            setPartialParticipants(callState.participants)

            val cid = "$callType:$callId"
            val query = QueryMembersData(
                streamCallCid = cid,
                filters = InFilterObject(
                    "id",
                    callState.participants.map { it.user_id }.toSet()
                ).toMap()
            )
            val userQueryResult = client.queryMembers(callType, callId, query)
            if (userQueryResult is Success) {
                // call?.upsertParticipants(userQueryResult.value)
            }
        }
    }

    private fun setPartialParticipants(participants: List<Participant>) {
//        call?.setParticipants(
//            participants.map {
//                ParticipantState(
//                    id = it.user_id,
//                    sessionId = it.session_id,
//                    idPrefix = it.track_lookup_prefix,
//                    isLocal = it.session_id == sessionId,
//                    name = "",
//                    profileImageURL = "",
//                    role = "",
//                    publishedTracks = it.published_tracks.toSet()
//                )
//            }
//        )
    }

    private suspend fun initializeCall(
        autoPublish: Boolean,
    ): Result<JoinResponse> {

        // TODO: review this and see what we actually use
        logger.d { "[initializeCall] #sfu; autoPublish: $autoPublish" }

        listenToParticipants()

        val result = connectToCall()
        logger.v { "[initializeCall] #sfu; result: $result" }
        // TODO: remove these
        val callSettings = CallSettings(
            autoPublish = autoPublish,
            microphoneOn = _isAudioEnabled.value,
            cameraOn = _isVideoEnabled.value,
            speakerOn = _isSpeakerPhoneEnabled.value
        )
        logger.d { "[initializeCall] callSettings: $callSettings" }
        return when (result) {
            is Success -> {
                createPeerConnections(autoPublish)
                loadParticipantsData(
                    callId = this.call.id,
                    callType = this.call.type,
                    callState = result.value.call_state,
                    callSettings = callSettings
                )
                createUserTracks(callSettings)
                mediaManager.setupAudio(callSettings)

                result
            }

            is Failure -> result
        }
    }

    private fun createPeerConnections(autoPublish: Boolean) {
        logger.i { "[createPeerConnections] #sfu; autoPublish: $autoPublish" }
        createSubscriber()

        if (autoPublish) {
            createPublisher()
        }
    }

    @VisibleForTesting
    public fun createSubscriber(): StreamPeerConnection? {
        subscriber = clientImpl.peerConnectionFactory.makePeerConnection(
            coroutineScope = coroutineScope,
            configuration = connectionConfiguration,
            type = StreamPeerType.SUBSCRIBER,
            mediaConstraints = mediaConstraints,
            onStreamAdded = { call.state.addStream(it) }, // addTrack
            onIceCandidateRequest = ::sendIceCandidate
        )
        logger.i { "[createSubscriber] #sfu; subscriber: $subscriber" }
        return subscriber
    }

    private fun sendIceCandidate(candidate: IceCandidate, peerType: StreamPeerType) {
        coroutineScope.launch {
            logger.d { "[sendIceCandidate] #sfu; #${peerType.stringify()}; candidate: $candidate" }
            val iceTrickle = ICETrickle(
                peer_type = peerType.toPeerType(),
                ice_candidate = Json.encodeToString(candidate),
                session_id = sessionId
            )
            logger.v { "[sendIceCandidate] #sfu; #${peerType.stringify()}; iceTrickle: $iceTrickle" }
            val result = sendIceCandidate(iceTrickle)
            logger.v { "[sendIceCandidate] #sfu; #${peerType.stringify()}; completed: $result" }
        }
    }

    private suspend fun connectToCall(): Result<JoinResponse> {
        logger.d { "[connectToCall] #sfu; no args" }
        return executeJoinRequest().also {
            logger.v { "[connectToCall] #sfu; completed $it" }
        }
    }

    private suspend fun executeJoinRequest(): Result<JoinResponse> {

        val sdp = getGenericSdp()

        val request = JoinRequest(
            session_id = sessionId,
            token = "TODO: TOKEN",
            subscriber_sdp = sdp
        )
        logger.d { "[executeJoinRequest] request: $request" }

        return try {
            withTimeout(TIMEOUT) {
                val connected = isConnected.value
                logger.d { "[executeJoinRequest] is connected: $connected" }
                sfuConnectionModule.sfuSocket.sendJoinRequest(request)
                logger.d { "[executeJoinRequest] sfu join request is sent" }
                // TODO: callEngine.onSfuJoinSent(request)
                logger.d { "[executeJoinRequest] request is sent" }
                val event = sfuEvents.filterIsInstance<JoinCallResponseEvent>().first()
                logger.d { "[executeJoinRequest] completed: $event" }
                Success(JoinResponse(event.callState))
            }
        } catch (e: Throwable) {
            logger.e { "[executeJoinRequest] failed: $e" }
            Failure(
                Error.ThrowableError(e.message ?: "Couldn't execute a join request.", e)
            )
        }
    }

    private suspend fun getGenericSdp(): String {
        val streamPeerConnection = clientImpl.peerConnectionFactory.makePeerConnection(
            coroutineScope = coroutineScope,
            configuration = connectionConfiguration,
            type = StreamPeerType.SUBSCRIBER,
            mediaConstraints = mediaConstraints,
        )

        val connection = streamPeerConnection.connection

        connection.apply {
            addTransceiver(
                MediaStreamTrack.MediaType.MEDIA_TYPE_VIDEO,
                RtpTransceiver.RtpTransceiverInit(
                    RtpTransceiver.RtpTransceiverDirection.RECV_ONLY
                )
            )
            addTransceiver(
                MediaStreamTrack.MediaType.MEDIA_TYPE_AUDIO,
                RtpTransceiver.RtpTransceiverInit(
                    RtpTransceiver.RtpTransceiverDirection.RECV_ONLY
                )
            )
        }

        val offer = streamPeerConnection.createOffer()

        try {
            connection.dispose()
        } catch (error: Throwable) {
            error.printStackTrace()
        }

        return if (offer is Success) {
            offer.value.description
        } else {
            ""
        }
    }

    @VisibleForTesting
    fun createPublisher(): StreamPeerConnection? {
        publisher = clientImpl.peerConnectionFactory.makePeerConnection(
            coroutineScope = coroutineScope,
            configuration = connectionConfiguration,
            type = StreamPeerType.PUBLISHER,
            mediaConstraints = MediaConstraints(),
            onNegotiationNeeded = ::onNegotiationNeeded,
            onIceCandidateRequest = ::sendIceCandidate,
        )
        logger.i { "[createPublisher] #sfu; publisher: $publisher" }
        return publisher
    }

    override fun onConnecting() {
        logger.i { "[onConnecting] no args" }
        // isConnected.value = false
    }

    override fun onConnected(event: SFUConnectedEvent) {
        // trigger an event in the client as well for SFU events. makes it easier to subscribe
        println("SFU onconnected")
        clientImpl.fireEvent(event, call.cid)
        coroutineScope.launch {
            logger.i { "[onConnected] event: $event" }
            isConnected.value = true
        }
    }

    override fun onDisconnected(cause: DisconnectCause) {
        println("SFU onDisconnected")

        coroutineScope.launch {
            logger.i { "[onDisconnected] cause: $cause" }
            isConnected.value = false
        }
    }

    override fun onError(error: Error) {
        println("SFU onError")

        coroutineScope.launch {
            logger.e { "[onError] cause: $error" }
        }
    }

    override fun onEvent(event: SfuDataEvent) {

        // trigger an event in the client as well for SFU events. makes it easier to subscribe
        clientImpl.fireEvent(event, call.cid)
    }

    private suspend fun addParticipant(event: ParticipantJoinedEvent) {
        val query = InFilterObject("id", setOf(event.participant.user_id)).toMap()

        val userQueryResult = client.queryMembers(
            call.type,
            call.id,
            QueryMembersData(
                streamCallCid = call.cid,
                filters = query
            )
        )

        if (userQueryResult is Success) {
            if (userQueryResult.value.isEmpty()) {
                addPartialParticipant(event.participant)
                return
            }

            val user = userQueryResult.value.first()
            val isLocal = event.participant.session_id == sessionId

//            call?.addParticipant(
//                ParticipantState(
//                    id = user.id,
//                    role = user.role,
//                    name = user.name,
//                    profileImageURL = user.imageUrl,
//                    sessionId = event.participant.session_id,
//                    idPrefix = event.participant.track_lookup_prefix,
//                    isLocal = isLocal,
//                )
//            )
        } else {
            addPartialParticipant(event.participant)
        }
    }

    private fun addPartialParticipant(participant: Participant) {
//        call?.addParticipant(
//            ParticipantState(
//                id = participant.user_id,
//                idPrefix = participant.track_lookup_prefix,
//                sessionId = participant.session_id,
//                name = "",
//                profileImageURL = "",
//                role = ""
//            )
//        )
    }

    @VisibleForTesting
    suspend fun handleTrickle(event: ICETrickleEvent) {
        logger.d { "[handleTrickle] #sfu; #${event.peerType.stringify()}; candidate: ${event.candidate}" }
        val iceCandidate: IceCandidate = Json.decodeFromString(event.candidate)
        val result = if (event.peerType == PeerType.PEER_TYPE_PUBLISHER_UNSPECIFIED) {
            publisher?.addIceCandidate(iceCandidate)
        } else {
            subscriber?.addIceCandidate(iceCandidate)
        }
        logger.v { "[handleTrickle] #sfu; #${event.peerType.stringify()}; result: $result" }
    }

    /**
     * https://developer.mozilla.org/en-US/docs/Web/API/RTCPeerConnection/negotiationneeded_event
     *
     * Is called whenever a negotiation is needed. Common examples include
     * - Adding a new media stream
     * - Adding an audio Stream
     * - A screenshare track is started
     *
     * Creates a new SDP
     * - And sets it on the localDescription
     * - Enables video simulcast
     * - calls setPublisher
     * - sets setRemoteDescription
     */
    @VisibleForTesting
    fun onNegotiationNeeded(
        peerConnection: StreamPeerConnection,
        peerType: StreamPeerType
    ) {
        val id = Random.nextInt().absoluteValue
        logger.d { "[negotiate] #$id; #sfu; #${peerType.stringify()}; peerConnection: $peerConnection" }
        coroutineScope.launch {
            peerConnection.createOffer().onSuccessSuspend { originalSDP ->
                val data = mangleSDP(originalSDP, true, enableDtx = true)
                logger.v { "[negotiate] #$id; #sfu; #${peerType.stringify()}; offerSdp: $data" }

                peerConnection.setLocalDescription(data)

                val trackInfos = peerConnection.connection.transceivers.filter {
                    it.direction == RtpTransceiver.RtpTransceiverDirection.SEND_ONLY && it.sender?.track() != null
                }.map { transceiver ->
                    val track = transceiver.sender.track()!!

                    val trackType = when (track.kind()) {
                        "audio" -> TrackType.TRACK_TYPE_AUDIO
                        "screen" -> TrackType.TRACK_TYPE_SCREEN_SHARE
                        "video" -> TrackType.TRACK_TYPE_VIDEO
                        else -> TrackType.TRACK_TYPE_UNSPECIFIED
                    }

                    val layers: List<VideoLayer> = transceiver.sender.parameters.encodings.map {
                        VideoLayer(
                            rid = it.rid ?: "",
                            video_dimension = VideoDimension(
                                width = captureResolution?.width ?: 0,
                                height = captureResolution?.height ?: 0
                            ),
                            bitrate = it.maxBitrateBps ?: 0,
                            fps = captureResolution?.framerate?.max ?: 0
                        )
                    }

                    TrackInfo(
                        track_id = track.id(),
                        track_type = trackType,
                        layers = layers
                    )
                }

                val request = SetPublisherRequest(
                    sdp = data.description,
                    session_id = sessionId,
                    tracks = trackInfos
                )

                setPublisher(request).onSuccessSuspend {
                    logger.v { "[negotiate] #$id; #sfu; #${peerType.stringify()}; answerSdp: $it" }

                    val answerDescription = SessionDescription(
                        SessionDescription.Type.ANSWER, it.sdp
                    )
                    peerConnection.setRemoteDescription(answerDescription)
                }.onError {
                    logger.e { "[negotiate] #$id; #sfu; #${peerType.stringify()}; failed: $it" }
                }
            }
        }
    }

    private fun createUserTracks(callSettings: CallSettings) {
        val autoPublish = callSettings.autoPublish

        logger.d { "[createUserTracks] #sfu; autoPublish: $autoPublish, callSettings: $callSettings" }
        val manager = context.getSystemService<AudioManager>()
        if (Build.VERSION.SDK_INT >= Build.VERSION_CODES.Q) {
            manager?.allowedCapturePolicy = ALLOW_CAPTURE_BY_ALL
        }

        if (_isAudioEnabled.value) {
            setupAudioTrack(autoPublish)
        }

        if (_isVideoEnabled.value) {
            // setupVideoTrack(autoPublish)
        }
    }

    private fun setupAudioTrack(autoPublish: Boolean = true) {
        if (localAudioTrack != null) return

        val audioTrack = makeAudioTrack()
        audioTrack.setEnabled(_isAudioEnabled.value)
        localAudioTrack = audioTrack
        logger.v { "[createUserTracks] #sfu; audioTrack: ${audioTrack.stringify()}" }

        if (autoPublish) {
            publisher?.addAudioTransceiver(localAudioTrack!!, listOf(sessionId))
        }
    }

    private fun makeAudioTrack(): AudioTrack {
        val audioSource = clientImpl.peerConnectionFactory.makeAudioSource(audioConstraints)

        return clientImpl.peerConnectionFactory.makeAudioTrack(
            source = audioSource, trackId = buildTrackId(TRACK_TYPE_AUDIO)
        )
    }

    private fun makeVideoTrack(isScreenShare: Boolean = false): VideoTrack {
        val videoSource = clientImpl.peerConnectionFactory.makeVideoSource(isScreenShare)

        val capturer = mediaManager.buildCameraCapturer()
        capturer?.initialize(surfaceTextureHelper, context, videoSource.capturerObserver)

        return clientImpl.peerConnectionFactory.makeVideoTrack(
            source = videoSource, trackId = buildTrackId(TRACK_TYPE_VIDEO)
        )
    }

    private fun buildTrackId(trackTypeVideo: String): String {
        return "${call.state?.me?.value?.trackLookupPrefix}:$trackTypeVideo:${(Math.random() * 100).toInt()}"
    }

    private fun updatePublishQuality(event: ChangePublishQualityEvent) {
        val transceiver = publisher?.videoTransceiver ?: return

        val enabledRids =
            event.changePublishQuality.video_senders.firstOrNull()?.layers?.filter { it.active }
                ?.map { it.name } ?: emptyList()

        logger.v { "[updatePublishQuality] #sfu; updateQuality: $enabledRids" }
        val params = transceiver.sender.parameters

        val updatedEncodings = mutableListOf<RtpParameters.Encoding>()

        var encodingChanged = false
        logger.v { "[updatePublishQuality] #sfu; currentQuality: $params" }

        for (encoding in params.encodings) {
            if (encoding.rid != null) {
                val shouldEnable = encoding.rid in enabledRids

                if (shouldEnable && encoding.active) {
                    updatedEncodings.add(encoding)
                } else if (!shouldEnable && !encoding.active) {
                    updatedEncodings.add(encoding)
                } else {
                    encodingChanged = true
                    encoding.active = shouldEnable
                    updatedEncodings.add(encoding)
                }
            }
        }
        if (encodingChanged) {
            logger.v { "[updatePublishQuality] #sfu; updatedEncodings: $updatedEncodings" }
            params.encodings.clear()
            params.encodings.addAll(updatedEncodings)

            publisher?.videoTransceiver?.sender?.parameters = params
        }
    }

    @VisibleForTesting
    suspend fun handleSubscriberOffer(offerEvent: SubscriberOfferEvent) {
        logger.d { "[handleSubscriberOffer] #sfu; #subscriber; event: $offerEvent" }
        val subscriber = subscriber ?: return

        val offerDescription = SessionDescription(
            SessionDescription.Type.OFFER, offerEvent.sdp
        )
        subscriber.setRemoteDescription(offerDescription)
        val answerResult = subscriber.createAnswer()
        if (answerResult !is Success) {
            logger.w { "[handleSubscriberOffer] #sfu; #subscriber; rejected (createAnswer failed): $answerResult" }
            return
        }
        val answerSdp = mangleSDP(answerResult.value)

        logger.v { "[handleSubscriberOffer] #sfu; #subscriber; answerSdp: ${answerSdp.description}" }
        val setAnswerResult = subscriber.setLocalDescription(answerSdp)
        if (setAnswerResult !is Success) {
            logger.w { "[handleSubscriberOffer] #sfu; #subscriber; rejected (setAnswer failed): $setAnswerResult" }
            return
        }
        logger.v { "[handleSubscriberOffer] #sfu; #subscriber; setAnswerResult: $setAnswerResult" }
        val sendAnswerRequest = SendAnswerRequest(
            PeerType.PEER_TYPE_SUBSCRIBER, answerSdp.description, sessionId
        )
        val sendAnswerResult = sendAnswer(sendAnswerRequest)
        logger.v { "[handleSubscriberOffer] #sfu; #subscriber; sendAnswerResult: $sendAnswerResult" }
    }

    /**
     * Enabling DTX or RED requires mangling the SDP a bit
     */
    private fun mangleSDP(
        sdp: SessionDescription,
        enableRed: Boolean = true,
        enableDtx: Boolean = true
    ): SessionDescription {
        val lines = sdp.description.split("\r\n")
        val modifiedLines = mutableListOf<String>()
        var opusPayloadType: String? = null

        for (line in lines) {
            when {
                enableRed && line.contains("opus/48000") -> {
                    opusPayloadType = line.split(" ")[0].substringAfter("a=rtpmap:")
                    modifiedLines.add("$line;red=1;useinbandfec=1") // Enable RED
                }

                enableDtx && line.startsWith("a=extmap") && line.contains("urn:ietf:params:rtp-hdrext:ssrc-audio-level") && opusPayloadType != null -> {
                    modifiedLines.add("$line\r\na=fmtp:$opusPayloadType usedtx=1") // Enable DTX
                }

                else -> modifiedLines.add(line)
            }
        }

        return SessionDescription(sdp.type, modifiedLines.joinToString("\r\n"))
    }

    /**
     * This is called when you are look at a different set of participants
     * or at a different size
     *
     * It tells the SFU that we want to receive person a's video at 1080p, and person b at 360p
     */
    private fun updateParticipantsSubscriptions(participants: List<ParticipantState>) {
        val subscriptions = mutableMapOf<ParticipantState, VideoDimension>()
        val userId = client.user.id

        for (participant in participants) {
            val user = participant.user.value
            if (user.id != userId) {
                logger.d { "[updateParticipantsSubscriptions] #sfu; user.id: ${user.id}" }

                val dimension = VideoDimension(
                    width = participant.videoTrackSize.first,
                    height = participant.videoTrackSize.second
                )
                logger.d { "[updateParticipantsSubscriptions] #sfu; user.id: ${user.id}, dimension: $dimension" }
                subscriptions[participant] = dimension
            }
        }
        if (subscriptions.isEmpty()) {
            return
        }

        val request = UpdateSubscriptionsRequest(
            session_id = sessionId,
            tracks = subscriptions.flatMap { (participant, videoDimensions) ->
                val user = participant.user.value
                listOf(
                    TrackSubscriptionDetails(
                        user_id = user.id,
                        track_type = TrackType.TRACK_TYPE_VIDEO,
                        dimension = videoDimensions,
                        session_id = participant.sessionId
                    ),
                    TrackSubscriptionDetails(
                        user_id = user.id,
                        track_type = TrackType.TRACK_TYPE_SCREEN_SHARE,
                        dimension = videoDimensions,
                        session_id = participant.sessionId
                    ),
                    TrackSubscriptionDetails(
                        user_id = user.id,
                        track_type = TrackType.TRACK_TYPE_AUDIO,
                        dimension = null,
                        session_id = participant.sessionId
                    )
                )
            }
        )
        logger.d { "[updateParticipantsSubscriptions] #sfu; request: $request" }

        coroutineScope.launch {
            when (val result = updateSubscriptions(request)) {
                is Success -> {
                    logger.v { "[updateParticipantsSubscriptions] #sfu; succeed" }
                }

                is Result.Failure -> {
                    logger.e { "[updateParticipantsSubscriptions] #sfu; failed: $result" }
                }
            }
        }
    }

    fun handleEvent(event: VideoEvent) {
        if (event is SfuDataEvent) {
            coroutineScope.launch {
                logger.v { "[onRtcEvent] event: $event" }
                when (event) {
                    is ICETrickleEvent -> handleTrickle(event)
                    is SubscriberOfferEvent -> handleSubscriberOffer(event)
                    is PublisherAnswerEvent -> {
                        // this event is deprecated
                    }
                    // this dynascale event tells the SDK to change the quality of the video it's uploading
                    is ChangePublishQualityEvent -> updatePublishQuality(event)

                    is TrackPublishedEvent -> {
<<<<<<< HEAD
                        call?.state?.updateMuteState(
                            event.userId,
                            event.sessionId,
                            event.trackType,
                            true
                        )
=======
                        call?.state?.updatePublishState(event.userId, event.sessionId, event.trackType, true)
>>>>>>> 1a94a490
                    }

                    is TrackUnpublishedEvent -> {
<<<<<<< HEAD
                        call?.state?.updateMuteState(
                            event.userId,
                            event.sessionId,
                            event.trackType,
                            false
                        )
=======
                        call?.state?.updatePublishState(event.userId, event.sessionId, event.trackType, false)
>>>>>>> 1a94a490
                    }

                    is AudioLevelChangedEvent -> {
                        // handled by call state
                    }

                    is ConnectionQualityChangeEvent -> {
                        // handled by call state
                    }

                    is DominantSpeakerChangedEvent -> {
                        // handled by call state
                    }

                    is ErrorEvent -> TODO()
                    is JoinCallResponseEvent -> {
                        // handled by call state
                    }
                    is ParticipantJoinedEvent -> {
                        // handle by call state
                    }
                    is ParticipantLeftEvent -> {
                        // handled by call state
                    }
                    else -> {
                        logger.d { "[onRtcEvent] skipped event: $event" }
                    }
                }
            }
        }
    }

    companion object {
        private const val TRACK_TYPE_VIDEO = "v"
        private const val TRACK_TYPE_AUDIO = "a"
        private const val TRACK_TYPE_SCREEN_SHARE = "s"
        private const val TIMEOUT = 30_000L
    }
}<|MERGE_RESOLUTION|>--- conflicted
+++ resolved
@@ -54,7 +54,6 @@
 import io.getstream.video.android.core.events.TrackPublishedEvent
 import io.getstream.video.android.core.events.TrackUnpublishedEvent
 import io.getstream.video.android.core.events.VideoEvent
-import io.getstream.video.android.core.events.VideoQualityChangedEvent
 import io.getstream.video.android.core.filter.InFilterObject
 import io.getstream.video.android.core.filter.toMap
 import io.getstream.video.android.core.internal.module.ConnectionModule
@@ -1164,29 +1163,14 @@
                     is ChangePublishQualityEvent -> updatePublishQuality(event)
 
                     is TrackPublishedEvent -> {
-<<<<<<< HEAD
-                        call?.state?.updateMuteState(
-                            event.userId,
-                            event.sessionId,
-                            event.trackType,
-                            true
-                        )
-=======
+
                         call?.state?.updatePublishState(event.userId, event.sessionId, event.trackType, true)
->>>>>>> 1a94a490
+
                     }
 
                     is TrackUnpublishedEvent -> {
-<<<<<<< HEAD
-                        call?.state?.updateMuteState(
-                            event.userId,
-                            event.sessionId,
-                            event.trackType,
-                            false
-                        )
-=======
+
                         call?.state?.updatePublishState(event.userId, event.sessionId, event.trackType, false)
->>>>>>> 1a94a490
                     }
 
                     is AudioLevelChangedEvent -> {
