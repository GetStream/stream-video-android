/*
 * Copyright (c) 2014-2024 Stream.io Inc. All rights reserved.
 *
 * Licensed under the Stream License;
 * you may not use this file except in compliance with the License.
 * You may obtain a copy of the License at
 *
 *    https://github.com/GetStream/stream-video-android/blob/main/LICENSE
 *
 * Unless required by applicable law or agreed to in writing, software
 * distributed under the License is distributed on an "AS IS" BASIS,
 * WITHOUT WARRANTIES OR CONDITIONS OF ANY KIND, either express or implied.
 * See the License for the specific language governing permissions and
 * limitations under the License.
 */

package io.getstream.video.android.core.internal.network

import android.net.ConnectivityManager
import android.net.Network
import android.net.NetworkCapabilities
import android.net.NetworkRequest
<<<<<<< HEAD
import android.os.Build
import io.getstream.log.taggedLogger
import kotlinx.coroutines.CoroutineScope
import kotlinx.coroutines.launch
=======
import io.getstream.log.StreamLog
>>>>>>> 9b4ffee5
import java.util.concurrent.atomic.AtomicBoolean

public class NetworkStateProvider(
    private val scope: CoroutineScope,
    private val connectivityManager: ConnectivityManager,
) {

    private val logger by taggedLogger("Video:NetworkStateProvider")
    private val lock: Any = Any()
    private val callback = object : ConnectivityManager.NetworkCallback() {
        override fun onAvailable(network: Network) {
            notifyListenersIfNetworkStateChanged()
        }

        override fun onCapabilitiesChanged(network: Network, networkCapabilities: NetworkCapabilities) {
            notifyListenersIfNetworkStateChanged()
        }

        override fun onLost(network: Network) {
            notifyListenersIfNetworkStateChanged()
        }
    }

    @Volatile
    private var isConnected: Boolean = isConnected()

    @Volatile
    private var listeners: Set<NetworkStateListener> = setOf()

    private val isRegistered: AtomicBoolean = AtomicBoolean(false)

    private fun notifyListenersIfNetworkStateChanged() {
        val isNowConnected = isConnected()
        if (!isConnected && isNowConnected) {
            logger.i { "Network connected." }
            isConnected = true
            listeners.onConnected()
        } else if (isConnected && !isNowConnected) {
            logger.i { "Network disconnected." }
            isConnected = false
            listeners.onDisconnected()
        }
    }

    private fun Set<NetworkStateListener>.onConnected() {
        scope.launch {
            forEach { it.onConnected() }
        }
    }

    private fun Set<NetworkStateListener>.onDisconnected() {
        scope.launch {
            forEach { it.onDisconnected() }
        }
    }

    fun isConnected(): Boolean {
        return if (Build.VERSION.SDK_INT >= Build.VERSION_CODES.M) {
            runCatching {
                connectivityManager.run {
                    getNetworkCapabilities(activeNetwork)?.run {
                        hasCapability(NetworkCapabilities.NET_CAPABILITY_INTERNET) &&
                            hasCapability(NetworkCapabilities.NET_CAPABILITY_VALIDATED)
                    }
                }
            }.getOrNull() ?: false
        } else {
            connectivityManager.activeNetworkInfo?.isConnected ?: false
        }
    }

    fun subscribe(listener: NetworkStateListener) {
        synchronized(lock) {
            listeners = listeners + listener
            if (isRegistered.compareAndSet(false, true)) {
                safelyRegisterNetworkCallback(NetworkRequest.Builder().build(), callback)
            }
        }
    }

<<<<<<< HEAD
    fun unsubscribe(listener: NetworkStateListener) {
=======
    /**
     * Calls [ConnectivityManager.registerNetworkCallback] and catches potential [SecurityException].
     * This is a known [bug](https://android-review.googlesource.com/c/platform/frameworks/base/+/1758029) on Android 11.
     */
    private fun safelyRegisterNetworkCallback(
        networkRequest: NetworkRequest,
        callback: ConnectivityManager.NetworkCallback,
    ) {
        connectivityManager.callWithSecurityExceptionHandling {
            registerNetworkCallback(networkRequest, callback)
        }
    }

    /**
     * Removes a listener for network state changes.
     *
     * @param listener Handler to be removed.
     */
    public fun unsubscribe(listener: NetworkStateListener) {
>>>>>>> 9b4ffee5
        synchronized(lock) {
            listeners = (listeners - listener).also {
                if (it.isEmpty() && isRegistered.compareAndSet(true, false)) {
                    safelyUnregisterNetworkCallback(callback)
                }
            }
        }
    }

<<<<<<< HEAD
    interface NetworkStateListener {
        suspend fun onConnected()
=======
    /**
     * Calls [ConnectivityManager.unregisterNetworkCallback] and catches potential [SecurityException].
     * This is a known [bug](https://android-review.googlesource.com/c/platform/frameworks/base/+/1758029) on Android 11.
     */
    private fun safelyUnregisterNetworkCallback(callback: ConnectivityManager.NetworkCallback) {
        connectivityManager.callWithSecurityExceptionHandling {
            unregisterNetworkCallback(
                callback,
            )
        }
    }

    /**
     * Listener which is used to listen and react to network state changes.
     */
    public interface NetworkStateListener {
        public fun onConnected()
>>>>>>> 9b4ffee5

        suspend fun onDisconnected()
    }
}

private fun ConnectivityManager.callWithSecurityExceptionHandling(method: ConnectivityManager.() -> Unit) {
    try {
        method()
    } catch (e: SecurityException) {
        StreamLog.e("ConnectivityManager", e) {
            "SecurityException occurred. This is a known bug on Android 11. We log and prevent the app from crashing. Cause: ${e.message}"
        }
    }
}<|MERGE_RESOLUTION|>--- conflicted
+++ resolved
@@ -20,20 +20,23 @@
 import android.net.Network
 import android.net.NetworkCapabilities
 import android.net.NetworkRequest
-<<<<<<< HEAD
 import android.os.Build
 import io.getstream.log.taggedLogger
 import kotlinx.coroutines.CoroutineScope
 import kotlinx.coroutines.launch
-=======
 import io.getstream.log.StreamLog
->>>>>>> 9b4ffee5
 import java.util.concurrent.atomic.AtomicBoolean
 
+/**
+ * Handler which monitors connectivity and provides network state.
+ *
+ * @property connectivityManager Android manager which provides information about the current
+ * connection state.
+ */
 public class NetworkStateProvider(
     private val scope: CoroutineScope,
-    private val connectivityManager: ConnectivityManager,
-) {
+    private val connectivityManager: ConnectivityManager) {
+
 
     private val logger by taggedLogger("Video:NetworkStateProvider")
     private val lock: Any = Any()
@@ -84,7 +87,7 @@
         }
     }
 
-    fun isConnected(): Boolean {
+    public fun isConnected(): Boolean {
         return if (Build.VERSION.SDK_INT >= Build.VERSION_CODES.M) {
             runCatching {
                 connectivityManager.run {
@@ -99,7 +102,12 @@
         }
     }
 
-    fun subscribe(listener: NetworkStateListener) {
+    /**
+     * Subscribes to network state changes through a listener.
+     *
+     * @param listener Handler which receives connection change events.
+     */
+    public fun subscribe(listener: NetworkStateListener) {
         synchronized(lock) {
             listeners = listeners + listener
             if (isRegistered.compareAndSet(false, true)) {
@@ -108,9 +116,6 @@
         }
     }
 
-<<<<<<< HEAD
-    fun unsubscribe(listener: NetworkStateListener) {
-=======
     /**
      * Calls [ConnectivityManager.registerNetworkCallback] and catches potential [SecurityException].
      * This is a known [bug](https://android-review.googlesource.com/c/platform/frameworks/base/+/1758029) on Android 11.
@@ -130,7 +135,6 @@
      * @param listener Handler to be removed.
      */
     public fun unsubscribe(listener: NetworkStateListener) {
->>>>>>> 9b4ffee5
         synchronized(lock) {
             listeners = (listeners - listener).also {
                 if (it.isEmpty() && isRegistered.compareAndSet(true, false)) {
@@ -140,10 +144,6 @@
         }
     }
 
-<<<<<<< HEAD
-    interface NetworkStateListener {
-        suspend fun onConnected()
-=======
     /**
      * Calls [ConnectivityManager.unregisterNetworkCallback] and catches potential [SecurityException].
      * This is a known [bug](https://android-review.googlesource.com/c/platform/frameworks/base/+/1758029) on Android 11.
@@ -160,10 +160,9 @@
      * Listener which is used to listen and react to network state changes.
      */
     public interface NetworkStateListener {
-        public fun onConnected()
->>>>>>> 9b4ffee5
+        public suspend fun onConnected()
 
-        suspend fun onDisconnected()
+        public suspend fun onDisconnected()
     }
 }
 
