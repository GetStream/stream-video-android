/*
 * Copyright (c) 2014-2022 Stream.io Inc. All rights reserved.
 *
 * Licensed under the Stream License;
 * you may not use this file except in compliance with the License.
 * You may obtain a copy of the License at
 *
 *    https://github.com/GetStream/stream-video-android/blob/main/LICENSE
 *
 * Unless required by applicable law or agreed to in writing, software
 * distributed under the License is distributed on an "AS IS" BASIS,
 * WITHOUT WARRANTIES OR CONDITIONS OF ANY KIND, either express or implied.
 * See the License for the specific language governing permissions and
 * limitations under the License.
 */

package io.getstream.video.android.core.events


/**
 * Represents the events coming in from the socket.
<<<<<<< HEAD
 */
public sealed class VideoEvent(open val callCid: String = "") : java.io.Serializable

public sealed class CoordinatorEvent : VideoEvent()

/**
 * Triggered when a user gets connected to the WS.
 */
public data class ConnectedEvent(
    val clientId: String,
) : CoordinatorEvent()

/**
 * Sent periodically by the server to keep the connection alive.
 */
public data class CoordinatorHealthCheckEvent(
    val clientId: String,
) : CoordinatorEvent()

/**
 * Sent when someone creates a call and invites another person to participate.
 */
public data class CallCreatedEvent(
    override val callCid: String,
    val ringing: Boolean,
    val users: Map<String, CallUser>,
    val callInfo: CallInfo,
    val callDetails: CallDetails,
) : CoordinatorEvent()

/**
 * Sent when a call gets updated.
 */
public data class CallUpdatedEvent(
    override val callCid: String,
    val capabilitiesByRole: Map<String, List<String>>,
    val info: CallInfo,
    val ownCapabilities: List<OwnCapability>
) : CoordinatorEvent()

/**
 * Sent when a calls gets ended.
 */
public data class CallEndedEvent(
    override val callCid: String,
    val endedByUser: User?
) : CoordinatorEvent()

/**
 * Sent when call members get updated.
 */
public data class CallMembersUpdatedEvent(
    val users: Map<String, CallUser>,
    val info: CallInfo,
    val details: CallDetails
) : CoordinatorEvent()

/**
 * Sent when call members get updated.
 */
public data class CallMembersDeletedEvent(
    val users: Map<String, CallUser>,
    val info: CallInfo,
    val details: CallDetails
) : CoordinatorEvent()

public data class CallAcceptedEvent(
    override val callCid: String,
    val sentByUserId: String,
    val sessionId: String
) : CoordinatorEvent()

public data class CallRejectedEvent(
    override val callCid: String,
    val user: User,
    val sessionId: String,
    val updatedAt: Date
) : CoordinatorEvent()

public data class CallCancelledEvent(
    override val callCid: String,
    val sentByUserId: String,
) : CoordinatorEvent()

public data class CustomEvent(
    val cid: StreamCallCid?,
    val sentByUser: User?,
    val custom: Map<String, Any>?,
) : CoordinatorEvent()

public data class BlockedUserEvent(
    val cid: StreamCallCid?,
    val type: String,
    val userId: String
) : CoordinatorEvent()

public data class UnblockedUserEvent(
    val cid: StreamCallCid?,
    val type: String,
    val userId: String
) : CoordinatorEvent()

public data class RecordingStartedEvent(
    // TODO: Tommaso decide whats what plz
    override val callCid: String,
    val cid: StreamCallCid?,
    val type: String
) : CoordinatorEvent()

public data class RecordingStoppedEvent(
    override val callCid: String,
    val cid: StreamCallCid?,
    val type: String
) : CoordinatorEvent()

public data class PermissionRequestEvent(
    val cid: StreamCallCid?,
    val type: String,
    val permissions: List<String>,
    val user: User
) : CoordinatorEvent()

public data class UpdatedCallPermissionsEvent(
    val cid: StreamCallCid?,
    val type: String,
    val ownCapabilities: List<OwnCapability>,
    val user: User
) : CoordinatorEvent()

public object UnknownEvent : CoordinatorEvent()
=======
 */
>>>>>>> 28067299
<|MERGE_RESOLUTION|>--- conflicted
+++ resolved
@@ -16,140 +16,6 @@
 
 package io.getstream.video.android.core.events
 
-
 /**
  * Represents the events coming in from the socket.
-<<<<<<< HEAD
- */
-public sealed class VideoEvent(open val callCid: String = "") : java.io.Serializable
-
-public sealed class CoordinatorEvent : VideoEvent()
-
-/**
- * Triggered when a user gets connected to the WS.
- */
-public data class ConnectedEvent(
-    val clientId: String,
-) : CoordinatorEvent()
-
-/**
- * Sent periodically by the server to keep the connection alive.
- */
-public data class CoordinatorHealthCheckEvent(
-    val clientId: String,
-) : CoordinatorEvent()
-
-/**
- * Sent when someone creates a call and invites another person to participate.
- */
-public data class CallCreatedEvent(
-    override val callCid: String,
-    val ringing: Boolean,
-    val users: Map<String, CallUser>,
-    val callInfo: CallInfo,
-    val callDetails: CallDetails,
-) : CoordinatorEvent()
-
-/**
- * Sent when a call gets updated.
- */
-public data class CallUpdatedEvent(
-    override val callCid: String,
-    val capabilitiesByRole: Map<String, List<String>>,
-    val info: CallInfo,
-    val ownCapabilities: List<OwnCapability>
-) : CoordinatorEvent()
-
-/**
- * Sent when a calls gets ended.
- */
-public data class CallEndedEvent(
-    override val callCid: String,
-    val endedByUser: User?
-) : CoordinatorEvent()
-
-/**
- * Sent when call members get updated.
- */
-public data class CallMembersUpdatedEvent(
-    val users: Map<String, CallUser>,
-    val info: CallInfo,
-    val details: CallDetails
-) : CoordinatorEvent()
-
-/**
- * Sent when call members get updated.
- */
-public data class CallMembersDeletedEvent(
-    val users: Map<String, CallUser>,
-    val info: CallInfo,
-    val details: CallDetails
-) : CoordinatorEvent()
-
-public data class CallAcceptedEvent(
-    override val callCid: String,
-    val sentByUserId: String,
-    val sessionId: String
-) : CoordinatorEvent()
-
-public data class CallRejectedEvent(
-    override val callCid: String,
-    val user: User,
-    val sessionId: String,
-    val updatedAt: Date
-) : CoordinatorEvent()
-
-public data class CallCancelledEvent(
-    override val callCid: String,
-    val sentByUserId: String,
-) : CoordinatorEvent()
-
-public data class CustomEvent(
-    val cid: StreamCallCid?,
-    val sentByUser: User?,
-    val custom: Map<String, Any>?,
-) : CoordinatorEvent()
-
-public data class BlockedUserEvent(
-    val cid: StreamCallCid?,
-    val type: String,
-    val userId: String
-) : CoordinatorEvent()
-
-public data class UnblockedUserEvent(
-    val cid: StreamCallCid?,
-    val type: String,
-    val userId: String
-) : CoordinatorEvent()
-
-public data class RecordingStartedEvent(
-    // TODO: Tommaso decide whats what plz
-    override val callCid: String,
-    val cid: StreamCallCid?,
-    val type: String
-) : CoordinatorEvent()
-
-public data class RecordingStoppedEvent(
-    override val callCid: String,
-    val cid: StreamCallCid?,
-    val type: String
-) : CoordinatorEvent()
-
-public data class PermissionRequestEvent(
-    val cid: StreamCallCid?,
-    val type: String,
-    val permissions: List<String>,
-    val user: User
-) : CoordinatorEvent()
-
-public data class UpdatedCallPermissionsEvent(
-    val cid: StreamCallCid?,
-    val type: String,
-    val ownCapabilities: List<OwnCapability>,
-    val user: User
-) : CoordinatorEvent()
-
-public object UnknownEvent : CoordinatorEvent()
-=======
- */
->>>>>>> 28067299
+ */