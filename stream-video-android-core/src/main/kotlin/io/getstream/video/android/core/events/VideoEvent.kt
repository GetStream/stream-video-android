--- conflicted
+++ resolved
@@ -63,13 +63,8 @@
     override val callCid: String,
     val capabilitiesByRole: Map<String, List<String>>,
     val info: CallInfo,
-<<<<<<< HEAD
-    val ownCapabilities: List<String>
+    val ownCapabilities: List<OwnCapability>
 ) : CoordinatorEvent()
-=======
-    val ownCapabilities: List<OwnCapability>
-) : VideoEvent()
->>>>>>> cdd40bc5
 
 /**
  * Sent when a calls gets ended.
