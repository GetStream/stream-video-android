--- conflicted
+++ resolved
@@ -189,189 +189,6 @@
         const val TRIGGER_OUTGOING_CALL = "outgoing_call"
         const val TRIGGER_ONGOING_CALL = "ongoing_call"
         const val EXTRA_STOP_SERVICE = "io.getstream.video.android.core.stop_service"
-<<<<<<< HEAD
-=======
-
-        /**
-         * Build start intent.
-         *
-         * @param context the context.
-         * @param callId the call id.
-         * @param trigger one of [TRIGGER_INCOMING_CALL], [TRIGGER_OUTGOING_CALL] or [TRIGGER_ONGOING_CALL]
-         * @param callDisplayName the display name.
-         */
-        fun buildStartIntent(
-            context: Context,
-            callId: StreamCallId,
-            trigger: String,
-            callDisplayName: String? = null,
-            callServiceConfiguration: CallServiceConfig = DefaultCallConfigurations.default,
-        ): Intent {
-            val serviceClass = callServiceConfiguration.serviceClass
-            StreamLog.i(TAG) { "Resolved service class: $serviceClass" }
-            val serviceIntent = Intent(context, serviceClass)
-            serviceIntent.putExtra(INTENT_EXTRA_CALL_CID, callId)
-
-            when (trigger) {
-                TRIGGER_INCOMING_CALL -> {
-                    serviceIntent.putExtra(TRIGGER_KEY, TRIGGER_INCOMING_CALL)
-                    serviceIntent.putExtra(INTENT_EXTRA_CALL_DISPLAY_NAME, callDisplayName)
-                }
-
-                TRIGGER_OUTGOING_CALL -> {
-                    serviceIntent.putExtra(TRIGGER_KEY, TRIGGER_OUTGOING_CALL)
-                }
-
-                TRIGGER_ONGOING_CALL -> {
-                    serviceIntent.putExtra(TRIGGER_KEY, TRIGGER_ONGOING_CALL)
-                }
-
-                TRIGGER_REMOVE_INCOMING_CALL -> {
-                    serviceIntent.putExtra(TRIGGER_KEY, TRIGGER_REMOVE_INCOMING_CALL)
-                }
-
-                else -> {
-                    throw IllegalArgumentException(
-                        "Unknown $trigger, must be one of: $TRIGGER_INCOMING_CALL, $TRIGGER_OUTGOING_CALL, $TRIGGER_ONGOING_CALL",
-                    )
-                }
-            }
-            StreamLog.d(TAG) { "[buildStartIntent], call_id:${callId.cid}" }
-            return serviceIntent
-        }
-
-        /**
-         * Build stop intent.
-         *
-         * @param context the context.
-         */
-        fun buildStopIntent(
-            context: Context,
-            call: Call? = null,
-            callServiceConfiguration: CallServiceConfig = DefaultCallConfigurations.default,
-        ) = safeCallWithDefault(Intent(context, CallService::class.java)) {
-            val serviceClass = callServiceConfiguration.serviceClass
-
-            val intent = if (isServiceRunning(context, serviceClass)) {
-                Intent(context, serviceClass)
-            } else {
-                Intent(context, CallService::class.java)
-            }
-            call?.let {
-                StreamLog.d(TAG) { "[buildStopIntent], call_id:${call.cid}" }
-                val streamCallId = StreamCallId(call.type, call.id, call.cid)
-                intent.putExtra(INTENT_EXTRA_CALL_CID, streamCallId)
-            }
-            intent.putExtra(EXTRA_STOP_SERVICE, true)
-        }
-
-        fun showIncomingCall(
-            context: Context,
-            callId: StreamCallId,
-            callDisplayName: String?,
-            callServiceConfiguration: CallServiceConfig = DefaultCallConfigurations.default,
-            notification: Notification?,
-        ) {
-            StreamLog.d(TAG) {
-                "[showIncomingCall] callId: ${callId.id}, callDisplayName: $callDisplayName, notification: ${notification != null}"
-            }
-            val hasActiveCall = StreamVideo.instanceOrNull()?.state?.activeCall?.value != null
-            StreamLog.d(TAG) { "[showIncomingCall] hasActiveCall: $hasActiveCall" }
-            safeCallWithResult {
-                val result = if (!hasActiveCall) {
-                    StreamLog.d(TAG) { "[showIncomingCall] Starting foreground service" }
-                    ContextCompat.startForegroundService(
-                        context,
-                        buildStartIntent(
-                            context,
-                            callId,
-                            TRIGGER_INCOMING_CALL,
-                            callDisplayName,
-                            callServiceConfiguration,
-                        ),
-                    )
-                    ComponentName(context, CallService::class.java)
-                } else {
-                    StreamLog.d(TAG) { "[showIncomingCall] Starting regular service" }
-                    context.startService(
-                        buildStartIntent(
-                            context,
-                            callId,
-                            TRIGGER_INCOMING_CALL,
-                            callDisplayName,
-                            callServiceConfiguration,
-                        ),
-                    )
-                }
-                result!!
-            }.onError {
-                // Show notification
-                StreamLog.e(TAG) { "Could not start service, showing notification only: $it" }
-                val hasPermission = ContextCompat.checkSelfPermission(
-                    context,
-                    Manifest.permission.POST_NOTIFICATIONS,
-                ) == PackageManager.PERMISSION_GRANTED
-                StreamLog.i(TAG) { "Has permission: $hasPermission" }
-                StreamLog.i(TAG) { "Notification: $notification" }
-                if (hasPermission && notification != null) {
-                    StreamLog.d(TAG) {
-                        "[showIncomingCall] Showing notification fallback with ID: ${
-                            callId.getNotificationId(
-                                NotificationType.Incoming,
-                            )
-                        }"
-                    }
-                    StreamVideo.instanceOrNull()?.getStreamNotificationDispatcher()?.notify(
-                        callId,
-                        callId.getNotificationId(NotificationType.Incoming),
-                        notification,
-                    )
-                } else {
-                    StreamLog.w(TAG) {
-                        "[showIncomingCall] Cannot show notification - hasPermission: $hasPermission, notification: ${notification != null}"
-                    }
-                }
-            }
-        }
-
-        fun removeIncomingCall(
-            context: Context,
-            callId: StreamCallId,
-            config: CallServiceConfig = DefaultCallConfigurations.default,
-        ) {
-            safeCallWithResult {
-                context.startService(
-                    buildStartIntent(
-                        context,
-                        callId,
-                        TRIGGER_REMOVE_INCOMING_CALL,
-                        "showIncomingCall, trigger:$TRIGGER_REMOVE_INCOMING_CALL",
-                        callServiceConfiguration = config,
-                    ),
-                )!!
-            }.onError {
-                NotificationManagerCompat.from(
-                    context,
-                ).cancel(callId.getNotificationId(NotificationType.Incoming))
-            }
-        }
-
-        private fun isServiceRunning(context: Context, serviceClass: Class<*>): Boolean =
-            safeCallWithDefault(true) {
-                val activityManager = context.getSystemService(
-                    Context.ACTIVITY_SERVICE,
-                ) as ActivityManager
-                val runningServices = activityManager.getRunningServices(Int.MAX_VALUE)
-                for (service in runningServices) {
-                    if (serviceClass.name == service.service.className) {
-                        StreamLog.w(TAG) { "Service is running: $serviceClass" }
-                        return true
-                    }
-                }
-                StreamLog.w(TAG) { "Service is NOT running: $serviceClass" }
-                return false
-            }
->>>>>>> 08ece0cd
     }
 
     private fun shouldStopServiceFromIntent(intent: Intent?): Boolean {
