/*
 * Copyright (c) 2014-2024 Stream.io Inc. All rights reserved.
 *
 * Licensed under the Stream License;
 * you may not use this file except in compliance with the License.
 * You may obtain a copy of the License at
 *
 *    https://github.com/GetStream/stream-video-android/blob/main/LICENSE
 *
 * Unless required by applicable law or agreed to in writing, software
 * distributed under the License is distributed on an "AS IS" BASIS,
 * WITHOUT WARRANTIES OR CONDITIONS OF ANY KIND, either express or implied.
 * See the License for the specific language governing permissions and
 * limitations under the License.
 */

package io.getstream.video.android.core.notifications.internal.service

import android.Manifest
import android.app.Notification
import android.content.ComponentName
import android.content.Context
import android.content.Intent
import android.content.IntentFilter
import android.content.pm.PackageManager
import android.content.pm.ServiceInfo
import android.media.MediaPlayer
import android.net.Uri
import android.os.Build
import android.telecom.Connection
import android.telecom.ConnectionRequest
import android.telecom.ConnectionService
import android.telecom.PhoneAccount
import android.telecom.PhoneAccountHandle
import android.telecom.TelecomManager
import androidx.annotation.RawRes
import androidx.annotation.RequiresApi
import androidx.annotation.RequiresPermission
import androidx.core.app.ActivityCompat
import androidx.core.app.NotificationManagerCompat
import androidx.core.app.ServiceCompat
import androidx.core.os.bundleOf
import io.getstream.log.taggedLogger
import io.getstream.video.android.core.R
import io.getstream.video.android.core.RingingState
import io.getstream.video.android.core.StreamVideo
import io.getstream.video.android.core.StreamVideoImpl
import io.getstream.video.android.core.notifications.NotificationHandler.Companion.INCOMING_CALL_NOTIFICATION_ID
import io.getstream.video.android.core.notifications.NotificationHandler.Companion.INTENT_EXTRA_CALL_CID
import io.getstream.video.android.core.notifications.NotificationHandler.Companion.INTENT_EXTRA_CALL_DISPLAY_NAME
import io.getstream.video.android.core.notifications.internal.receivers.ToggleCameraBroadcastReceiver
import io.getstream.video.android.model.StreamCallId
import io.getstream.video.android.model.streamCallDisplayName
import io.getstream.video.android.model.streamCallId
import kotlinx.coroutines.CoroutineScope
import kotlinx.coroutines.DelicateCoroutinesApi
import kotlinx.coroutines.Dispatchers
import kotlinx.coroutines.cancel
import kotlinx.coroutines.launch
import org.openapitools.client.models.CallEndedEvent
import org.openapitools.client.models.CallRejectedEvent

/**
 * A foreground service that is running when there is an active call.
 */
internal class CallService : ConnectionService() {
    private val logger by taggedLogger("CallService")

    // Data
    private var callId: StreamCallId? = null
    private var callDisplayName: String? = null

    // Service scope
    private val serviceScope: CoroutineScope = CoroutineScope(Dispatchers.IO)

    // Camera handling receiver
    private val toggleCameraBroadcastReceiver = ToggleCameraBroadcastReceiver(serviceScope)
    private var isToggleCameraBroadcastReceiverRegistered = false

    // Call sounds
    private var mediaPlayer: MediaPlayer? = null

    private val managedConnections: MutableMap<String, Connection> = mutableMapOf()

    internal companion object {
        private val logger by taggedLogger("CallServiceCompanion")
        const val TRIGGER_KEY =
            "io.getstream.video.android.core.notifications.internal.service.CallService.call_trigger"
        const val TRIGGER_INCOMING_CALL = "incoming_call"
        const val TRIGGER_OUTGOING_CALL = "outgoing_call"
        const val TRIGGER_ONGOING_CALL = "ongoing_call"

        lateinit var accountHandle: PhoneAccountHandle

        /**
         * Build start intent.
         *
         * @param context the context.
         * @param callId the call id.
         * @param trigger one of [TRIGGER_INCOMING_CALL], [TRIGGER_OUTGOING_CALL] or [TRIGGER_ONGOING_CALL]
         * @param callDisplayName the display name.
         */
        fun buildStartIntent(
            context: Context,
            callId: StreamCallId,
            trigger: String,
            callDisplayName: String? = null,
        ): Intent {
            logger.d { "Building start intent [$callId, $callDisplayName, $trigger]" }
            val serviceIntent = Intent(context, CallService::class.java)
            serviceIntent.putExtra(INTENT_EXTRA_CALL_CID, callId)
            when (trigger) {
                TRIGGER_INCOMING_CALL -> {
                    serviceIntent.putExtra(TRIGGER_KEY, TRIGGER_INCOMING_CALL)
                    serviceIntent.putExtra(INTENT_EXTRA_CALL_DISPLAY_NAME, callDisplayName)
                }

                TRIGGER_OUTGOING_CALL -> {
                    serviceIntent.putExtra(TRIGGER_KEY, TRIGGER_OUTGOING_CALL)
                }

                TRIGGER_ONGOING_CALL -> {
                    serviceIntent.putExtra(TRIGGER_KEY, TRIGGER_ONGOING_CALL)
                }

                else -> {
                    throw IllegalArgumentException(
                        "Unknown $trigger, must be one of: $TRIGGER_INCOMING_CALL, $TRIGGER_OUTGOING_CALL, $TRIGGER_ONGOING_CALL",
                    )
                }
            }
            return serviceIntent
        }

        /**
         * Build stop intent.
         *
         * @param context the context.
         */
        fun buildStopIntent(context: Context) = Intent(context, CallService::class.java)

        /**
         * In order for the calls to be integrated into the Android platform and the Telecom API, you have to register the call service with the platform.
         */
        @RequiresPermission(android.Manifest.permission.MANAGE_OWN_CALLS)
        @RequiresApi(Build.VERSION_CODES.O)
        fun register(
            context: Context,
            phoneAccountHandle: PhoneAccountHandle = PhoneAccountHandle(
                ComponentName(
                    context,
                    "io.getstream.video.android.core.notifications.internal.service.CallService",
                ),
                "StreamCalls",
            ),
        ) {
            logger.d {
                "Register phone account for component. [${phoneAccountHandle.componentName.flattenToString()}"
            }
            try {
                accountHandle = phoneAccountHandle
                val telecomService =
                    context.getSystemService(Context.TELECOM_SERVICE) as TelecomManager
                val phoneAccountBuilder = PhoneAccount.Builder(
                    accountHandle,
                    accountHandle.id,
                ).setCapabilities(PhoneAccount.CAPABILITY_SELF_MANAGED)
                telecomService.registerPhoneAccount(phoneAccountBuilder.build())
            } catch (e: Exception) {
                logger.e(e) { "Failed to register phone account." }
            }
        }
    }

    override fun onTimeout(startId: Int) {
        super.onTimeout(startId)
        logger.w { "Timeout received from the system, service will stop." }
        stopService()
    }

    override fun onTaskRemoved(rootIntent: Intent?) {
        super.onTaskRemoved(rootIntent)
        endCall()
        stopService()
    }

    private fun endCall() {
        callId?.let { callId ->
            StreamVideo.instanceOrNull()?.let { streamVideo ->
                val call = streamVideo.call(callId.type, callId.id)
                val ringingState = call.state.ringingState.value

                if (ringingState is RingingState.Outgoing) {
                    // If I'm calling, end the call for everyone
                    serviceScope.launch {
                        call.reject()
                        logger.i { "[onTaskRemoved] Ended outgoing call for all users." }
                    }
                } else if (ringingState is RingingState.Incoming) {
                    // If I'm receiving a call...
                    val memberCount = call.state.members.value.size
                    logger.i { "[onTaskRemoved] Total members: $memberCount" }
                    if (memberCount == 2) {
                        // ...and I'm the only one being called, end the call for both users
                        serviceScope.launch {
                            call.reject()
                            logger.i { "[onTaskRemoved] Ended incoming call for both users." }
                        }
                    } else {
                        // ...and there are other users other than me and the caller, end the call just for me
                        call.leave()
                        logger.i { "[onTaskRemoved] Ended incoming call for me." }
                    }
                } else {
                    // If I'm in an ongoing call, end the call for me
                    call.leave()
                    logger.i { "[onTaskRemoved] Ended ongoing call for me." }
                }
            }
        }
    }

    override fun onStartCommand(intent: Intent?, flags: Int, startId: Int): Int {
        logger.i { "Starting CallService. $intent" }
        callId = intent?.streamCallId(INTENT_EXTRA_CALL_CID)
        callDisplayName = intent?.streamCallDisplayName(INTENT_EXTRA_CALL_DISPLAY_NAME)
        val trigger = intent?.getStringExtra(TRIGGER_KEY)
        val streamVideo = StreamVideo.instanceOrNull() as? StreamVideoImpl

        val started = if (callId != null && streamVideo != null && trigger != null) {
<<<<<<< HEAD
            val notificationData: Pair<Notification?, Int> = when (trigger) {
                TRIGGER_ONGOING_CALL -> Pair(
                    first = streamVideo.getOngoingCallNotification(
                        callId = callId!!,
                    ),
                    second = callId.hashCode(),
                )

                TRIGGER_INCOMING_CALL -> Pair(
                    first = streamVideo.getRingingCallNotification(
                        ringingState = RingingState.Incoming(),
                        callId = callId!!,
                        callDisplayName = callDisplayName!!,
                    ),
                    second = INCOMING_CALL_NOTIFICATION_ID,
                )

=======
            val type = callId!!.type
            val id = callId!!.id
            val call = streamVideo.call(type, id)
            val permissionCheckPass =
                streamVideo.permissionCheck.checkAndroidPermissions(applicationContext, call)
            if (!permissionCheckPass) {
                // Crash early with a meaningful message if Call is used without system permissions.
                throw IllegalStateException(
                    "\nCallService attempted to start without required permissions (e.g. android.manifest.permission.RECORD_AUDIO).\n" + "This can happen if you call [Call.join()] without the required permissions being granted by the user.\n" + "If you are using compose and [LaunchCallPermissions] ensure that you rely on the [onRequestResult] callback\n" + "to ensure that the permission is granted prior to calling [Call.join()] or similar.\n" + "Optionally you can use [LaunchPermissionRequest] to ensure permissions are granted.\n" + "If you are not using the [stream-video-android-ui-compose] library,\n" + "ensure that permissions are granted prior calls to [Call.join()].\n" + "You can re-define your permissions and their expected state by overriding the [permissionCheck] in [StreamVideoBuilder]\n",
                )
            }

            val notificationData: Pair<Notification?, Int> = when (trigger) {
                TRIGGER_ONGOING_CALL -> Pair(
                    first = streamVideo.getOngoingCallNotification(
                        callId = callId!!,
                    ),
                    second = callId.hashCode(),
                )

                TRIGGER_INCOMING_CALL -> Pair(
                    first = streamVideo.getRingingCallNotification(
                        ringingState = RingingState.Incoming(),
                        callId = callId!!,
                        callDisplayName = callDisplayName!!,
                    ),
                    second = INCOMING_CALL_NOTIFICATION_ID,
                )

>>>>>>> 491f7937
                TRIGGER_OUTGOING_CALL -> Pair(
                    first = streamVideo.getRingingCallNotification(
                        ringingState = RingingState.Outgoing(),
                        callId = callId!!,
                        callDisplayName = getString(
                            R.string.stream_video_ongoing_call_notification_description,
                        ),
                    ),
                    second = INCOMING_CALL_NOTIFICATION_ID, // Same for incoming and outgoing
                )

                else -> Pair(null, callId.hashCode())
            }
            val notification = notificationData.first
            if (notification != null) {
                if (Build.VERSION.SDK_INT >= Build.VERSION_CODES.UPSIDE_DOWN_CAKE) {
                    val foregroundServiceType = when (trigger) {
                        TRIGGER_ONGOING_CALL -> ServiceInfo.FOREGROUND_SERVICE_TYPE_MICROPHONE
                        TRIGGER_INCOMING_CALL -> ServiceInfo.FOREGROUND_SERVICE_TYPE_SHORT_SERVICE
                        TRIGGER_OUTGOING_CALL -> ServiceInfo.FOREGROUND_SERVICE_TYPE_SHORT_SERVICE
                        else -> ServiceInfo.FOREGROUND_SERVICE_TYPE_SHORT_SERVICE
                    }
                    ServiceCompat.startForeground(
                        this@CallService,
                        callId.hashCode(),
                        notification,
                        ServiceInfo.FOREGROUND_SERVICE_TYPE_PHONE_CALL,
                    )
                } else {
                    startForeground(callId.hashCode(), notification)
                }
                true
            } else {
                // Service not started no notification
                logger.e { "Could not get notification for ongoing call." }
                false
            }
        } else {
            // Service not started, no call Id or stream video
            logger.e { "Call id or streamVideo or trigger are not available." }
            false
        }

        if (!started) {
            logger.w { "Foreground service did not start!" }
            // Call stopSelf() and return START_REDELIVER_INTENT.
            // Because of stopSelf() the service is not restarted.
            // Because START_REDELIVER_INTENT is returned
            // the exception RemoteException: Service did not call startForeground... is not thrown.
            stopService()
            return START_REDELIVER_INTENT
        } else {
            initializeCallAndSocket(streamVideo!!, callId!!)
            if (trigger == TRIGGER_INCOMING_CALL) {
                updateRingingCall(streamVideo, callId!!, RingingState.Incoming())
                if (mediaPlayer == null) mediaPlayer = MediaPlayer()
            } else if (trigger == TRIGGER_OUTGOING_CALL) {
                if (mediaPlayer == null) mediaPlayer = MediaPlayer()
            }
            if (Build.VERSION.SDK_INT >= Build.VERSION_CODES.O) {
                initializeTelecomConnection(streamVideo, callId!!, trigger)
            }
            observeCallState(callId!!, streamVideo)
            registerToggleCameraBroadcastReceiver()
            return START_NOT_STICKY
        }
    }

    @RequiresApi(Build.VERSION_CODES.O)
    private fun initializeTelecomConnection(
        streamVideo: StreamVideoImpl,
        callId: StreamCallId,
        trigger: String?,
    ) = try {
        val hasManageCallPermission = ActivityCompat.checkSelfPermission(
            this, Manifest.permission.MANAGE_OWN_CALLS,
        ) == PackageManager.PERMISSION_GRANTED
        if (hasManageCallPermission) {
            val telecomService = this.getSystemService(Context.TELECOM_SERVICE) as? TelecomManager
            val address = Uri.parse("${this.packageName}://call/${callId.type}/${callId.cid}")
            when (trigger) {
                TRIGGER_INCOMING_CALL -> {
                    telecomService?.addNewIncomingCall(
                        accountHandle,
                        bundleOf(
                            TelecomManager.EXTRA_INCOMING_CALL_ADDRESS to address,
                        ),
                    )
                }

                TRIGGER_OUTGOING_CALL -> {
                    telecomService?.placeCall(
                        address,
                        bundleOf(TelecomManager.EXTRA_PHONE_ACCOUNT_HANDLE to accountHandle),
                    )
                }

                else -> {
                    getConnection()?.setActive()
                }
            }
        } else {
            logger.w { "Missing Manifest.permission.MANAGE_OWN_CALLS" }
        }
    } catch (e: Exception) {
        logger.e(e) { "Failed to initialize telecom and add call." }
    }

    private fun getConnection(): Connection? {
        val streamVideo = StreamVideo.instanceOrNull()
        val cid = callId
        return if (streamVideo != null && cid != null) {
            val call = streamVideo.call(cid.type, cid.id)
            val callConnection = call.telecomConnection
            callConnection
        } else {
            logger.w {
                "Missing StreamVideo or call ID, call will not be registered with the platform, no connection returned"
            }
            null
        }
    }

    override fun onCreateIncomingConnection(
        connectionManagerPhoneAccount: PhoneAccountHandle?,
        request: ConnectionRequest?,
    ): Connection? {
        val connection = getConnection()
        connection?.setRinging()
        return connection
    }

    override fun onCreateOutgoingConnection(
        connectionManagerPhoneAccount: PhoneAccountHandle?,
        request: ConnectionRequest?,
    ): Connection? {
        val connection = getConnection()
        connection?.setDialing()
        return connection
    }

    private fun updateRingingCall(
        streamVideo: StreamVideo,
        callId: StreamCallId,
        ringingState: RingingState,
    ) {
        serviceScope.launch {
            val call = streamVideo.call(callId.type, callId.id)
            streamVideo.state.addRingingCall(call, ringingState)
        }
    }

    private fun observeCallState(callId: StreamCallId, streamVideo: StreamVideoImpl) {
        // Ringing state
        serviceScope.launch {
            val call = streamVideo.call(callId.type, callId.id)
            call.state.ringingState.collect {
                logger.i { "Ringing state: $it" }
                when (it) {
                    is RingingState.Incoming -> {
                        if (!it.acceptedByMe) {
                            playCallSound(streamVideo.sounds.incomingCallSound)
                        } else {
                            stopCallSound() // Stops sound sooner than Active. More responsive.
                        }
                    }

                    is RingingState.Outgoing -> {
                        if (!it.acceptedByCallee) {
                            playCallSound(streamVideo.sounds.outgoingCallSound)
                        } else {
                            stopCallSound() // Stops sound sooner than Active. More responsive.
                        }
                    }

                    is RingingState.Active -> { // Handle Active to make it more reliable
                        stopCallSound()
                        getConnection()?.setActive()
                    }

                    is RingingState.RejectedByAll -> {
                        stopCallSound()
                        stopService()
                        getConnection()?.onDisconnect()
                    }

                    is RingingState.TimeoutNoAnswer -> {
                        stopCallSound()
                        getConnection()?.onDisconnect()
                    }

                    else -> {
                        // Do nothing
                    }
                }
            }
        }

        // Call state
        serviceScope.launch {
            val call = streamVideo.call(callId.type, callId.id)
            call.subscribe {
                logger.i { "Received event in service: $it" }
                when (it) {
                    is CallRejectedEvent -> {
                        // When call is rejected by the caller
                        stopService()
                    }

                    is CallEndedEvent -> {
                        // When call ends for any reason
                        stopService()
                    }
                }
            }
        }
    }

    private fun playCallSound(@RawRes sound: Int?) {
        sound?.let {
            try {
                mediaPlayer?.let {
                    if (!it.isPlaying) {
                        setMediaPlayerDataSource(it, sound)
                        it.start()
                    }
                }
            } catch (e: IllegalStateException) {
                logger.d { "Error playing call sound." }
            }
        }
    }

    private fun setMediaPlayerDataSource(mediaPlayer: MediaPlayer, @RawRes resId: Int) {
        mediaPlayer.reset()
        val afd = resources.openRawResourceFd(resId)
        if (afd != null) {
            mediaPlayer.setDataSource(afd.fileDescriptor, afd.startOffset, afd.length)
            afd.close()
        }
        mediaPlayer.isLooping = true
        mediaPlayer.prepare()
    }

    private fun stopCallSound() {
        try {
            if (mediaPlayer?.isPlaying == true) mediaPlayer?.stop()
        } catch (e: IllegalStateException) {
            logger.d { "Error stopping call sound. MediaPlayer might have already been released." }
        }
    }

    @OptIn(DelicateCoroutinesApi::class)
    private fun initializeCallAndSocket(
        streamVideo: StreamVideo,
        callId: StreamCallId,
    ) {
        // Update call
        serviceScope.launch {
            val call = streamVideo.call(callId.type, callId.id)
            val update = call.get()
            if (update.isFailure) {
                update.errorOrNull()?.let {
                    logger.e { it.message }
                } ?: let {
                    logger.e { "Failed to update call." }
                }
                stopService() // Failed to update call
                return@launch
            }
        }

        // Monitor coordinator socket
        serviceScope.launch {
            streamVideo.connectIfNotAlreadyConnected()
        }
    }

    override fun onDestroy() {
        stopService()
        super.onDestroy()
    }

    // Internal logic
    /**
     * Handle all aspects of stopping the service.
     */
    private fun stopService() {
        // Cancel the notification
        val notificationManager = NotificationManagerCompat.from(this)
        callId?.let {
            val notificationId = callId.hashCode()
            notificationManager.cancel(notificationId)
        }

        // Optionally cancel any incoming call notification
        notificationManager.cancel(INCOMING_CALL_NOTIFICATION_ID)

        // Camera privacy
        unregisterToggleCameraBroadcastReceiver()

        // Call sounds
        clearMediaPlayer()

        // Stop any jobs
        serviceScope.cancel()

        // Optionally (no-op if already stopping)
        stopSelf()
    }

    private fun registerToggleCameraBroadcastReceiver() {
        if (!isToggleCameraBroadcastReceiverRegistered) {
            try {
                registerReceiver(
                    toggleCameraBroadcastReceiver,
                    IntentFilter().apply {
                        addAction(Intent.ACTION_SCREEN_ON)
                        addAction(Intent.ACTION_SCREEN_OFF)
                        addAction(Intent.ACTION_USER_PRESENT)
                    },
                )
                isToggleCameraBroadcastReceiverRegistered = true
            } catch (e: Exception) {
                logger.d { "Unable to register ToggleCameraBroadcastReceiver." }
            }
        }
    }

    private fun unregisterToggleCameraBroadcastReceiver() {
        if (isToggleCameraBroadcastReceiverRegistered) {
            try {
                unregisterReceiver(toggleCameraBroadcastReceiver)
                isToggleCameraBroadcastReceiverRegistered = false
            } catch (e: Exception) {
                logger.d { "Unable to unregister ToggleCameraBroadcastReceiver." }
            }
        }
    }

    private fun clearMediaPlayer() {
        mediaPlayer?.release()
        mediaPlayer = null
    }
}<|MERGE_RESOLUTION|>--- conflicted
+++ resolved
@@ -228,25 +228,6 @@
         val streamVideo = StreamVideo.instanceOrNull() as? StreamVideoImpl
 
         val started = if (callId != null && streamVideo != null && trigger != null) {
-<<<<<<< HEAD
-            val notificationData: Pair<Notification?, Int> = when (trigger) {
-                TRIGGER_ONGOING_CALL -> Pair(
-                    first = streamVideo.getOngoingCallNotification(
-                        callId = callId!!,
-                    ),
-                    second = callId.hashCode(),
-                )
-
-                TRIGGER_INCOMING_CALL -> Pair(
-                    first = streamVideo.getRingingCallNotification(
-                        ringingState = RingingState.Incoming(),
-                        callId = callId!!,
-                        callDisplayName = callDisplayName!!,
-                    ),
-                    second = INCOMING_CALL_NOTIFICATION_ID,
-                )
-
-=======
             val type = callId!!.type
             val id = callId!!.id
             val call = streamVideo.call(type, id)
@@ -276,7 +257,6 @@
                     second = INCOMING_CALL_NOTIFICATION_ID,
                 )
 
->>>>>>> 491f7937
                 TRIGGER_OUTGOING_CALL -> Pair(
                     first = streamVideo.getRingingCallNotification(
                         ringingState = RingingState.Outgoing(),
