/*
 * Copyright (c) 2014-2024 Stream.io Inc. All rights reserved.
 *
 * Licensed under the Stream License;
 * you may not use this file except in compliance with the License.
 * You may obtain a copy of the License at
 *
 *    https://github.com/GetStream/stream-video-android/blob/main/LICENSE
 *
 * Unless required by applicable law or agreed to in writing, software
 * distributed under the License is distributed on an "AS IS" BASIS,
 * WITHOUT WARRANTIES OR CONDITIONS OF ANY KIND, either express or implied.
 * See the License for the specific language governing permissions and
 * limitations under the License.
 */

package io.getstream.video.android.core.notifications.internal.service

import android.Manifest
import android.annotation.SuppressLint
import android.app.Notification
import android.app.Service
import android.content.Intent
import android.content.IntentFilter
import android.content.pm.PackageManager
import android.content.pm.ServiceInfo
import android.os.IBinder
import androidx.core.app.ActivityCompat
import androidx.core.app.NotificationManagerCompat
import androidx.media.session.MediaButtonReceiver
import io.getstream.android.video.generated.models.CallAcceptedEvent
import io.getstream.android.video.generated.models.CallEndedEvent
import io.getstream.android.video.generated.models.CallRejectedEvent
import io.getstream.android.video.generated.models.LocalCallMissedEvent
<<<<<<< HEAD
=======
import io.getstream.log.StreamLog
>>>>>>> 944c509a
import io.getstream.log.taggedLogger
import io.getstream.video.android.core.Call
import io.getstream.video.android.core.R
import io.getstream.video.android.core.RealtimeConnection
import io.getstream.video.android.core.RingingState
import io.getstream.video.android.core.StreamVideo
import io.getstream.video.android.core.StreamVideoClient
import io.getstream.video.android.core.internal.ExperimentalStreamVideoApi
import io.getstream.video.android.core.model.RejectReason
import io.getstream.video.android.core.notifications.NotificationConfig
import io.getstream.video.android.core.notifications.NotificationHandler.Companion.INTENT_EXTRA_CALL_CID
import io.getstream.video.android.core.notifications.NotificationHandler.Companion.INTENT_EXTRA_CALL_DISPLAY_NAME
import io.getstream.video.android.core.notifications.NotificationType
import io.getstream.video.android.core.notifications.handlers.StreamDefaultNotificationHandler
import io.getstream.video.android.core.notifications.internal.receivers.ToggleCameraBroadcastReceiver
import io.getstream.video.android.core.socket.common.scope.ClientScope
import io.getstream.video.android.core.sounds.CallSoundPlayer
import io.getstream.video.android.core.utils.safeCall
import io.getstream.video.android.core.utils.startForegroundWithServiceType
import io.getstream.video.android.model.StreamCallId
import io.getstream.video.android.model.streamCallDisplayName
import io.getstream.video.android.model.streamCallId
import kotlinx.coroutines.CoroutineExceptionHandler
import kotlinx.coroutines.CoroutineScope
import kotlinx.coroutines.Dispatchers
import kotlinx.coroutines.SupervisorJob
import kotlinx.coroutines.cancel
import kotlinx.coroutines.flow.collectLatest
import kotlinx.coroutines.flow.combine
import kotlinx.coroutines.flow.distinctUntilChanged
import kotlinx.coroutines.launch

/**
 * A foreground service that is running when there is an active call.
 */
internal open class CallService : Service(), CallingServiceContract {
    internal open val logger by taggedLogger("CallService")

    // Service type
    open val serviceType: Int = ServiceInfo.FOREGROUND_SERVICE_TYPE_PHONE_CALL

    // Data
    private var callId: StreamCallId? = null

    // Service scope
    val handler = CoroutineExceptionHandler { _, exception ->
        logger.e(exception) { "[CallService#Scope] Uncaught exception: $exception" }
    }
    private val serviceScope: CoroutineScope =
        CoroutineScope(Dispatchers.IO + handler + SupervisorJob())

    // Camera handling receiver
    private val toggleCameraBroadcastReceiver = ToggleCameraBroadcastReceiver(serviceScope)
    private var isToggleCameraBroadcastReceiverRegistered = false

    // Call sounds
    private var callSoundPlayer: CallSoundPlayer? = null

    internal companion object {
        private const val TAG = "CallServiceCompanion"
        const val TRIGGER_KEY =
            "io.getstream.video.android.core.notifications.internal.service.CallService.call_trigger"
        const val TRIGGER_INCOMING_CALL = "incoming_call"
        const val TRIGGER_REMOVE_INCOMING_CALL = "remove_call"
        const val TRIGGER_OUTGOING_CALL = "outgoing_call"
        const val TRIGGER_ONGOING_CALL = "ongoing_call"
        const val EXTRA_STOP_SERVICE = "io.getstream.video.android.core.stop_service"
<<<<<<< HEAD

//        /**
//         * Build start intent.
//         *
//         * @param context the context.
//         * @param callId the call id.
//         * @param trigger one of [TRIGGER_INCOMING_CALL], [TRIGGER_OUTGOING_CALL] or [TRIGGER_ONGOING_CALL]
//         * @param callDisplayName the display name.
//         */
//        fun buildStartIntent(
//            context: Context,
//            callId: StreamCallId,
//            trigger: String,
//            callDisplayName: String? = null,
//            callServiceConfiguration: CallServiceConfig = DefaultCallConfigurations.default,
//        ): Intent {
//            val serviceClass = callServiceConfiguration.serviceClass
//            StreamLog.i(TAG) { "Resolved service class: $serviceClass" }
//            val serviceIntent = Intent(context, serviceClass)
//            serviceIntent.putExtra(INTENT_EXTRA_CALL_CID, callId)
//
//            when (trigger) {
//                TRIGGER_INCOMING_CALL -> {
//                    serviceIntent.putExtra(TRIGGER_KEY, TRIGGER_INCOMING_CALL)
//                    serviceIntent.putExtra(INTENT_EXTRA_CALL_DISPLAY_NAME, callDisplayName)
//                }
//
//                TRIGGER_OUTGOING_CALL -> {
//                    serviceIntent.putExtra(TRIGGER_KEY, TRIGGER_OUTGOING_CALL)
//                }
//
//                TRIGGER_ONGOING_CALL -> {
//                    serviceIntent.putExtra(TRIGGER_KEY, TRIGGER_ONGOING_CALL)
//                }
//
//                TRIGGER_REMOVE_INCOMING_CALL -> {
//                    serviceIntent.putExtra(TRIGGER_KEY, TRIGGER_REMOVE_INCOMING_CALL)
//                }
//
//                else -> {
//                    throw IllegalArgumentException(
//                        "Unknown $trigger, must be one of: $TRIGGER_INCOMING_CALL, $TRIGGER_OUTGOING_CALL, $TRIGGER_ONGOING_CALL",
//                    )
//                }
//            }
//            StreamLog.d(TAG) { "[buildStartIntent], call_id:${callId.cid}" }
//            return serviceIntent
//        }
=======
>>>>>>> 944c509a

        /**
         * Build stop intent.
         *
         * @param context the context.
         */
//        fun buildStopIntent(
//            context: Context,
//            call: Call? = null,
//            callServiceConfiguration: CallServiceConfig = DefaultCallConfigurations.default,
//        ) = safeCallWithDefault(Intent(context, CallService::class.java)) {
//            val serviceClass = callServiceConfiguration.serviceClass
//
//            val intent = if (isServiceRunning(context, serviceClass)) {
//                Intent(context, serviceClass)
//            } else {
//                Intent(context, CallService::class.java)
//            }
//            call?.let {
//                StreamLog.d(TAG) { "[buildStopIntent], call_id:${call.cid}" }
//                val streamCallId = StreamCallId(call.type, call.id, call.cid)
//                intent.putExtra(INTENT_EXTRA_CALL_CID, streamCallId)
//            }
//            intent.putExtra(EXTRA_STOP_SERVICE, true)
//        }

//        fun showIncomingCall(
//            context: Context,
//            callId: StreamCallId,
//            callDisplayName: String?,
//            callServiceConfiguration: CallServiceConfig = DefaultCallConfigurations.default,
//            notification: Notification?,
//        ) {
//            StreamLog.d(TAG) {
//                "[showIncomingCall] callId: ${callId.id}, callDisplayName: $callDisplayName, notification: ${notification != null}"
//            }
//            val hasActiveCall = StreamVideo.instanceOrNull()?.state?.activeCall?.value != null
//            StreamLog.d(TAG) { "[showIncomingCall] hasActiveCall: $hasActiveCall" }
//            safeCallWithResult {
//                val result = if (!hasActiveCall) {
//                    StreamLog.d(TAG) { "[showIncomingCall] Starting foreground service" }
//                    ContextCompat.startForegroundService(
//                        context,
//                        buildStartIntent(
//                            context,
//                            callId,
//                            TRIGGER_INCOMING_CALL,
//                            callDisplayName,
//                            callServiceConfiguration,
//                        ),
//                    )
//                    ComponentName(context, CallService::class.java)
//                } else {
//                    StreamLog.d(TAG) { "[showIncomingCall] Starting regular service" }
//                    context.startService(
//                        buildStartIntent(
//                            context,
//                            callId,
//                            TRIGGER_INCOMING_CALL,
//                            callDisplayName,
//                            callServiceConfiguration,
//                        ),
//                    )
//                }
//                result!!
//            }.onError {
//                // Show notification
//                StreamLog.e(TAG) { "Could not start service, showing notification only: $it" }
//                val hasPermission = ContextCompat.checkSelfPermission(
//                    context,
//                    Manifest.permission.POST_NOTIFICATIONS,
//                ) == PackageManager.PERMISSION_GRANTED
//                StreamLog.i(TAG) { "Has permission: $hasPermission" }
//                StreamLog.i(TAG) { "Notification: $notification" }
//                if (hasPermission && notification != null) {
//                    StreamLog.d(TAG) {
//                        "[showIncomingCall] Showing notification fallback with ID: ${callId.getNotificationId(
//                            NotificationType.Incoming,
//                        )}"
//                    }
//                    StreamVideo.instanceOrNull()?.getStreamNotificationDispatcher()?.notify(
//                        callId,
//                        callId.getNotificationId(NotificationType.Incoming),
//                        notification,
//                    )
//                } else {
//                    StreamLog.w(TAG) {
//                        "[showIncomingCall] Cannot show notification - hasPermission: $hasPermission, notification: ${notification != null}"
//                    }
//                }
//            }
//        }

//        fun removeIncomingCall(
//            context: Context,
//            callId: StreamCallId,
//            config: CallServiceConfig = DefaultCallConfigurations.default,
//        ) {
//            safeCallWithResult {
//                context.startService(
//                    buildStartIntent(
//                        context,
//                        callId,
//                        TRIGGER_REMOVE_INCOMING_CALL,
//                        "showIncomingCall, trigger:$TRIGGER_REMOVE_INCOMING_CALL",
//                        callServiceConfiguration = config,
//                    ),
//                )!!
//            }.onError {
//                NotificationManagerCompat.from(
//                    context,
//                ).cancel(callId.getNotificationId(NotificationType.Incoming))
//            }
//        }
//
//        private fun isServiceRunning(context: Context, serviceClass: Class<*>): Boolean =
//            safeCallWithDefault(true) {
//                val activityManager = context.getSystemService(
//                    Context.ACTIVITY_SERVICE,
//                ) as ActivityManager
//                val runningServices = activityManager.getRunningServices(Int.MAX_VALUE)
//                for (service in runningServices) {
//                    if (serviceClass.name == service.service.className) {
//                        StreamLog.w(TAG) { "Service is running: $serviceClass" }
//                        return true
//                    }
//                }
//                StreamLog.w(TAG) { "Service is NOT running: $serviceClass" }
//                return false
//            }
    }

    override fun onCreate() {
        super.onCreate()
        callSoundPlayer = (StreamVideo.instanceOrNull() as? StreamVideoClient)?.callSoundPlayer
    }

<<<<<<< HEAD
    private fun shouldStopServiceFromIntent(intent: Intent?): Boolean {
        val intentCallId = intent?.streamCallId(INTENT_EXTRA_CALL_CID)
        val shouldStopService = intent?.getBooleanExtra(EXTRA_STOP_SERVICE, false) ?: false
        if (callId != null && callId == intentCallId && shouldStopService) {
            logger.d { "shouldStopServiceFromIntent: true, call_cid:${intentCallId?.cid}" }
            return true
=======
                else -> {
                    throw IllegalArgumentException(
                        "Unknown $trigger, must be one of: $TRIGGER_INCOMING_CALL, $TRIGGER_OUTGOING_CALL, $TRIGGER_ONGOING_CALL",
                    )
                }
            }
            StreamLog.d(TAG) { "[buildStartIntent], call_id:${callId.cid}" }
            return serviceIntent
>>>>>>> 944c509a
        }
        logger.d { "shouldStopServiceFromIntent: false, call_cid:${intentCallId?.cid}" }
        return false
    }

<<<<<<< HEAD
    /**
     * Useful when we events come late and we get [CallRejected] Event for an expired call
     * This logic is triggered when we want to stop the service [EXTRA_STOP_SERVICE] which is
     * usually when we get [CallRejected] event
     */
    private fun isIntentForExpiredCall(intent: Intent?): Boolean {
        var isCallExpired = false
        val intentCallId = intent?.streamCallId(INTENT_EXTRA_CALL_CID)
        val shouldStopService = intent?.getBooleanExtra(EXTRA_STOP_SERVICE, false) ?: false
        if (shouldStopService) {
            intentCallId?.let {
                StreamVideo.instanceOrNull()?.let { streamVideo ->
                    val call = streamVideo.call(intentCallId.type, intentCallId.id)

                    isCallExpired = call.state.ringingState.value is RingingState.Idle
                    logger.d {
                        "[isIntentForExpiredCall] isCallExpired:$isCallExpired, call_id: ${intentCallId.cid}, ringing state: ${call.state.ringingState.value}, "
                    }
                }
=======
        /**
         * Build stop intent.
         *
         * @param context the context.
         */
        fun buildStopIntent(
            context: Context,
            call: Call? = null,
            callServiceConfiguration: CallServiceConfig = DefaultCallConfigurations.default,
        ) = safeCallWithDefault(Intent(context, CallService::class.java)) {
            val serviceClass = callServiceConfiguration.serviceClass

            val intent = if (isServiceRunning(context, serviceClass)) {
                Intent(context, serviceClass)
            } else {
                Intent(context, CallService::class.java)
>>>>>>> 944c509a
            }
            call?.let {
                StreamLog.d(TAG) { "[buildStopIntent], call_id:${call.cid}" }
                val streamCallId = StreamCallId(call.type, call.id, call.cid)
                intent.putExtra(INTENT_EXTRA_CALL_CID, streamCallId)
            }
            intent.putExtra(EXTRA_STOP_SERVICE, true)
        }
        return isCallExpired // message:[handlePushMessage], [showIncomingCall] callId, [reject] #ringing;
    }

    override fun onStartCommand(intent: Intent?, flags: Int, startId: Int): Int {
        logger.d { "[onStartCommand], intent = $intent, flags:$flags, startId:$startId" }
        if (intent != null) {
            val bundle = intent.extras
            val keys = bundle?.keySet()
            if (keys != null) {
                val sb = StringBuilder()
                for (key in keys) {
                    val itemInBundle = bundle[key]
                    val text = "key:$key, value=$itemInBundle"
                    sb.append(text)
                    sb.append("\n")
                }
<<<<<<< HEAD
                if (sb.toString().isNotEmpty()) {
                    logger.d { "[onStartCommand], intent extras: $sb" }
                }
            }
        }

        // STOP SERVICE LOGIC STARTS
        if (shouldStopServiceFromIntent(intent)) {
            stopService()
            return START_NOT_STICKY
=======
                result!!
            }.onError {
                // Show notification
                StreamLog.e(TAG) { "Could not start service, showing notification only: $it" }
                val hasPermission = ContextCompat.checkSelfPermission(
                    context,
                    Manifest.permission.POST_NOTIFICATIONS,
                ) == PackageManager.PERMISSION_GRANTED
                StreamLog.i(TAG) { "Has permission: $hasPermission" }
                StreamLog.i(TAG) { "Notification: $notification" }
                if (hasPermission && notification != null) {
                    StreamLog.d(TAG) {
                        "[showIncomingCall] Showing notification fallback with ID: ${callId.getNotificationId(
                            NotificationType.Incoming,
                        )}"
                    }
                    StreamVideo.instanceOrNull()?.getStreamNotificationDispatcher()?.notify(
                        callId,
                        callId.getNotificationId(NotificationType.Incoming),
                        notification,
                    )
                } else {
                    StreamLog.w(TAG) {
                        "[showIncomingCall] Cannot show notification - hasPermission: $hasPermission, notification: ${notification != null}"
                    }
                }
            }
        }

        fun removeIncomingCall(
            context: Context,
            callId: StreamCallId,
            config: CallServiceConfig = DefaultCallConfigurations.default,
        ) {
            safeCallWithResult {
                context.startService(
                    buildStartIntent(
                        context,
                        callId,
                        TRIGGER_REMOVE_INCOMING_CALL,
                        "showIncomingCall, trigger:$TRIGGER_REMOVE_INCOMING_CALL",
                        callServiceConfiguration = config,
                    ),
                )!!
            }.onError {
                NotificationManagerCompat.from(
                    context,
                ).cancel(callId.getNotificationId(NotificationType.Incoming))
            }
>>>>>>> 944c509a
        }
        // STOP SERVICE LOGIC ENDS

        if (isIntentForExpiredCall(intent)) {
            return START_NOT_STICKY
        }

<<<<<<< HEAD
=======
    private fun shouldStopServiceFromIntent(intent: Intent?): Boolean {
        val intentCallId = intent?.streamCallId(INTENT_EXTRA_CALL_CID)
        val shouldStopService = intent?.getBooleanExtra(EXTRA_STOP_SERVICE, false) ?: false
        if (callId != null && callId == intentCallId && shouldStopService) {
            logger.d { "shouldStopServiceFromIntent: true, call_cid:${intentCallId?.cid}" }
            return true
        }
        logger.d { "shouldStopServiceFromIntent: false, call_cid:${intentCallId?.cid}" }
        return false
    }

    /**
     * Useful when we events come late and we get [CallRejected] Event for an expired call
     * This logic is triggered when we want to stop the service [EXTRA_STOP_SERVICE] which is
     * usually when we get [CallRejected] event
     */
    private fun isIntentForExpiredCall(intent: Intent?): Boolean {
        var isCallExpired = false
        val intentCallId = intent?.streamCallId(INTENT_EXTRA_CALL_CID)
        val shouldStopService = intent?.getBooleanExtra(EXTRA_STOP_SERVICE, false) ?: false
        if (shouldStopService) {
            intentCallId?.let {
                StreamVideo.instanceOrNull()?.let { streamVideo ->
                    val call = streamVideo.call(intentCallId.type, intentCallId.id)

                    isCallExpired = call.state.ringingState.value is RingingState.Idle
                    logger.d {
                        "[isIntentForExpiredCall] isCallExpired:$isCallExpired, call_id: ${intentCallId.cid}, ringing state: ${call.state.ringingState.value}, "
                    }
                }
            }
        }
        return isCallExpired // message:[handlePushMessage], [showIncomingCall] callId, [reject] #ringing;
    }

    override fun onStartCommand(intent: Intent?, flags: Int, startId: Int): Int {
        logger.d { "[onStartCommand], intent = $intent, flags:$flags, startId:$startId" }
        if (intent != null) {
            val bundle = intent.extras
            val keys = bundle?.keySet()
            if (keys != null) {
                val sb = StringBuilder()
                for (key in keys) {
                    val itemInBundle = bundle[key]
                    val text = "key:$key, value=$itemInBundle"
                    sb.append(text)
                    sb.append("\n")
                }
                if (sb.toString().isNotEmpty()) {
                    logger.d { "[onStartCommand], intent extras: $sb" }
                }
            }
        }

        // STOP SERVICE LOGIC STARTS
        if (shouldStopServiceFromIntent(intent)) {
            stopService()
            return START_NOT_STICKY
        }
        // STOP SERVICE LOGIC ENDS

        if (isIntentForExpiredCall(intent)) {
            return START_NOT_STICKY
        }

>>>>>>> 944c509a
        val trigger = intent?.getStringExtra(TRIGGER_KEY)
        val streamVideo = StreamVideo.instanceOrNull() as? StreamVideoClient

        val intentCallId = intent?.streamCallId(INTENT_EXTRA_CALL_CID)
        val intentCallDisplayName = intent?.streamCallDisplayName(INTENT_EXTRA_CALL_DISPLAY_NAME)

        logger.i {
            "[onStartCommand]. callId: ${intentCallId?.id}, trigger: $trigger, Callservice hashcode: ${hashCode()}"
        }
        logger.d {
            "[onStartCommand] streamVideo: ${streamVideo != null}, intentCallId: ${intentCallId != null}, trigger: $trigger"
        }

        maybeHandleMediaIntent(intent, intentCallId)

        val started = if (intentCallId != null && streamVideo != null && trigger != null) {
            logger.d { "[onStartCommand] All required parameters available, proceeding with service start" }
            // Promote early to foreground service
            maybePromoteToForegroundService(
                videoClient = streamVideo,
                notificationId = intentCallId.hashCode(),
                trigger,
            )

            val type = intentCallId.type
            val id = intentCallId.id
            val call = streamVideo.call(type, id)

            val permissionCheckPass =
                streamVideo.permissionCheck.checkAndroidPermissions(applicationContext, call)
            if (!permissionCheckPass) {
                // Crash early with a meaningful message if Call is used without system permissions.
                val exception = IllegalStateException(
                    "\nCallService attempted to start without required permissions (e.g. android.manifest.permission.RECORD_AUDIO).\n" + "This can happen if you call [Call.join()] without the required permissions being granted by the user.\n" + "If you are using compose and [LaunchCallPermissions] ensure that you rely on the [onRequestResult] callback\n" + "to ensure that the permission is granted prior to calling [Call.join()] or similar.\n" + "Optionally you can use [LaunchPermissionRequest] to ensure permissions are granted.\n" + "If you are not using the [stream-video-android-ui-compose] library,\n" + "ensure that permissions are granted prior calls to [Call.join()].\n" + "You can re-define your permissions and their expected state by overriding the [permissionCheck] in [StreamVideoBuilder]\n",
                )
                if (streamVideo.crashOnMissingPermission) {
                    throw exception
                } else {
                    logger.e(exception) { "Make sure all the required permissions are granted!" }
                }
            }

            logger.d {
                "[onStartCommand] Getting notification for trigger: $trigger, callId: ${intentCallId.id}"
            }
            val notificationData: Pair<Notification?, Int> =
                getNotificationPair(trigger, streamVideo, intentCallId, intentCallDisplayName)

            val notification = notificationData.first
            logger.d {
                "[onStartCommand] Notification generated: ${notification != null}, notificationId: ${notificationData.second}"
            }
            if (notification != null) {
                if (trigger == TRIGGER_INCOMING_CALL) {
                    logger.d { "[onStartCommand] Handling incoming call trigger" }
                    showIncomingCall(
                        callId = intentCallId,
                        notificationId = notificationData.second,
                        notification = notification,
                    )
                } else {
                    logger.d { "[onStartCommand] Handling non-incoming call trigger: $trigger" }
                    callId = intentCallId

                    call.state.updateNotification(notification)

                    startForegroundWithServiceType(
                        intentCallId.hashCode(),
                        notification,
                        trigger,
                        serviceType,
                    )
                }
                true
            } else {
                if (trigger == TRIGGER_REMOVE_INCOMING_CALL) {
                    logger.d { "[onStartCommand] Removing incoming call" }
                    removeIncomingCall(notificationId = notificationData.second)
                    true
                } else {
                    // Service not started no notification
                    logger.e { "Could not get notification for trigger: $trigger, callId: ${intentCallId.id}" }
                    false
                }
            }
        } else {
            // Service not started, no call Id or stream video
            logger.e {
                "Call id or streamVideo or trigger are not available. streamVideo is not null: ${streamVideo != null}, intentCallId is not null: ${intentCallId != null}, trigger: $trigger"
            }
            false
        }

        if (!started) {
            logger.w { "Foreground service did not start!" }
            // Call stopSelf() and return START_REDELIVER_INTENT.
            // Because of stopSelf() the service is not restarted.
            // Because START_REDELIVER_INTENT is returned
            // the exception RemoteException: Service did not call startForeground... is not thrown.
            stopService()
            return START_REDELIVER_INTENT
        } else {
            initializeCallAndSocket(streamVideo!!, intentCallId!!)

            if (trigger == TRIGGER_INCOMING_CALL) {
                updateRingingCall(streamVideo, intentCallId, RingingState.Incoming())
            }

            callSoundPlayer = streamVideo.callSoundPlayer

            logger.d {
                "[onStartCommand]. callSoundPlayer's hashcode: ${callSoundPlayer?.hashCode()}, Callservice hashcode: ${hashCode()}"
            }
            observeCall(intentCallId, streamVideo)
            registerToggleCameraBroadcastReceiver()
            return START_NOT_STICKY
        }
    }

    override fun maybeHandleMediaIntent(intent: Intent?, callId: StreamCallId?) = safeCall {
        val handler = streamDefaultNotificationHandler()
        if (handler != null && callId != null) {
            val isMediaNotification = notificationConfig().mediaNotificationCallTypes.contains(
                callId.type,
            )
            if (isMediaNotification) {
                logger.d { "[maybeHandleMediaIntent] Handling media intent" }
                MediaButtonReceiver.handleIntent(
                    handler.mediaSession(callId),
                    intent,
                )
            }
        }
    }

    open fun getNotificationPair(
        trigger: String,
        streamVideo: StreamVideoClient,
        streamCallId: StreamCallId,
        intentCallDisplayName: String?,
    ): Pair<Notification?, Int> {
        logger.d {
            "[getNotificationPair] trigger: $trigger, callId: ${streamCallId.id}, callDisplayName: $intentCallDisplayName"
        }
        val notificationData: Pair<Notification?, Int> = when (trigger) {
            TRIGGER_ONGOING_CALL -> {
                logger.d { "[getNotificationPair] Creating ongoing call notification" }
                Pair(
                    first = streamVideo.getOngoingCallNotification(
                        callId = streamCallId,
                        callDisplayName = intentCallDisplayName,
                        payload = emptyMap(),
                    ),
                    second = streamCallId.hashCode(),
                )
            }

            TRIGGER_INCOMING_CALL -> {
                logger.d { "[getNotificationPair] Creating incoming call notification" }
                val shouldHaveContentIntent = streamVideo.state.activeCall.value == null
                logger.d { "[getNotificationPair] shouldHaveContentIntent: $shouldHaveContentIntent" }
                Pair(
                    first = streamVideo.getRingingCallNotification(
                        ringingState = RingingState.Incoming(),
                        callId = streamCallId,
                        callDisplayName = intentCallDisplayName,
                        shouldHaveContentIntent = shouldHaveContentIntent,
                        payload = emptyMap(),
                    ),
                    second = streamCallId.getNotificationId(NotificationType.Incoming),
                )
            }

            TRIGGER_OUTGOING_CALL -> {
                logger.d { "[getNotificationPair] Creating outgoing call notification" }
                Pair(
                    first = streamVideo.getRingingCallNotification(
                        ringingState = RingingState.Outgoing(),
                        callId = streamCallId,
                        callDisplayName = getString(
                            R.string.stream_video_outgoing_call_notification_title,
                        ),
                        payload = emptyMap(),
                    ),
                    second = streamCallId.getNotificationId(
                        NotificationType.Incoming,
                    ), // Same for incoming and outgoing
                )
            }

            TRIGGER_REMOVE_INCOMING_CALL -> {
                logger.d { "[getNotificationPair] Removing incoming call notification" }
                Pair(null, streamCallId.getNotificationId(NotificationType.Incoming))
            }

            else -> {
                logger.w { "[getNotificationPair] Unknown trigger: $trigger" }
                Pair(null, streamCallId.hashCode())
            }
        }
        logger.d {
            "[getNotificationPair] Generated notification: ${notificationData.first != null}, notificationId: ${notificationData.second}"
        }
        return notificationData
    }

    override fun maybePromoteToForegroundService(
        videoClient: StreamVideoClient,
        notificationId: Int,
        trigger: String,
    ) {
        val hasActiveCall = videoClient.state.activeCall.value != null
        val not = if (hasActiveCall) " not" else ""

        logger.d {
            "[maybePromoteToForegroundService] hasActiveCall: $hasActiveCall. Will$not call startForeground early."
        }

        if (!hasActiveCall) {
            videoClient.getSettingUpCallNotification()?.let { notification ->
                startForegroundWithServiceType(
                    notificationId,
                    notification,
                    trigger,
                    serviceType,
                )
            }
        }
    }

    private fun justNotify(callId: StreamCallId, notificationId: Int, notification: Notification) {
        logger.d { "[justNotify] notificationId: $notificationId" }
        if (ActivityCompat.checkSelfPermission(
                this, Manifest.permission.POST_NOTIFICATIONS,
            ) == PackageManager.PERMISSION_GRANTED
        ) {
            StreamVideo.instanceOrNull()?.getStreamNotificationDispatcher()?.notify(
                callId,
                notificationId,
                notification,
            )
            logger.d { "[justNotify] Notification shown with ID: $notificationId" }
        } else {
            logger.w {
                "[justNotify] Permission not granted, cannot show notification with ID: $notificationId"
            }
        }
    }

    @SuppressLint("MissingPermission")
    private fun showIncomingCall(
        callId: StreamCallId,
        notificationId: Int,
        notification: Notification,
    ) {
        logger.d { "[showIncomingCall] notificationId: $notificationId" }
        val hasActiveCall = StreamVideo.instanceOrNull()?.state?.activeCall?.value != null
        logger.d { "[showIncomingCall] hasActiveCall: $hasActiveCall" }

        if (!hasActiveCall) { // If there isn't another call in progress
            // The service was started with startForegroundService() (from companion object), so we need to call startForeground().
            logger.d { "[showIncomingCall] Starting foreground service with notification" }

            StreamVideo.instanceOrNull()?.call(callId.type, callId.id)
                ?.state?.updateNotification(notification)

            startForegroundWithServiceType(
                notificationId,
                notification,
                TRIGGER_INCOMING_CALL,
                serviceType,
            ).onError {
                logger.e {
                    "[showIncomingCall] Failed to start foreground service, falling back to justNotify: $it"
                }
                justNotify(callId, notificationId, notification)
            }
        } else {
            // Else, we show a simple notification (the service was already started as a foreground service).
            logger.d { "[showIncomingCall] Service already running, showing simple notification" }
            justNotify(callId, notificationId, notification)
        }
    }

    private fun removeIncomingCall(notificationId: Int) {
        NotificationManagerCompat.from(this).cancel(notificationId)

        if (callId == null) {
            stopService()
        }
    }

    override fun initializeCallAndSocket(
        streamVideo: StreamVideo,
        callId: StreamCallId,
    ) {
        // Update call
        serviceScope.launch {
            val call = streamVideo.call(callId.type, callId.id)
            val update = call.get()
            if (update.isFailure) {
                update.errorOrNull()?.let {
                    logger.e { it.message }
                } ?: let {
                    logger.e { "Failed to update call." }
                }
                stopService() // Failed to update call //TODO RAHUL, send this error back to UI
                return@launch
            }
        }

        // Monitor coordinator socket
        serviceScope.launch {
            streamVideo.connectIfNotAlreadyConnected()
        }
    }

    private fun updateRingingCall(
        streamVideo: StreamVideo,
        callId: StreamCallId,
        ringingState: RingingState,
    ) {
        serviceScope.launch {
            val call = streamVideo.call(callId.type, callId.id)
            streamVideo.state.addRingingCall(call, ringingState)
        }
    }

    private fun observeCall(callId: StreamCallId, streamVideo: StreamVideoClient) {
        observeRingingState(callId, streamVideo)
        observeCallEvents(callId, streamVideo)
        if (streamVideo.enableCallNotificationUpdates) {
            observeNotificationUpdates(callId, streamVideo)
        }
    }

    private fun observeRingingState(callId: StreamCallId, streamVideo: StreamVideoClient) {
        val call = streamVideo.call(callId.type, callId.id)
        call.scope.launch {
            call.state.ringingState.collect {
                logger.i { "Ringing state: $it" }

                when (it) {
                    is RingingState.Incoming -> {
                        if (!it.acceptedByMe) {
                            callSoundPlayer?.playCallSound(
                                streamVideo.sounds.ringingConfig.incomingCallSoundUri,
                                streamVideo.sounds.mutedRingingConfig?.playIncomingSoundIfMuted
                                    ?: false,
                            )
                        } else {
                            callSoundPlayer?.stopCallSound() // Stops sound sooner than Active. More responsive.
                        }
                    }

                    is RingingState.Outgoing -> {
                        if (!it.acceptedByCallee) {
                            callSoundPlayer?.playCallSound(
                                streamVideo.sounds.ringingConfig.outgoingCallSoundUri,
                                streamVideo.sounds.mutedRingingConfig?.playOutgoingSoundIfMuted
                                    ?: false,
                            )
                        } else {
                            callSoundPlayer?.stopCallSound() // Stops sound sooner than Active. More responsive.
                        }
                    }

                    is RingingState.Active -> { // Handle Active to make it more reliable
                        callSoundPlayer?.stopCallSound()
                    }

                    is RingingState.RejectedByAll -> {
                        ClientScope().launch {
                            call.reject(RejectReason.Decline)
                        }
                        callSoundPlayer?.stopCallSound()
                        stopService()
                    }

                    is RingingState.TimeoutNoAnswer -> {
                        callSoundPlayer?.stopCallSound()
                    }

                    else -> {
                        callSoundPlayer?.stopCallSound()
                    }
                }
            }
        }
    }

    private fun observeCallEvents(callId: StreamCallId, streamVideo: StreamVideoClient) {
        val call = streamVideo.call(callId.type, callId.id)
        /**
         * This scope will be cleaned as soon as call is destroyed via rejection/decline
         */
        call.scope.launch {
            call.events.collect { event ->
                logger.i { "Received event in service: $event" }
                when (event) {
                    is CallAcceptedEvent -> {
                        handleIncomingCallAcceptedByMeOnAnotherDevice(
                            acceptedByUserId = event.user.id,
                            myUserId = streamVideo.userId,
                            callRingingState = call.state.ringingState.value,
                        )
                    }

                    is CallRejectedEvent -> {
                        handleIncomingCallRejectedByMeOrCaller(
                            call,
                            rejectedByUserId = event.user.id,
                            myUserId = streamVideo.userId,
                            createdByUserId = call.state.createdBy.value?.id,
                            activeCallExists = streamVideo.state.activeCall.value != null,
                        )
                    }

                    is CallEndedEvent -> {
                        // When call ends for any reason
                        stopService()
                    }

                    is LocalCallMissedEvent -> handleSlowCallRejectedEvent(call)
                }
            }
        }

        call.scope.launch {
            call.state.connection.collectLatest { event ->
                when (event) {
                    is RealtimeConnection.Failed -> {
                        if (call.id == streamVideo.state.ringingCall.value?.id) {
                            streamVideo.state.removeRingingCall(call)
                            streamVideo.onCallCleanUp(call)
                        }
                    }

                    else -> {}
                }
            }
        }
    }

    private fun handleIncomingCallAcceptedByMeOnAnotherDevice(
        acceptedByUserId: String,
        myUserId: String,
        callRingingState: RingingState,
    ) {
        // If accepted event was received, with event user being me, but current device is still ringing, it means the call was accepted on another device
        if (acceptedByUserId == myUserId && callRingingState is RingingState.Incoming) {
            // So stop ringing on this device
            stopService()
        }
    }

    private fun handleSlowCallRejectedEvent(call: Call) {
        val callId = StreamCallId(call.type, call.id)
        removeIncomingCall(callId.getNotificationId(NotificationType.Incoming))
    }

    private fun handleIncomingCallRejectedByMeOrCaller(
        call: Call,
        rejectedByUserId: String,
        myUserId: String,
        createdByUserId: String?,
        activeCallExists: Boolean,
    ) {
        // If rejected event was received (even from another device), with event user being me OR the caller, remove incoming call / stop service.
        if (rejectedByUserId == myUserId || rejectedByUserId == createdByUserId) {
            if (activeCallExists) {
                val callId = StreamCallId(call.type, call.id)
                removeIncomingCall(callId.getNotificationId(NotificationType.Incoming))
            } else {
                stopService()
            }
        }
    }

    @OptIn(ExperimentalStreamVideoApi::class)
    private fun observeNotificationUpdates(callId: StreamCallId, streamVideo: StreamVideoClient) {
        serviceScope.launch {
            val call = streamVideo.call(callId.type, callId.id)
            logger.d { "Observing notification updates for call: ${call.cid}" }
            val notificationUpdateTriggers =
                streamVideo.streamNotificationManager.notificationConfig.notificationUpdateTriggers(
                    call,
                ) ?: combine(
                    call.state.ringingState,
                    call.state.members,
                    call.state.remoteParticipants,
                    call.state.backstage,
                ) { ringingState, members, remoteParticipants, backstage ->
                    listOf(ringingState, members, remoteParticipants, backstage)
                }.distinctUntilChanged()

            notificationUpdateTriggers.collectLatest { state ->
                val ringingState = call.state.ringingState.value
                logger.d { "[observeNotificationUpdates] ringingState: $ringingState" }
                val notification = streamVideo.onCallNotificationUpdate(
                    call = call,
                )
                logger.d { "[observeNotificationUpdates] notification: ${notification != null}" }
                if (notification != null) {
                    when (ringingState) {
                        is RingingState.Active -> {
                            logger.d { "[observeNotificationUpdates] Showing active call notification" }
                            startForegroundWithServiceType(
                                callId.hashCode(),
                                notification,
                                TRIGGER_ONGOING_CALL,
                                serviceType,
                            )
                        }

                        is RingingState.Outgoing -> {
                            logger.d { "[observeNotificationUpdates] Showing outgoing call notification" }
                            startForegroundWithServiceType(
                                callId.getNotificationId(NotificationType.Incoming),
                                notification,
                                TRIGGER_OUTGOING_CALL,
                                serviceType,
                            )
                        }

                        is RingingState.Incoming -> {
                            logger.d { "[observeNotificationUpdates] Showing incoming call notification" }
                            startForegroundWithServiceType(
                                callId.getNotificationId(NotificationType.Incoming),
                                notification,
                                TRIGGER_INCOMING_CALL,
                                serviceType,
                            )
                        }

                        else -> {
                            logger.d { "[observeNotificationUpdates] Unhandled ringing state: $ringingState" }
                        }
                    }
                } else {
                    logger.w {
                        "[observeNotificationUpdates] No notification generated for updating."
                    }
                }
            }
        }
    }

    private fun registerToggleCameraBroadcastReceiver() {
        if (!isToggleCameraBroadcastReceiverRegistered) {
            try {
                registerReceiver(
                    toggleCameraBroadcastReceiver,
                    IntentFilter().apply {
                        addAction(Intent.ACTION_SCREEN_ON)
                        addAction(Intent.ACTION_SCREEN_OFF)
                        addAction(Intent.ACTION_USER_PRESENT)
                    },
                )
                isToggleCameraBroadcastReceiverRegistered = true
            } catch (e: Exception) {
                logger.d { "Unable to register ToggleCameraBroadcastReceiver." }
            }
        }
    }

    override fun onTimeout(startId: Int) {
        super.onTimeout(startId)
        logger.w { "Timeout received from the system, service will stop." }
        stopService()
    }

    override fun onTaskRemoved(rootIntent: Intent?) {
        super.onTaskRemoved(rootIntent)

        endCall()
        stopService()
    }

    private fun endCall() {
        callId?.let { callId ->
            StreamVideo.instanceOrNull()?.let { streamVideo ->
                val call = streamVideo.call(callId.type, callId.id)
                val ringingState = call.state.ringingState.value

                if (ringingState is RingingState.Outgoing) {
                    // If I'm calling, end the call for everyone
                    serviceScope.launch {
                        call.reject(RejectReason.Custom("Android Service Task Removed"))
                        logger.i { "[onTaskRemoved] Ended outgoing call for all users." }
                    }
                } else if (ringingState is RingingState.Incoming) {
                    // If I'm receiving a call...
                    val memberCount = call.state.members.value.size
                    logger.i { "[onTaskRemoved] Total members: $memberCount" }
                    if (memberCount == 2) {
                        // ...and I'm the only one being called, end the call for both users
                        serviceScope.launch {
                            call.reject()
                            logger.i { "[onTaskRemoved] Ended incoming call for both users." }
                        }
                    } else {
                        // ...and there are other users other than me and the caller, end the call just for me
                        call.leave()
                        logger.i { "[onTaskRemoved] Ended incoming call for me." }
                    }
                } else {
                    // If I'm in an ongoing call, end the call for me
                    call.leave()
                    logger.i { "[onTaskRemoved] Ended ongoing call for me." }
                }
            }
        }
    }

    override fun onDestroy() {
        logger.d { "[onDestroy], Callservice hashcode: ${hashCode()}, call_cid: ${callId?.cid}" }
        stopService()
        callSoundPlayer?.cleanUpAudioResources()
        super.onDestroy()
    }

    override fun stopService(name: Intent?): Boolean {
        logger.d { "[stopService(name)], Callservice hashcode: ${hashCode()}" }
        stopService()
        return super.stopService(name)
    }

    /**
     * Handle all aspects of stopping the service.
     * Should be invoke carefully for the calls which are still present in [StreamVideoClient.calls]
     * Else stopping service by an expired call can cancel current call's notification and the service itself
     */
    override fun stopService() {
        // Cancel the notification
        val notificationManager = NotificationManagerCompat.from(this)
        callId?.let {
            val notificationId = callId.hashCode()
            notificationManager.cancel(notificationId)

            logger.i { "[stopService]. Cancelled notificationId: $notificationId" }
        }

        safeCall {
            val handler = streamDefaultNotificationHandler()
            handler?.clearMediaSession(callId)
        }

        // Optionally cancel any incoming call notification
        val incomingNotificationId = callId?.getNotificationId(NotificationType.Incoming)
        callId?.let {
            notificationManager.cancel(it.getNotificationId(NotificationType.Incoming))
            logger.i { "[stopService]. Cancelled incoming call notificationId: $incomingNotificationId" }
        }

        // Camera privacy
        unregisterToggleCameraBroadcastReceiver()

        // Call sounds
        /**
         * Temp Fix!! The observeRingingState scope was getting cancelled and as a result,
         * ringing state was not properly updated
         */
        callSoundPlayer?.stopCallSound()

        // Stop any jobs
        serviceScope.cancel()

        // Optionally (no-op if already stopping)
        stopSelf()
    }

    private fun streamDefaultNotificationHandler(): StreamDefaultNotificationHandler? {
        val client = StreamVideo.instanceOrNull() as StreamVideoClient
        val handler =
            client.streamNotificationManager.notificationConfig.notificationHandler as? StreamDefaultNotificationHandler
        return handler
    }

    private fun notificationConfig(): NotificationConfig {
        val client = StreamVideo.instanceOrNull() as StreamVideoClient
        return client.streamNotificationManager.notificationConfig
    }

    private fun unregisterToggleCameraBroadcastReceiver() {
        if (isToggleCameraBroadcastReceiverRegistered) {
            try {
                unregisterReceiver(toggleCameraBroadcastReceiver)
                isToggleCameraBroadcastReceiverRegistered = false
            } catch (e: Exception) {
                logger.d { "Unable to unregister ToggleCameraBroadcastReceiver." }
            }
        }
    }

    // This service does not return a Binder
    override fun onBind(intent: Intent?): IBinder? = null
}<|MERGE_RESOLUTION|>--- conflicted
+++ resolved
@@ -32,10 +32,6 @@
 import io.getstream.android.video.generated.models.CallEndedEvent
 import io.getstream.android.video.generated.models.CallRejectedEvent
 import io.getstream.android.video.generated.models.LocalCallMissedEvent
-<<<<<<< HEAD
-=======
-import io.getstream.log.StreamLog
->>>>>>> 944c509a
 import io.getstream.log.taggedLogger
 import io.getstream.video.android.core.Call
 import io.getstream.video.android.core.R
@@ -103,187 +99,6 @@
         const val TRIGGER_OUTGOING_CALL = "outgoing_call"
         const val TRIGGER_ONGOING_CALL = "ongoing_call"
         const val EXTRA_STOP_SERVICE = "io.getstream.video.android.core.stop_service"
-<<<<<<< HEAD
-
-//        /**
-//         * Build start intent.
-//         *
-//         * @param context the context.
-//         * @param callId the call id.
-//         * @param trigger one of [TRIGGER_INCOMING_CALL], [TRIGGER_OUTGOING_CALL] or [TRIGGER_ONGOING_CALL]
-//         * @param callDisplayName the display name.
-//         */
-//        fun buildStartIntent(
-//            context: Context,
-//            callId: StreamCallId,
-//            trigger: String,
-//            callDisplayName: String? = null,
-//            callServiceConfiguration: CallServiceConfig = DefaultCallConfigurations.default,
-//        ): Intent {
-//            val serviceClass = callServiceConfiguration.serviceClass
-//            StreamLog.i(TAG) { "Resolved service class: $serviceClass" }
-//            val serviceIntent = Intent(context, serviceClass)
-//            serviceIntent.putExtra(INTENT_EXTRA_CALL_CID, callId)
-//
-//            when (trigger) {
-//                TRIGGER_INCOMING_CALL -> {
-//                    serviceIntent.putExtra(TRIGGER_KEY, TRIGGER_INCOMING_CALL)
-//                    serviceIntent.putExtra(INTENT_EXTRA_CALL_DISPLAY_NAME, callDisplayName)
-//                }
-//
-//                TRIGGER_OUTGOING_CALL -> {
-//                    serviceIntent.putExtra(TRIGGER_KEY, TRIGGER_OUTGOING_CALL)
-//                }
-//
-//                TRIGGER_ONGOING_CALL -> {
-//                    serviceIntent.putExtra(TRIGGER_KEY, TRIGGER_ONGOING_CALL)
-//                }
-//
-//                TRIGGER_REMOVE_INCOMING_CALL -> {
-//                    serviceIntent.putExtra(TRIGGER_KEY, TRIGGER_REMOVE_INCOMING_CALL)
-//                }
-//
-//                else -> {
-//                    throw IllegalArgumentException(
-//                        "Unknown $trigger, must be one of: $TRIGGER_INCOMING_CALL, $TRIGGER_OUTGOING_CALL, $TRIGGER_ONGOING_CALL",
-//                    )
-//                }
-//            }
-//            StreamLog.d(TAG) { "[buildStartIntent], call_id:${callId.cid}" }
-//            return serviceIntent
-//        }
-=======
->>>>>>> 944c509a
-
-        /**
-         * Build stop intent.
-         *
-         * @param context the context.
-         */
-//        fun buildStopIntent(
-//            context: Context,
-//            call: Call? = null,
-//            callServiceConfiguration: CallServiceConfig = DefaultCallConfigurations.default,
-//        ) = safeCallWithDefault(Intent(context, CallService::class.java)) {
-//            val serviceClass = callServiceConfiguration.serviceClass
-//
-//            val intent = if (isServiceRunning(context, serviceClass)) {
-//                Intent(context, serviceClass)
-//            } else {
-//                Intent(context, CallService::class.java)
-//            }
-//            call?.let {
-//                StreamLog.d(TAG) { "[buildStopIntent], call_id:${call.cid}" }
-//                val streamCallId = StreamCallId(call.type, call.id, call.cid)
-//                intent.putExtra(INTENT_EXTRA_CALL_CID, streamCallId)
-//            }
-//            intent.putExtra(EXTRA_STOP_SERVICE, true)
-//        }
-
-//        fun showIncomingCall(
-//            context: Context,
-//            callId: StreamCallId,
-//            callDisplayName: String?,
-//            callServiceConfiguration: CallServiceConfig = DefaultCallConfigurations.default,
-//            notification: Notification?,
-//        ) {
-//            StreamLog.d(TAG) {
-//                "[showIncomingCall] callId: ${callId.id}, callDisplayName: $callDisplayName, notification: ${notification != null}"
-//            }
-//            val hasActiveCall = StreamVideo.instanceOrNull()?.state?.activeCall?.value != null
-//            StreamLog.d(TAG) { "[showIncomingCall] hasActiveCall: $hasActiveCall" }
-//            safeCallWithResult {
-//                val result = if (!hasActiveCall) {
-//                    StreamLog.d(TAG) { "[showIncomingCall] Starting foreground service" }
-//                    ContextCompat.startForegroundService(
-//                        context,
-//                        buildStartIntent(
-//                            context,
-//                            callId,
-//                            TRIGGER_INCOMING_CALL,
-//                            callDisplayName,
-//                            callServiceConfiguration,
-//                        ),
-//                    )
-//                    ComponentName(context, CallService::class.java)
-//                } else {
-//                    StreamLog.d(TAG) { "[showIncomingCall] Starting regular service" }
-//                    context.startService(
-//                        buildStartIntent(
-//                            context,
-//                            callId,
-//                            TRIGGER_INCOMING_CALL,
-//                            callDisplayName,
-//                            callServiceConfiguration,
-//                        ),
-//                    )
-//                }
-//                result!!
-//            }.onError {
-//                // Show notification
-//                StreamLog.e(TAG) { "Could not start service, showing notification only: $it" }
-//                val hasPermission = ContextCompat.checkSelfPermission(
-//                    context,
-//                    Manifest.permission.POST_NOTIFICATIONS,
-//                ) == PackageManager.PERMISSION_GRANTED
-//                StreamLog.i(TAG) { "Has permission: $hasPermission" }
-//                StreamLog.i(TAG) { "Notification: $notification" }
-//                if (hasPermission && notification != null) {
-//                    StreamLog.d(TAG) {
-//                        "[showIncomingCall] Showing notification fallback with ID: ${callId.getNotificationId(
-//                            NotificationType.Incoming,
-//                        )}"
-//                    }
-//                    StreamVideo.instanceOrNull()?.getStreamNotificationDispatcher()?.notify(
-//                        callId,
-//                        callId.getNotificationId(NotificationType.Incoming),
-//                        notification,
-//                    )
-//                } else {
-//                    StreamLog.w(TAG) {
-//                        "[showIncomingCall] Cannot show notification - hasPermission: $hasPermission, notification: ${notification != null}"
-//                    }
-//                }
-//            }
-//        }
-
-//        fun removeIncomingCall(
-//            context: Context,
-//            callId: StreamCallId,
-//            config: CallServiceConfig = DefaultCallConfigurations.default,
-//        ) {
-//            safeCallWithResult {
-//                context.startService(
-//                    buildStartIntent(
-//                        context,
-//                        callId,
-//                        TRIGGER_REMOVE_INCOMING_CALL,
-//                        "showIncomingCall, trigger:$TRIGGER_REMOVE_INCOMING_CALL",
-//                        callServiceConfiguration = config,
-//                    ),
-//                )!!
-//            }.onError {
-//                NotificationManagerCompat.from(
-//                    context,
-//                ).cancel(callId.getNotificationId(NotificationType.Incoming))
-//            }
-//        }
-//
-//        private fun isServiceRunning(context: Context, serviceClass: Class<*>): Boolean =
-//            safeCallWithDefault(true) {
-//                val activityManager = context.getSystemService(
-//                    Context.ACTIVITY_SERVICE,
-//                ) as ActivityManager
-//                val runningServices = activityManager.getRunningServices(Int.MAX_VALUE)
-//                for (service in runningServices) {
-//                    if (serviceClass.name == service.service.className) {
-//                        StreamLog.w(TAG) { "Service is running: $serviceClass" }
-//                        return true
-//                    }
-//                }
-//                StreamLog.w(TAG) { "Service is NOT running: $serviceClass" }
-//                return false
-//            }
     }
 
     override fun onCreate() {
@@ -291,29 +106,17 @@
         callSoundPlayer = (StreamVideo.instanceOrNull() as? StreamVideoClient)?.callSoundPlayer
     }
 
-<<<<<<< HEAD
     private fun shouldStopServiceFromIntent(intent: Intent?): Boolean {
         val intentCallId = intent?.streamCallId(INTENT_EXTRA_CALL_CID)
         val shouldStopService = intent?.getBooleanExtra(EXTRA_STOP_SERVICE, false) ?: false
         if (callId != null && callId == intentCallId && shouldStopService) {
             logger.d { "shouldStopServiceFromIntent: true, call_cid:${intentCallId?.cid}" }
             return true
-=======
-                else -> {
-                    throw IllegalArgumentException(
-                        "Unknown $trigger, must be one of: $TRIGGER_INCOMING_CALL, $TRIGGER_OUTGOING_CALL, $TRIGGER_ONGOING_CALL",
-                    )
-                }
-            }
-            StreamLog.d(TAG) { "[buildStartIntent], call_id:${callId.cid}" }
-            return serviceIntent
->>>>>>> 944c509a
         }
         logger.d { "shouldStopServiceFromIntent: false, call_cid:${intentCallId?.cid}" }
         return false
     }
 
-<<<<<<< HEAD
     /**
      * Useful when we events come late and we get [CallRejected] Event for an expired call
      * This logic is triggered when we want to stop the service [EXTRA_STOP_SERVICE] which is
@@ -333,31 +136,7 @@
                         "[isIntentForExpiredCall] isCallExpired:$isCallExpired, call_id: ${intentCallId.cid}, ringing state: ${call.state.ringingState.value}, "
                     }
                 }
-=======
-        /**
-         * Build stop intent.
-         *
-         * @param context the context.
-         */
-        fun buildStopIntent(
-            context: Context,
-            call: Call? = null,
-            callServiceConfiguration: CallServiceConfig = DefaultCallConfigurations.default,
-        ) = safeCallWithDefault(Intent(context, CallService::class.java)) {
-            val serviceClass = callServiceConfiguration.serviceClass
-
-            val intent = if (isServiceRunning(context, serviceClass)) {
-                Intent(context, serviceClass)
-            } else {
-                Intent(context, CallService::class.java)
->>>>>>> 944c509a
-            }
-            call?.let {
-                StreamLog.d(TAG) { "[buildStopIntent], call_id:${call.cid}" }
-                val streamCallId = StreamCallId(call.type, call.id, call.cid)
-                intent.putExtra(INTENT_EXTRA_CALL_CID, streamCallId)
-            }
-            intent.putExtra(EXTRA_STOP_SERVICE, true)
+            }
         }
         return isCallExpired // message:[handlePushMessage], [showIncomingCall] callId, [reject] #ringing;
     }
@@ -375,7 +154,6 @@
                     sb.append(text)
                     sb.append("\n")
                 }
-<<<<<<< HEAD
                 if (sb.toString().isNotEmpty()) {
                     logger.d { "[onStartCommand], intent extras: $sb" }
                 }
@@ -386,57 +164,6 @@
         if (shouldStopServiceFromIntent(intent)) {
             stopService()
             return START_NOT_STICKY
-=======
-                result!!
-            }.onError {
-                // Show notification
-                StreamLog.e(TAG) { "Could not start service, showing notification only: $it" }
-                val hasPermission = ContextCompat.checkSelfPermission(
-                    context,
-                    Manifest.permission.POST_NOTIFICATIONS,
-                ) == PackageManager.PERMISSION_GRANTED
-                StreamLog.i(TAG) { "Has permission: $hasPermission" }
-                StreamLog.i(TAG) { "Notification: $notification" }
-                if (hasPermission && notification != null) {
-                    StreamLog.d(TAG) {
-                        "[showIncomingCall] Showing notification fallback with ID: ${callId.getNotificationId(
-                            NotificationType.Incoming,
-                        )}"
-                    }
-                    StreamVideo.instanceOrNull()?.getStreamNotificationDispatcher()?.notify(
-                        callId,
-                        callId.getNotificationId(NotificationType.Incoming),
-                        notification,
-                    )
-                } else {
-                    StreamLog.w(TAG) {
-                        "[showIncomingCall] Cannot show notification - hasPermission: $hasPermission, notification: ${notification != null}"
-                    }
-                }
-            }
-        }
-
-        fun removeIncomingCall(
-            context: Context,
-            callId: StreamCallId,
-            config: CallServiceConfig = DefaultCallConfigurations.default,
-        ) {
-            safeCallWithResult {
-                context.startService(
-                    buildStartIntent(
-                        context,
-                        callId,
-                        TRIGGER_REMOVE_INCOMING_CALL,
-                        "showIncomingCall, trigger:$TRIGGER_REMOVE_INCOMING_CALL",
-                        callServiceConfiguration = config,
-                    ),
-                )!!
-            }.onError {
-                NotificationManagerCompat.from(
-                    context,
-                ).cancel(callId.getNotificationId(NotificationType.Incoming))
-            }
->>>>>>> 944c509a
         }
         // STOP SERVICE LOGIC ENDS
 
@@ -444,74 +171,6 @@
             return START_NOT_STICKY
         }
 
-<<<<<<< HEAD
-=======
-    private fun shouldStopServiceFromIntent(intent: Intent?): Boolean {
-        val intentCallId = intent?.streamCallId(INTENT_EXTRA_CALL_CID)
-        val shouldStopService = intent?.getBooleanExtra(EXTRA_STOP_SERVICE, false) ?: false
-        if (callId != null && callId == intentCallId && shouldStopService) {
-            logger.d { "shouldStopServiceFromIntent: true, call_cid:${intentCallId?.cid}" }
-            return true
-        }
-        logger.d { "shouldStopServiceFromIntent: false, call_cid:${intentCallId?.cid}" }
-        return false
-    }
-
-    /**
-     * Useful when we events come late and we get [CallRejected] Event for an expired call
-     * This logic is triggered when we want to stop the service [EXTRA_STOP_SERVICE] which is
-     * usually when we get [CallRejected] event
-     */
-    private fun isIntentForExpiredCall(intent: Intent?): Boolean {
-        var isCallExpired = false
-        val intentCallId = intent?.streamCallId(INTENT_EXTRA_CALL_CID)
-        val shouldStopService = intent?.getBooleanExtra(EXTRA_STOP_SERVICE, false) ?: false
-        if (shouldStopService) {
-            intentCallId?.let {
-                StreamVideo.instanceOrNull()?.let { streamVideo ->
-                    val call = streamVideo.call(intentCallId.type, intentCallId.id)
-
-                    isCallExpired = call.state.ringingState.value is RingingState.Idle
-                    logger.d {
-                        "[isIntentForExpiredCall] isCallExpired:$isCallExpired, call_id: ${intentCallId.cid}, ringing state: ${call.state.ringingState.value}, "
-                    }
-                }
-            }
-        }
-        return isCallExpired // message:[handlePushMessage], [showIncomingCall] callId, [reject] #ringing;
-    }
-
-    override fun onStartCommand(intent: Intent?, flags: Int, startId: Int): Int {
-        logger.d { "[onStartCommand], intent = $intent, flags:$flags, startId:$startId" }
-        if (intent != null) {
-            val bundle = intent.extras
-            val keys = bundle?.keySet()
-            if (keys != null) {
-                val sb = StringBuilder()
-                for (key in keys) {
-                    val itemInBundle = bundle[key]
-                    val text = "key:$key, value=$itemInBundle"
-                    sb.append(text)
-                    sb.append("\n")
-                }
-                if (sb.toString().isNotEmpty()) {
-                    logger.d { "[onStartCommand], intent extras: $sb" }
-                }
-            }
-        }
-
-        // STOP SERVICE LOGIC STARTS
-        if (shouldStopServiceFromIntent(intent)) {
-            stopService()
-            return START_NOT_STICKY
-        }
-        // STOP SERVICE LOGIC ENDS
-
-        if (isIntentForExpiredCall(intent)) {
-            return START_NOT_STICKY
-        }
-
->>>>>>> 944c509a
         val trigger = intent?.getStringExtra(TRIGGER_KEY)
         val streamVideo = StreamVideo.instanceOrNull() as? StreamVideoClient
 
