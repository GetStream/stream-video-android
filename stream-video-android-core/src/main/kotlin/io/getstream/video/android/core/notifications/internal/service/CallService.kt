--- conflicted
+++ resolved
@@ -42,6 +42,7 @@
 import androidx.core.content.ContextCompat
 import io.getstream.log.StreamLog
 import io.getstream.log.taggedLogger
+import io.getstream.video.android.core.R
 import io.getstream.video.android.core.RingingState
 import io.getstream.video.android.core.StreamVideo
 import io.getstream.video.android.core.StreamVideoClient
@@ -288,14 +289,10 @@
 
             val notificationData: Pair<Notification?, Int> = when (trigger) {
                 TRIGGER_ONGOING_CALL -> Pair(
-<<<<<<< HEAD
-                    first = streamVideo.getOngoingCallNotification(callId = intentCallId),
-=======
                     first = streamVideo.getOngoingCallNotification(
                         callId = intentCallId,
                         callDisplayName = intentCallDisplayName,
                     ),
->>>>>>> 8b34dc7c
                     second = intentCallId.hashCode(),
                 )
 
@@ -303,26 +300,19 @@
                     first = streamVideo.getRingingCallNotification(
                         ringingState = RingingState.Incoming(),
                         callId = intentCallId,
-<<<<<<< HEAD
-                        incomingCallDisplayName = intentCallDisplayName!!,
-=======
                         callDisplayName = intentCallDisplayName,
->>>>>>> 8b34dc7c
                         shouldHaveContentIntent = streamVideo.state.activeCall.value == null,
                     ),
                     second = INCOMING_CALL_NOTIFICATION_ID,
                 )
 
                 TRIGGER_OUTGOING_CALL -> Pair(
-                    first = streamVideo.getOngoingCallNotification(
+                    first = streamVideo.getRingingCallNotification(
+                        ringingState = RingingState.Outgoing(),
                         callId = intentCallId,
-<<<<<<< HEAD
-                        isOutgoingCall = true,
-=======
                         callDisplayName = getString(
                             R.string.stream_video_outgoing_call_notification_title,
                         ),
->>>>>>> 8b34dc7c
                     ),
                     second = INCOMING_CALL_NOTIFICATION_ID, // Same for incoming and outgoing
                 )
