/*
 * Copyright (c) 2014-2024 Stream.io Inc. All rights reserved.
 *
 * Licensed under the Stream License;
 * you may not use this file except in compliance with the License.
 * You may obtain a copy of the License at
 *
 *    https://github.com/GetStream/stream-video-android/blob/main/LICENSE
 *
 * Unless required by applicable law or agreed to in writing, software
 * distributed under the License is distributed on an "AS IS" BASIS,
 * WITHOUT WARRANTIES OR CONDITIONS OF ANY KIND, either express or implied.
 * See the License for the specific language governing permissions and
 * limitations under the License.
 */

package io.getstream.video.android.core.call.connection

import androidx.annotation.VisibleForTesting
import io.getstream.result.onErrorSuspend
import io.getstream.video.android.core.MediaManagerImpl
import io.getstream.video.android.core.api.SignalServerService
import io.getstream.video.android.core.call.connection.job.RestartIceJobDelegate
import io.getstream.video.android.core.call.connection.stats.ComputedStats
import io.getstream.video.android.core.call.connection.transceivers.TransceiverCache
import io.getstream.video.android.core.call.connection.utils.OptimalVideoLayer
import io.getstream.video.android.core.call.connection.utils.computeTransceiverEncodings
import io.getstream.video.android.core.call.connection.utils.findOptimalVideoLayers
import io.getstream.video.android.core.call.connection.utils.isAudioTrackType
import io.getstream.video.android.core.call.connection.utils.isSvcCodec
import io.getstream.video.android.core.call.connection.utils.stringify
import io.getstream.video.android.core.call.connection.utils.toVideoDimension
import io.getstream.video.android.core.call.connection.utils.toVideoLayers
import io.getstream.video.android.core.model.IceCandidate
import io.getstream.video.android.core.model.StreamPeerType
import io.getstream.video.android.core.trace.Tracer
import io.getstream.video.android.core.trySetEnabled
import io.getstream.video.android.core.utils.SdpSession
import io.getstream.video.android.core.utils.SerialProcessor
import io.getstream.video.android.core.utils.StreamSingleFlightProcessorImpl
import io.getstream.video.android.core.utils.defaultConstraints
import io.getstream.video.android.core.utils.iceRestartConstraints
import io.getstream.video.android.core.utils.safeCall
import io.getstream.video.android.core.utils.safeCallWithDefault
import kotlinx.coroutines.CoroutineScope
import kotlinx.coroutines.delay
import kotlinx.coroutines.launch
import org.webrtc.CameraEnumerationAndroid.CaptureFormat
import org.webrtc.MediaConstraints
import org.webrtc.MediaStream
import org.webrtc.MediaStreamTrack
import org.webrtc.PeerConnection
import org.webrtc.RtpParameters
import org.webrtc.RtpTransceiver
import org.webrtc.RtpTransceiver.RtpTransceiverDirection
import org.webrtc.RtpTransceiver.RtpTransceiverInit
import org.webrtc.SessionDescription
import stream.video.sfu.event.VideoLayerSetting
import stream.video.sfu.event.VideoSender
import stream.video.sfu.models.ErrorCode
import stream.video.sfu.models.PublishOption
import stream.video.sfu.models.TrackInfo
import stream.video.sfu.models.TrackType
import stream.video.sfu.models.VideoDimension
import stream.video.sfu.signal.SetPublisherRequest
import java.util.UUID

internal class Publisher(
    private val mediaManager: MediaManagerImpl,
    private val peerConnectionFactory: StreamPeerConnectionFactory,
    private val publishOptions: List<PublishOption>,
    private val coroutineScope: CoroutineScope,
    private val type: StreamPeerType,
    private val mediaConstraints: MediaConstraints,
    private val onStreamAdded: ((MediaStream) -> Unit)?,
    private val onNegotiationNeeded: (StreamPeerConnection, StreamPeerType) -> Unit,
    private val onIceCandidate: ((IceCandidate, StreamPeerType) -> Unit)?,
    private val maxBitRate: Int,
    private val sfuClient: SignalServerService,
    private val sessionId: String,
    private val rejoin: () -> Unit,
    private val fastReconnect: () -> Unit,
    private val transceiverCache: TransceiverCache = TransceiverCache(),
    private val tracer: Tracer,
    private val restartIceJobDelegate: RestartIceJobDelegate =
        RestartIceJobDelegate(coroutineScope),
) : StreamPeerConnection(
    type,
    mediaConstraints,
    onStreamAdded,
    onNegotiationNeeded,
    onIceCandidate,
    rejoin,
    fastReconnect,
    maxBitRate,
    true,
    tracer,
    "Publisher",
) {
    private val defaultScreenShareFormat = CaptureFormat(1280, 720, 24, 30)
    private val defaultFormat = CaptureFormat(1280, 720, 24, 30)
    private var isIceRestarting = false
    private val sdpProcessor = SerialProcessor(coroutineScope)
    private val singleFlightProcessor = StreamSingleFlightProcessorImpl(coroutineScope)

    override fun onRenegotiationNeeded() {
        coroutineScope.launch {
            delay(500)
            negotiate("[onRenegotiationNeeded]", false)
        }
    }

    fun currentOptions() =
        safeCallWithDefault(emptyList()) { transceiverCache.items().map { it.publishOption } }

    /**
     * Closes the publisher PeerConnection and cleans up the resources.
     */
    fun close(stopTracks: Boolean) {
        if (stopTracks) {
            stopPublishing()
        }
        dispose()
        close()
    }

    private fun dispose() {
        transceiverCache.items().forEach {
            try {
                it.transceiver.stop()
            } catch (e: Exception) {
                logger.w { "Transceiver already stopped: ${e.message}" }
            }

            try {
                it.transceiver.dispose()
            } catch (e: Exception) {
                logger.w { "Transceiver already disposed: ${e.message}" }
            }
        }
    }

    override fun onIceConnectionChange(newState: PeerConnection.IceConnectionState?) {
        super.onIceConnectionChange(newState)
        when (newState) {
            PeerConnection.IceConnectionState.CONNECTED -> {
                restartIceJobDelegate.cancelScheduledRestartIce()
            }

            PeerConnection.IceConnectionState.FAILED -> {
                restartIceJobDelegate.scheduleRestartIce {
                    negotiate("negotiate on PeerConnection.IceConnectionState.FAILED", true)
                }
            }
            PeerConnection.IceConnectionState.DISCONNECTED -> {
                restartIceJobDelegate.scheduleRestartIce(3000) {
                    negotiate("negotiate on PeerConnection.IceConnectionState.DISCONNECTED", true)
                }
            }
            else -> {
                // no-op
            }
        }
    }

    @VisibleForTesting
    public suspend fun negotiate(
<<<<<<< HEAD
        iceRestart: Boolean = false,
    ) = sdpProcessor.submit("publisherNegotiate") {
=======
        source: String = "unknown",
        iceRestart: Boolean = false,
    ) = sdpProcessor.submit {
        logger.d { "[negotiate] source: $source, iceRestart:$iceRestart" }
>>>>>>> e991f9eb
        if (isIceRestarting) {
            logger.i { "ICE restart in progress, skipping negotiation" }
            return@submit
        }

        val offer = super.createOffer(
            if (iceRestart) {
                iceRestartConstraints
            } else {
                defaultConstraints
            },
        ).getOrThrow()
        val trackInfos = getAnnouncedTracks(defaultFormat, offer.description)
        tracer.trace(
            "negotiate-with-tracks",
            trackInfos.joinToString(separator = ";") { it.toString() },
        )
        if (trackInfos.isEmpty()) {
            logger.e { ("rejoin cause, Can't negotiate without announcing any tracks") }
            rejoin.invoke()
        }
        logger.i { "Negotiating with tracks: $trackInfos" }
        logger.i { "Offer: ${offer.description}" }

        safeCall {
            isIceRestarting = iceRestart
            setLocalDescription(offer).onErrorSuspend {
                tracer.trace("negotiate-error-setlocaldescription", it.message ?: "unknown")
            }
            val request = SetPublisherRequest(
                sdp = offer.description,
                tracks = trackInfos,
                session_id = sessionId,
            )
            val response = sfuClient.setPublisher(request)
            logger.i { "Received answer: ${response.sdp}" }
            if (response.error != null) {
                logger.e {
                    "SetPublisherRequest Received error: ${response.error}, SetPublisherRequest: $request"
                }
                tracer.trace("negotiate-error-setpublisher", response.error.message ?: "unknown")
                logger.e { "rejoin cause error in sfuClient.setPublisher, message:${response.error.message}" }

                when (response.error.code) {
                    /**
                     *  We are getting this error right away after joining the call first time
                     *  Full error: 16:04:05.032 Call:PeerC...:publisher  E  (DefaultDispatcher-worker-17:526) SetPublisherRequest Received error: Error{code=ERROR_CODE_REQUEST_VALIDATION_FAILED, message=Invalid SetPublisher request, should_retry=false}
                     * This will cause emission of ParticipantLeftEvent to other person
                     */
                    ErrorCode.ERROR_CODE_REQUEST_VALIDATION_FAILED -> rejoin()
                    ErrorCode.ERROR_CODE_PARTICIPANT_NOT_FOUND -> {}
                    ErrorCode.ERROR_CODE_PARTICIPANT_SIGNAL_LOST -> {
                        // should fast-reconnect but wait for further investigation
                    }
                    else -> {}
                }
            }
            setRemoteDescription(SessionDescription(SessionDescription.Type.ANSWER, response.sdp))
                .onErrorSuspend {
                    tracer.trace(
                        "negotiate-error-setremotedescription",
                        it.message ?: "unknown",
                    )
                }
            // Set ice trickle
        }
        isIceRestarting = false
    }

    override suspend fun stats(): ComputedStats? = safeCallWithDefault(null) {
        return statsTracer?.get(
            transceiverCache.items().associate {
                it.transceiver.sender.track()?.id() to it.publishOption.track_type
            }.filterKeys { it != null }.mapKeys { it.key!! },
        )
    }

    /**
     * Starts publishing the given track.
     */
<<<<<<< HEAD
    fun publishStream(
=======
    suspend fun publishStream(
        streamId: String,
        trackType: TrackType,
        captureFormat: CaptureFormat? = null,
    ): MediaStreamTrack? = sdpProcessor.submit {
        return@submit publishStreamInternal(streamId, trackType, captureFormat)
    }.getOrNull()

    internal fun publishStreamInternal(
        streamId: String,
>>>>>>> e991f9eb
        trackType: TrackType,
        captureFormat: CaptureFormat? = null,
    ): MediaStreamTrack? {
        logger.i { "[trackPublishing] Publishing track: $trackType" }

        if (publishOptions.none { it.track_type == trackType }) {
            logger.e { "[trackPublishing] No publish options found for $trackType" }
            return null
        }

        for (publishOption in publishOptions) {
            if (publishOption.track_type != trackType) continue

            val transceiver = transceiverCache.get(publishOption)
            if (transceiver != null) {
                try {
                    val sender = transceiver.sender
                    val senderTrack = sender.track()
                    if (senderTrack != null && !senderTrack.isDisposed) {
                        logger.d { "[trackPublishing] Track already exists." }
                        senderTrack.trySetEnabled(true)
                        logTrack(senderTrack)
                        traceTrack(trackType, senderTrack.id())
                        return senderTrack
                    } else {
                        logger.d { "[trackPublishing] Track is disposed, creating new one." }
                        val newTrack = newTrackFromSource(publishOption.track_type)
                        traceTrack(trackType, newTrack.id())
                        sender.setTrack(newTrack, true)
                        return newTrack
                    }
                } catch (e: Exception) {
                    // Fallback if anything happens with the sender
                    logger.w { "Failed to set track for ${publishOption.track_type}, creating new transceiver" }
                    transceiverCache.remove(publishOption)
                    val fallbackTrack = newTrackFromSource(publishOption.track_type)
                    traceTrack(trackType, fallbackTrack.id())
                    addTransceiver(
                        arrayListOf(streamId),
                        captureFormat,
                        fallbackTrack,
                        publishOption,
                    )
                    return fallbackTrack
                }
            } else {
                logger.d {
                    "[trackPublishing] No transceiver found for $trackType, creating new track and transceiver."
                }
                // This is the first time we are adding the transceiver.
                val newTrack = newTrackFromSource(publishOption.track_type)
                traceTrack(trackType, newTrack.id())
                addTransceiver(arrayListOf(streamId), captureFormat, newTrack, publishOption)
                return newTrack
            }
        }
        return null
    }
    private fun logTrack(senderTrack: MediaStreamTrack?) {
        logger.d {
            "[trackPublishing] Track: ${senderTrack?.enabled()}:${senderTrack?.state()}:${senderTrack?.id()}"
        }
    }

    @VisibleForTesting
    public fun newTrackFromSource(trackType: TrackType): MediaStreamTrack {
        return when (trackType) {
            TrackType.TRACK_TYPE_AUDIO -> {
                val id = UUID.randomUUID().toString()
                peerConnectionFactory.makeAudioTrack(mediaManager.audioSource, id)
            }

            TrackType.TRACK_TYPE_VIDEO -> {
                val id = UUID.randomUUID().toString()
                peerConnectionFactory.makeVideoTrack(mediaManager.videoSource, id)
            }

            TrackType.TRACK_TYPE_SCREEN_SHARE -> {
                val id = UUID.randomUUID().toString()
                peerConnectionFactory.makeVideoTrack(mediaManager.screenShareVideoSource, id)
            }

            else -> throw IllegalArgumentException("Unknown track type: $trackType")
        }
    }

    @VisibleForTesting
    public fun addTransceiver(
        streamIdList: List<String>,
        captureFormat: CaptureFormat?,
        track: MediaStreamTrack,
        publishOption: PublishOption,
    ) {
        val init = computeTransceiverEncodings(captureFormat, publishOption)
        try {
            val transceiver = connection.addTransceiver(
                track,
                RtpTransceiverInit(
                    RtpTransceiverDirection.SEND_ONLY,
                    streamIdList,
                    init,
                ),
            )
            logger.d {
                "Added ${publishOption.track_type} transceiver. (trackID: ${track.id()}, encodings: ${transceiver.sender?.parameters?.encodings?.joinToString { it.stringify() }})"
            }
            transceiverCache.add(publishOption, transceiver)
        } catch (e: Exception) {
            logger.e(e) { "Failed to add transceiver for ${publishOption.track_type}" }
        }
    }

    fun syncPublishOptions(captureFormat: CaptureFormat?, publishOptions: List<PublishOption>) {
        // enable publishing with new options
        logger.d { "New publish options: $publishOptions" }
        for (publishOption in publishOptions) {
            val trackType = publishOption.track_type
            if (!isPublishing(trackType)) {
                logger.d { "Not publishing $trackType" }
                continue
            }
            if (transceiverCache.has(publishOption)) continue

            val track = newTrackFromSource(publishOption.track_type)
            addTransceiver(emptyList(), captureFormat ?: defaultFormat, track, publishOption)
        }

        // stop publishing with options not required anymore
        for (item in transceiverCache.items()) {
            val (option, transceiver) = item
            val hasPublishOption = transceiverCache.has(option)
            if (!hasPublishOption) continue
            safeCall {
                transceiver.stop()
                transceiver.dispose()
            }
            transceiverCache.remove(option)
        }
    }

    suspend fun unpublishStream(trackType: TrackType) {
        transceiverCache.getByTrackType(trackType).forEach { transceiver ->
            logger.d { "[trackPublishing] Unpublishing track: $trackType" }
            val sender = transceiver.sender
            val senderTrack = sender.track()
            senderTrack?.let { track ->
                val result = track.trySetEnabled(false)
                tracer().trace("unpublishtrack", "$trackType:${track.id()}:$result")
                logTrack(track)
            }
        }
    }

    fun isPublishing(trackType: TrackType): Boolean {
        for (item in transceiverCache.items()) {
            if (item.publishOption.track_type != trackType) continue
            val track = item.transceiver.sender.track() ?: continue
            if (track.state() == MediaStreamTrack.State.LIVE && track.enabled()) return true
        }
        return false
    }

    fun getTrackType(trackId: String): TrackType? {
        for (transceiverId in transceiverCache.items()) {
            val (option, transceiver) = transceiverId
            if (transceiver.sender.track()?.id() == trackId) {
                return option.track_type
            }
        }
        return null
    }

    private fun stopPublishing() {
        logger.d { "Stopping publishing all tracks" }
        this.transceiverCache.items().forEach { transceiverId ->
            safeCall {
                transceiverId.transceiver.stop()
            }
        }
    }

    private fun VideoSender.decompose(): Triple<TrackType, List<VideoLayerSetting>, Int> {
        return Triple(track_type, layers, publish_option_id)
    }

    private fun VideoSender.toPublishOption(): PublishOption {
        return PublishOption(
            track_type = track_type,
            codec = codec,
            bitrate = maxBitRate,
            fps = 30,
            max_spatial_layers = 3,
            max_temporal_layers = 3,
            video_dimension = VideoDimension(1920, 1080),
            id = publish_option_id,
        )
    }

    suspend fun changePublishQuality(videoSender: VideoSender) {
        val (trackType, layers, publishOptionId) = videoSender.decompose()
        val enabledLayers = layers.filter { it.active }
        logger.i {
            "Update publish quality ($publishOptionId-$trackType-${videoSender.codec?.name}), requested layers by SFU: $enabledLayers"
        }

        val sender = transceiverCache.get(videoSender.toPublishOption())?.sender?.takeUnless {
            it.track()?.isDisposed == true
        }

        if (sender == null) {
            logger.w { "Update publish quality, no video sender found." }
            return
        }

        val params = sender.parameters
        if (params.encodings.isEmpty()) {
            logger.w { "Update publish quality, No suitable video encoding quality found" }
            return
        }

        val codecInUse = params.codecs.firstOrNull()
        val usesSvcCodec = codecInUse != null && isSvcCodec(codecInUse.name)
        val changed = updateEncodings(params, usesSvcCodec, enabledLayers)

        val activeLayers = params.encodings.filter { it.active }
        if (!changed) {
            logger.i { "Update publish quality, no change: $activeLayers" }
            return
        }

        sender.parameters = params
        logger.i { "Update publish quality, enabled rids: $activeLayers" }
        activeLayers.forEach { layer ->
            logger.i { "Update publish quality, enabled rid: ${layer.rid}" }
        }
    }

    internal fun updateEncodings(
        params: RtpParameters,
        usesSvcCodec: Boolean,
        enabledLayers: List<VideoLayerSetting>,
    ): Boolean {
        var changed = false
        for (encoder in params.encodings) {
            val layer = if (usesSvcCodec) {
                enabledLayers.firstOrNull()
            } else {
                enabledLayers.find { it.name == encoder.rid }
                    ?: (if (params.encodings.size == 1) enabledLayers.firstOrNull() else null)
            }

            val shouldActivate = (layer?.active == true)
            if (shouldActivate != encoder.active) {
                encoder.active = shouldActivate
                changed = true
            }

            if (layer == null) continue

            val (maxFramerate, scaleResolutionDownBy, maxBitrate, scalabilityMode) = layer.decompose()
            if (scaleResolutionDownBy >= 1 && scaleResolutionDownBy != encoder.scaleResolutionDownBy) {
                encoder.scaleResolutionDownBy = scaleResolutionDownBy
                changed = true
            }
            if (maxBitrate > 0 && maxBitrate != encoder.maxBitrateBps) {
                encoder.maxBitrateBps = maxBitrate
                changed = true
            }
            if (maxFramerate > 0 && maxFramerate != encoder.maxFramerate) {
                encoder.maxFramerate = maxFramerate
                changed = true
            }
            if (scalabilityMode != encoder.scalabilityMode) {
                encoder.scalabilityMode = scalabilityMode
                changed = true
            }
        }
        return changed
    }

    suspend fun restartIce(debugSource: String) = singleFlightProcessor.run("restartIce") {
        logger.i { "[restartIce] debugSource:$debugSource, negotiate on Restarting ICE connection" }
        negotiate("[restartIce]", true)
    }

    fun getAnnouncedTracks(captureFormat: CaptureFormat?, sdp: String? = null): List<TrackInfo> =
        synchronized(this) {
            val sdpStr = sdp ?: localSdp?.description
            val trackInfos = mutableListOf<TrackInfo>()
            for (transceiverId in transceiverCache.items()
                .filter { it.transceiver.sender.track()?.isDisposed == false }) {
                val (publishOption, transceiver) = transceiverId
                val trackInfo = toTrackInfo(captureFormat, transceiver, publishOption, sdpStr)
                logger.i { "Announced track: $publishOption -> $trackInfo" }
                trackInfos.add(trackInfo)
            }
            return trackInfos
        }

    fun getAnnouncedTracksForReconnect(): List<TrackInfo> {
        val sdp = connection.localDescription?.description
        return getAnnouncedTracks(null, sdp)
    }

    private fun toTrackInfo(
        format: CaptureFormat?,
        transceiver: RtpTransceiver,
        publishOption: PublishOption,
        sdp: String?,
    ): TrackInfo {
        val track = transceiver.sender.track()!!
        val isScreenShare = publishOption.track_type == TrackType.TRACK_TYPE_SCREEN_SHARE
        val captureFormat = if (isScreenShare) {
            publishOption.video_dimension ?: defaultScreenShareFormat.toVideoDimension()
        } else {
            format?.toVideoDimension() ?: publishOption.video_dimension
                ?: defaultFormat.toVideoDimension()
        }
        val isTrackLive = track.state() == MediaStreamTrack.State.LIVE
        val isAudio = isAudioTrackType(publishOption.track_type)
        val layers = if (!isAudio) {
            if (isTrackLive) {
                computeLayers(
                    captureFormat,
                    track,
                    publishOption,
                )
            } else {
                transceiverCache.getLayers(publishOption)
            }
        } else {
            null
        }

        transceiverCache.setLayers(publishOption, layers ?: emptyList())
        return TrackInfo(
            track_id = track.id(),
            layers = toVideoLayers(layers ?: emptyList()),
            track_type = publishOption.track_type,
            mid = extractMid(transceiver, transceiverCache.indexOf(publishOption), sdp),
            stereo = false,
            muted = !isTrackLive,
            codec = publishOption.codec,
            publish_option_id = publishOption.id,
        )
    }

    fun extractMid(
        transceiver: RtpTransceiver,
        transceiverIndex: Int,
        sdp: String?,
    ): String {
        // If the transceiver already has a mid, return it
        val transceiverMid = transceiver.mid
        logger.v { "Transceiver mid: $transceiverMid" }
        transceiverMid?.let { return it }

        if (transceiverIndex >= 0) {
            return "$transceiverIndex"
        }

        // If there's no SDP, we can't determine the mid
        if (sdp == null) return ""

        val track = transceiver.sender.track() ?: return ""

        // Parse the SDP using a hypothetical SDP parser.
        // You'll need to replace `SDP.parse(sdp)` with your actual parsing logic.

        val sdpSession = SdpSession()
        sdpSession.parse(sdp)

        // Find the media section that corresponds to this track's kind and msid
        val media = sdpSession.media.firstOrNull { m ->
            m.mline?.type == track.kind() && (m.msid?.value?.contains(track.id()) ?: true)
        }

        logger.v { "Media section (mid): ${media?.mid?.value}" }
        // If we found a media section with a mid defined, return it.
        media?.mid?.let { return it.value }

        // If we didn't find a mid and the index is known, return it; otherwise return empty string.
        return ""
    }

    private fun computeLayers(
        format: VideoDimension,
        track: MediaStreamTrack,
        publishOption: PublishOption,
    ): List<OptimalVideoLayer>? {
        if (isAudioTrackType(publishOption.track_type)) return null
        return findOptimalVideoLayers(format, publishOption)
    }

    private data class LayerDecomposition(
        val maxFramerate: Int,
        val scaleResolutionDownBy: Double,
        val maxBitrate: Int,
        val scalabilityMode: String?,
    )

    private fun VideoLayerSetting.decompose(): LayerDecomposition {
        return LayerDecomposition(
            maxFramerate = this.max_framerate,
            scaleResolutionDownBy = this.scale_resolution_down_by.toDouble(),
            maxBitrate = this.max_bitrate,
            scalabilityMode = this.scalability_mode,
        )
    }
}<|MERGE_RESOLUTION|>--- conflicted
+++ resolved
@@ -165,15 +165,10 @@
 
     @VisibleForTesting
     public suspend fun negotiate(
-<<<<<<< HEAD
+        source: String = "unknown",
         iceRestart: Boolean = false,
     ) = sdpProcessor.submit("publisherNegotiate") {
-=======
-        source: String = "unknown",
-        iceRestart: Boolean = false,
-    ) = sdpProcessor.submit {
         logger.d { "[negotiate] source: $source, iceRestart:$iceRestart" }
->>>>>>> e991f9eb
         if (isIceRestarting) {
             logger.i { "ICE restart in progress, skipping negotiation" }
             return@submit
@@ -254,20 +249,16 @@
     /**
      * Starts publishing the given track.
      */
-<<<<<<< HEAD
-    fun publishStream(
-=======
     suspend fun publishStream(
         streamId: String,
         trackType: TrackType,
         captureFormat: CaptureFormat? = null,
-    ): MediaStreamTrack? = sdpProcessor.submit {
+    ): MediaStreamTrack? = sdpProcessor.submit("publishStream") {
         return@submit publishStreamInternal(streamId, trackType, captureFormat)
     }.getOrNull()
 
     internal fun publishStreamInternal(
         streamId: String,
->>>>>>> e991f9eb
         trackType: TrackType,
         captureFormat: CaptureFormat? = null,
     ): MediaStreamTrack? {
