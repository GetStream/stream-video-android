--- conflicted
+++ resolved
@@ -21,12 +21,7 @@
 import io.getstream.result.Result
 import io.getstream.result.Result.Failure
 import io.getstream.result.Result.Success
-<<<<<<< HEAD
-import io.getstream.video.android.core.call.ActiveSFUSession
-=======
 import io.getstream.video.android.core.call.RtcSession
-import io.getstream.video.android.core.events.VideoEvent
->>>>>>> 7e4640fd
 import io.getstream.video.android.core.events.VideoEventListener
 import io.getstream.video.android.core.model.CallMetadata
 import io.getstream.video.android.core.model.IceServer
@@ -35,14 +30,11 @@
 import io.getstream.video.android.core.model.SfuToken
 import io.getstream.video.android.core.model.User
 import io.getstream.video.android.core.model.toIceServer
-<<<<<<< HEAD
 import org.openapitools.client.models.*
-=======
 import io.getstream.webrtc.android.ui.VideoTextureViewRenderer
 import org.openapitools.client.models.*
 import org.webrtc.RendererCommon
 import stream.video.sfu.models.TrackType
->>>>>>> 7e4640fd
 
 public data class SFUConnection(
     internal val callUrl: String,
@@ -133,8 +125,6 @@
             remoteIceServers = iceServers,
             latencyResults = measurements.associate { it.latencyUrl to it.measurements }
         )
-
-        client.state.setActiveCall(this)
 
         session?.connect()
 
