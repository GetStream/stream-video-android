/*
 * Copyright (c) 2014-2024 Stream.io Inc. All rights reserved.
 *
 * Licensed under the Stream License;
 * you may not use this file except in compliance with the License.
 * You may obtain a copy of the License at
 *
 *    https://github.com/GetStream/stream-video-android/blob/main/LICENSE
 *
 * Unless required by applicable law or agreed to in writing, software
 * distributed under the License is distributed on an "AS IS" BASIS,
 * WITHOUT WARRANTIES OR CONDITIONS OF ANY KIND, either express or implied.
 * See the License for the specific language governing permissions and
 * limitations under the License.
 */

package io.getstream.video.android.core

import android.content.Context.POWER_SERVICE
import android.content.Intent
import android.graphics.Bitmap
import android.os.PowerManager
import androidx.annotation.VisibleForTesting
import androidx.compose.runtime.Stable
import io.getstream.log.taggedLogger
import io.getstream.result.Error
import io.getstream.result.Result
import io.getstream.result.Result.Failure
import io.getstream.result.Result.Success
import io.getstream.video.android.core.call.RtcSession
import io.getstream.video.android.core.call.audio.InputAudioFilter
import io.getstream.video.android.core.call.connection.StreamPeerConnectionFactory
import io.getstream.video.android.core.call.utils.SoundInputProcessor
import io.getstream.video.android.core.call.video.VideoFilter
import io.getstream.video.android.core.call.video.YuvFrame
import io.getstream.video.android.core.closedcaptions.ClosedCaptionsSettings
import io.getstream.video.android.core.events.GoAwayEvent
import io.getstream.video.android.core.events.JoinCallResponseEvent
import io.getstream.video.android.core.events.VideoEventListener
import io.getstream.video.android.core.internal.InternalStreamVideoApi
import io.getstream.video.android.core.internal.network.NetworkStateProvider
import io.getstream.video.android.core.model.MuteUsersData
import io.getstream.video.android.core.model.PreferredVideoResolution
import io.getstream.video.android.core.model.QueriedMembers
import io.getstream.video.android.core.model.RejectReason
import io.getstream.video.android.core.model.SortField
import io.getstream.video.android.core.model.UpdateUserPermissionsData
import io.getstream.video.android.core.model.VideoTrack
import io.getstream.video.android.core.model.toIceServer
import io.getstream.video.android.core.utils.RampValueUpAndDownHelper
import io.getstream.video.android.core.utils.safeCall
import io.getstream.video.android.core.utils.safeCallWithDefault
import io.getstream.video.android.core.utils.toQueriedMembers
import io.getstream.video.android.model.User
import io.getstream.webrtc.android.ui.VideoTextureViewRenderer
import kotlinx.coroutines.CoroutineScope
import kotlinx.coroutines.Job
import kotlinx.coroutines.SupervisorJob
import kotlinx.coroutines.delay
import kotlinx.coroutines.flow.MutableStateFlow
import kotlinx.coroutines.flow.StateFlow
import kotlinx.coroutines.isActive
import kotlinx.coroutines.launch
import kotlinx.coroutines.suspendCancellableCoroutine
import org.openapitools.client.models.AcceptCallResponse
import org.openapitools.client.models.AudioSettingsResponse
import org.openapitools.client.models.BlockUserResponse
import org.openapitools.client.models.CallSettingsRequest
import org.openapitools.client.models.CallSettingsResponse
import org.openapitools.client.models.GetCallResponse
import org.openapitools.client.models.GetOrCreateCallResponse
import org.openapitools.client.models.GoLiveResponse
import org.openapitools.client.models.JoinCallResponse
import org.openapitools.client.models.ListRecordingsResponse
import org.openapitools.client.models.ListTranscriptionsResponse
import org.openapitools.client.models.MemberRequest
import org.openapitools.client.models.MuteUsersResponse
import org.openapitools.client.models.OwnCapability
import org.openapitools.client.models.PinResponse
import org.openapitools.client.models.RejectCallResponse
import org.openapitools.client.models.SendCallEventResponse
import org.openapitools.client.models.SendReactionResponse
import org.openapitools.client.models.StartClosedCaptionResponse
import org.openapitools.client.models.StartTranscriptionResponse
import org.openapitools.client.models.StopClosedCaptionResponse
import org.openapitools.client.models.StopLiveResponse
import org.openapitools.client.models.StopTranscriptionResponse
import org.openapitools.client.models.UnpinResponse
import org.openapitools.client.models.UpdateCallMembersRequest
import org.openapitools.client.models.UpdateCallMembersResponse
import org.openapitools.client.models.UpdateCallRequest
import org.openapitools.client.models.UpdateCallResponse
import org.openapitools.client.models.UpdateUserPermissionsResponse
import org.openapitools.client.models.VideoEvent
import org.openapitools.client.models.VideoSettingsResponse
import org.threeten.bp.OffsetDateTime
import org.webrtc.PeerConnection
import org.webrtc.RendererCommon
import org.webrtc.VideoSink
import org.webrtc.audio.JavaAudioDeviceModule.AudioSamples
import stream.video.sfu.event.ReconnectDetails
import stream.video.sfu.models.TrackType
import stream.video.sfu.models.VideoDimension
import stream.video.sfu.models.WebsocketReconnectStrategy
import java.util.Collections
import java.util.UUID
import kotlin.coroutines.resume

/**
 * How long do we keep trying to make a full-reconnect (once the SFU signalling WS went down)
 */
const val sfuReconnectTimeoutMillis = 30_000

/**
 * The call class gives you access to all call level API calls
 *
 * @sample
 *
 * val call = client.call("default", "123")
 * val result = call.create() // update, get etc.
 * // join the call and get audio/video
 * val result = call.join()
 *
 */
@Stable
public class Call(
    internal val client: StreamVideo,
    val type: String,
    val id: String,
    val user: User,
) {
    internal var location: String? = null
    private var subscriptions = Collections.synchronizedSet(mutableSetOf<EventSubscription>())

    internal var reconnectAttepmts = 0
    internal val clientImpl = client as StreamVideoClient

    private val logger by taggedLogger("Call:$type:$id")
    private val supervisorJob = SupervisorJob()
    private var callStatsReportingJob: Job? = null
    private var powerManager: PowerManager? = null

    private val scope = CoroutineScope(clientImpl.scope.coroutineContext + supervisorJob)

    /** The call state contains all state such as the participant list, reactions etc */
    val state = CallState(client, this, user, scope)

    private val network by lazy { clientImpl.coordinatorConnectionModule.networkStateProvider }

    /** Camera gives you access to the local camera */
    val camera by lazy(LazyThreadSafetyMode.PUBLICATION) { mediaManager.camera }
    val microphone by lazy(LazyThreadSafetyMode.PUBLICATION) { mediaManager.microphone }
    val speaker by lazy(LazyThreadSafetyMode.PUBLICATION) { mediaManager.speaker }
    val screenShare by lazy(LazyThreadSafetyMode.PUBLICATION) { mediaManager.screenShare }

    /** The cid is type:id */
    val cid = "$type:$id"

    /**
     * Set a custom [VideoFilter] that will be applied to the video stream coming from your device.
     */
    var videoFilter: VideoFilter? = null

    /**
     * Set a custom [InputAudioFilter] that will be applied to the audio stream recorded on your device.
     */
    var audioFilter: InputAudioFilter? = null

    // val monitor = CallHealthMonitor(this, scope, onIceRecoveryFailed)

    private val soundInputProcessor = SoundInputProcessor(thresholdCrossedCallback = {
        if (!microphone.isEnabled.value) {
            state.markSpeakingAsMuted()
        }
    })
    private val audioLevelOutputHelper = RampValueUpAndDownHelper()

    /**
     * This returns the local microphone volume level. The audio volume is a linear
     * value between 0 (no sound) and 1 (maximum volume). This is not a raw output -
     * it is a smoothed-out volume level that gradually goes to the highest measured level
     * and will then gradually over 250ms return back to 0 or next measured value. This value
     * can be used directly in your UI for displaying a volume/speaking indicator for the local
     * participant.
     * Note: Doesn't return any values until the session is established!
     */
    val localMicrophoneAudioLevel: StateFlow<Float> = audioLevelOutputHelper.currentLevel

    /**
     * Contains stats events for observation.
     */
    @InternalStreamVideoApi
    val statsReport: MutableStateFlow<CallStatsReport?> = MutableStateFlow(null)

    /**
     * Contains stats history.
     */
    val statLatencyHistory: MutableStateFlow<List<Int>> = MutableStateFlow(listOf(0, 0, 0))

    /**
     * Time (in millis) when the full reconnection flow started. Will be null again once
     * the reconnection flow ends (success or failure)
     */
    private var sfuSocketReconnectionTime: Long? = null

    /**
     * Call has been left and the object is cleaned up and destroyed.
     */
    private var isDestroyed = false

    /** Session handles all real time communication for video and audio */
    internal var session: RtcSession? = null
    var sessionId = UUID.randomUUID().toString()

    internal var connectedAt: Long? = null
    internal var reconnectAt: Pair<WebsocketReconnectStrategy, Long>? = null

    internal var peerConnectionFactory: StreamPeerConnectionFactory = StreamPeerConnectionFactory(
        context = clientImpl.context,
        audioProcessing = clientImpl.audioProcessing,
        audioUsage = clientImpl.callServiceConfigRegistry.get(type).audioUsage,
    )

    internal val mediaManager by lazy {
        if (testInstanceProvider.mediaManagerCreator != null) {
            testInstanceProvider.mediaManagerCreator!!.invoke()
        } else {
            MediaManagerImpl(
                clientImpl.context,
                this,
                scope,
                peerConnectionFactory.eglBase.eglBaseContext,
                clientImpl.callServiceConfigRegistry.get(type).audioUsage,
            )
        }
    }

    private val listener = object : NetworkStateProvider.NetworkStateListener {
        override suspend fun onConnected() {
            leaveTimeoutAfterDisconnect?.cancel()
            logger.d { "[NetworkStateListener#onConnected] #network; no args" }
            val elapsedTimeMils = System.currentTimeMillis() - lastDisconnect
            if (lastDisconnect > 0 && elapsedTimeMils < reconnectDeadlineMils) {
                logger.d {
                    "[NetworkStateListener#onConnected] #network; Reconnecting (fast). Time since last disconnect is ${elapsedTimeMils / 1000} seconds. Deadline is ${reconnectDeadlineMils / 1000} seconds"
                }
                rejoin()
            } else {
                logger.d {
                    "[NetworkStateListener#onConnected] #network; Reconnecting (full). Time since last disconnect is ${elapsedTimeMils / 1000} seconds. Deadline is ${reconnectDeadlineMils / 1000} seconds"
                }
                rejoin()
            }
        }

        override suspend fun onDisconnected() {
            state._connection.value = RealtimeConnection.Reconnecting
            lastDisconnect = System.currentTimeMillis()
            leaveTimeoutAfterDisconnect = scope.launch {
                delay(clientImpl.leaveAfterDisconnectSeconds * 1000)
                logger.d {
                    "[NetworkStateListener#onDisconnected] #network; Leaving after being disconnected for ${clientImpl.leaveAfterDisconnectSeconds}"
                }
                leave()
            }
            logger.d { "[NetworkStateListener#onDisconnected] #network; at $lastDisconnect" }
        }
    }

    private var leaveTimeoutAfterDisconnect: Job? = null
    private var lastDisconnect = 0L
    private var reconnectDeadlineMils: Int = 10_000

    private var monitorPublisherPCStateJob: Job? = null
    private var monitorSubscriberPCStateJob: Job? = null
    private var monitorPublisherStateJob: Job? = null
    private var monitorSubscriberStateJob: Job? = null
    private var sfuListener: Job? = null
    private var sfuEvents: Job? = null

    init {
        scope.launch {
            soundInputProcessor.currentAudioLevel.collect {
                audioLevelOutputHelper.rampToValue(it)
            }
        }
        powerManager = safeCallWithDefault(null) {
            clientImpl.context.getSystemService(POWER_SERVICE) as? PowerManager
        }
    }

    /** Basic crud operations */
    suspend fun get(): Result<GetCallResponse> {
        val response = clientImpl.getCall(type, id)
        response.onSuccess {
            state.updateFromResponse(it)
        }
        return response
    }

    /** Create a call. You can create a call client side, many apps prefer to do this server side though */
    suspend fun create(
        memberIds: List<String>? = null,
        members: List<MemberRequest>? = null,
        custom: Map<String, Any>? = null,
        settings: CallSettingsRequest? = null,
        startsAt: OffsetDateTime? = null,
        team: String? = null,
        ring: Boolean = false,
        notify: Boolean = false,
    ): Result<GetOrCreateCallResponse> {
        val response = if (members != null) {
            clientImpl.getOrCreateCallFullMembers(
                type = type,
                id = id,
                members = members,
                custom = custom,
                settingsOverride = settings,
                startsAt = startsAt,
                team = team,
                ring = ring,
                notify = notify,
            )
        } else {
            clientImpl.getOrCreateCall(
                type = type,
                id = id,
                memberIds = memberIds,
                custom = custom,
                settingsOverride = settings,
                startsAt = startsAt,
                team = team,
                ring = ring,
                notify = notify,
            )
        }

        response.onSuccess {
            state.updateFromResponse(it)
            if (ring) client.state.addRingingCall(this, RingingState.Outgoing())
        }
        return response
    }

    /** Update a call */
    suspend fun update(
        custom: Map<String, Any>? = null,
        settingsOverride: CallSettingsRequest? = null,
        startsAt: OffsetDateTime? = null,
    ): Result<UpdateCallResponse> {
        val request = UpdateCallRequest(
            custom = custom,
            settingsOverride = settingsOverride,
            startsAt = startsAt,
        )
        val response = clientImpl.updateCall(type, id, request)
        response.onSuccess {
            state.updateFromResponse(it)
        }
        return response
    }

    suspend fun join(
        create: Boolean = false,
        createOptions: CreateCallOptions? = null,
        ring: Boolean = false,
        notify: Boolean = false,
    ): Result<RtcSession> {
        logger.d {
            "[join] #ringing; #track; create: $create, ring: $ring, notify: $notify, createOptions: $createOptions"
        }
        val permissionPass =
            clientImpl.permissionCheck.checkAndroidPermissions(clientImpl.context, this)
        // Check android permissions and log a warning to make sure developers requested adequate permissions prior to using the call.
        if (!permissionPass) {
            logger.w {
                "\n[Call.join()] called without having the required permissions.\n" +
                    "This will work only if you have [runForegroundServiceForCalls = false] in the StreamVideoBuilder.\n" +
                    "The reason is that [Call.join()] will by default start an ongoing call foreground service,\n" +
                    "To start this service and send the appropriate audio/video tracks the permissions are required,\n" +
                    "otherwise the service will fail to start, resulting in a crash.\n" +
                    "You can re-define your permissions and their expected state by overriding the [permissionCheck] in [StreamVideoBuilder]\n"
            }
        }

        client.state.setActiveCall(this)

        // if we are a guest user, make sure we wait for the token before running the join flow
        clientImpl.guestUserJob?.await()
        // the join flow should retry up to 3 times
        // if the error is not permanent
        // and fail immediately on permanent errors
        state._connection.value = RealtimeConnection.InProgress
        var retryCount = 0

        var result: Result<RtcSession>

        while (retryCount < 3) {
            result = _join(create, createOptions, ring, notify)
            if (result is Success) {
                // we initialise the camera, mic and other according to local + backend settings
                // only when the call is joined to make sure we don't switch and override
                // the settings during a call.
                val settings = state.settings.value
                if (settings != null) {
                    updateMediaManagerFromSettings(settings)
                } else {
                    logger.w {
                        "[join] Call settings were null - this should never happen after a call" +
                            "is joined. MediaManager will not be initialised with server settings."
                    }
                }
                return result
            }
            if (result is Failure) {
                session = null
                logger.e { "Join failed with error $result" }
                if (isPermanentError(result.value)) {
                    state._connection.value = RealtimeConnection.Failed(result.value)
                    return result
                } else {
                    retryCount += 1
                }
            }
            delay(retryCount - 1 * 1000L)
        }
        return Failure(value = Error.GenericError("Join failed after 3 retries"))
    }

    internal fun isPermanentError(error: Any): Boolean {
        return true
    }

    internal suspend fun _join(
        create: Boolean = false,
        createOptions: CreateCallOptions? = null,
        ring: Boolean = false,
        notify: Boolean = false,
    ): Result<RtcSession> {
        reconnectAttepmts = 0
        sfuEvents?.cancel()
        sfuListener?.cancel()

        if (session != null) {
            throw IllegalStateException(
                "Call $cid has already been joined. Please use call.leave before joining it again",
            )
        }
        logger.d {
            "[joinInternal] #track; create: $create, ring: $ring, notify: $notify, createOptions: $createOptions"
        }

        // step 1. call the join endpoint to get a list of SFUs

        val locationResult = clientImpl.getCachedLocation()
        if (locationResult !is Success) {
            return locationResult as Failure
        }
        location = locationResult.value

        val options = createOptions
            ?: if (create) {
                CreateCallOptions()
            } else {
                null
            }
        val result = joinRequest(options, locationResult.value, ring = ring, notify = notify)

        if (result !is Success) {
            return result as Failure
        }
        val sfuToken = result.value.credentials.token
        val sfuUrl = result.value.credentials.server.url
        val sfuWsUrl = result.value.credentials.server.wsEndpoint
        val iceServers = result.value.credentials.iceServers.map { it.toIceServer() }

        session = if (testInstanceProvider.rtcSessionCreator != null) {
            testInstanceProvider.rtcSessionCreator!!.invoke()
        } else {
            connectedAt = System.currentTimeMillis()
            RtcSession(
                sessionId = this.sessionId,
                apiKey = clientImpl.apiKey,
                lifecycle = clientImpl.coordinatorConnectionModule.lifecycle,
                client = client,
                call = this,
                sfuUrl = sfuUrl,
                sfuWsUrl = sfuWsUrl,
                sfuToken = sfuToken,
                remoteIceServers = iceServers,
                powerManager = powerManager,
            )
        }

        session?.let {
            state._connection.value = RealtimeConnection.Joined(it)
        }

        try {
            session?.connect()
        } catch (e: Exception) {
            return Failure(Error.GenericError(e.message ?: "RtcSession error occurred."))
        }
        monitorSession(result.value)
        return Success(value = session!!)
    }

    private suspend fun Call.monitorSession(result: JoinCallResponse) {
        sfuEvents?.cancel()
        sfuListener?.cancel()
        startCallStatsReporting(result.statsOptions.reportingIntervalMs.toLong())
        // listen to Signal WS
        sfuEvents = scope.launch {
            session?.let {
                it.socket.events().collect { event ->
                    if (event is JoinCallResponseEvent) {
                        reconnectDeadlineMils = event.fastReconnectDeadlineSeconds * 1000
                        logger.d { "[join] #deadline for reconnect is ${reconnectDeadlineMils / 1000} seconds" }
                    }
                }
            }
        }
        monitorPublisherPCStateJob?.cancel()
        monitorPublisherPCStateJob = scope.launch {
            session?.publisher?.iceState?.collect {
                when (it) {
                    PeerConnection.IceConnectionState.FAILED, PeerConnection.IceConnectionState.DISCONNECTED -> {
                        session?.publisher?.connection?.restartIce()
                    }

<<<<<<< HEAD
        monitor.start()
        client.state.setActiveCall(this)

        startCallStatsReporting(result.value.statsOptions.reportingIntervalMs.toLong())
=======
                    else -> {
                        logger.d { "[monitorConnectionState] Ice connection state is $it" }
                    }
                }
            }
        }
>>>>>>> 8b34dc7c

        monitorSubscriberPCStateJob?.cancel()
        monitorSubscriberPCStateJob = scope.launch {
            session?.subscriber?.iceState?.collect {
                when (it) {
                    PeerConnection.IceConnectionState.FAILED, PeerConnection.IceConnectionState.DISCONNECTED -> {
                        session?.requestSubscriberIceRestart()
                    }

                    else -> {
                        logger.d { "[monitorConnectionState] Ice connection state is $it" }
                    }
                }
            }
        }
        monitorPublisherStateJob?.cancel()
        monitorPublisherStateJob = scope.launch {
            session?.subscriber?.state?.collect {
                when (it) {
                    PeerConnection.PeerConnectionState.FAILED, PeerConnection.PeerConnectionState.DISCONNECTED -> {
                        rejoin()
                    }

                    else -> {
                        logger.d { "[monitorConnectionState] Ice connection state is $it" }
                    }
                }
            }
        }

        monitorSubscriberStateJob?.cancel()
        monitorSubscriberStateJob = scope.launch {
            session?.subscriber?.state?.collect {
                when (it) {
                    PeerConnection.PeerConnectionState.FAILED, PeerConnection.PeerConnectionState.DISCONNECTED -> {
                        rejoin()
                    }

                    else -> {
                        logger.d { "[monitorConnectionState] Ice connection state is $it" }
                    }
                }
            }
        }
        network.subscribe(listener)
    }

    private suspend fun startCallStatsReporting(reportingIntervalMs: Long = 10_000) {
        callStatsReportingJob?.cancel()
        callStatsReportingJob = scope.launch {
            // Wait a bit before we start capturing stats
            delay(reportingIntervalMs)

            while (isActive) {
                delay(reportingIntervalMs)

                val publisherStats = session?.getPublisherStats()
                val subscriberStats = session?.getSubscriberStats()
                state.stats.updateFromRTCStats(publisherStats, isPublisher = true)
                state.stats.updateFromRTCStats(subscriberStats, isPublisher = false)
                state.stats.updateLocalStats()
                val local = state.stats._local.value

                val report = CallStatsReport(
                    publisher = publisherStats,
                    subscriber = subscriberStats,
                    local = local,
                    stateStats = state.stats,
                )
                statsReport.value = report
                statLatencyHistory.value += report.stateStats.publisher.latency.value
                if (statLatencyHistory.value.size > 20) {
                    statLatencyHistory.value = statLatencyHistory.value.takeLast(20)
                }

                session?.sendCallStats(report)
            }
        }
    }

    /**
     * Fast reconnect to the same SFU with the same participant session.
     */
    suspend fun fastReconnect() = schedule {
        logger.d { "[fastReconnect] Reconnecting" }
        session?.prepareReconnect()
        this@Call.state._connection.value = RealtimeConnection.Reconnecting
        if (session != null) {
            val session = session!!
            val (prevSessionId, subscriptionsInfo, publishingInfo) = session.currentSfuInfo()
            val reconnectDetails = ReconnectDetails(
                previous_session_id = prevSessionId,
                strategy = WebsocketReconnectStrategy.WEBSOCKET_RECONNECT_STRATEGY_FAST,
                announced_tracks = publishingInfo,
                subscriptions = subscriptionsInfo,
                reconnect_attempt = reconnectAttepmts,
            )
            reconnectAt = Pair(WebsocketReconnectStrategy.WEBSOCKET_RECONNECT_STRATEGY_FAST, System.currentTimeMillis())
            session.fastReconnect(reconnectDetails)
        } else {
            logger.e { "[reconnect] Disconnecting" }
            this@Call.state._connection.value = RealtimeConnection.Disconnected
        }
    }

    /**
     * Rejoin a call. Creates a new session and joins as a new participant.
     */
    suspend fun rejoin() = schedule {
        logger.d { "[rejoin] Rejoining" }
        reconnectAt = Pair(WebsocketReconnectStrategy.WEBSOCKET_RECONNECT_STRATEGY_REJOIN, System.currentTimeMillis())
        reconnectAttepmts++
        state._connection.value = RealtimeConnection.Reconnecting
        location?.let {
            val joinResponse = joinRequest(location = it)
            if (joinResponse is Success) {
                // switch to the new SFU
                val cred = joinResponse.value.credentials
                val session = this.session!!
                logger.i { "Rejoin SFU ${session?.sfuUrl} to ${cred.server.url}" }

                this.sessionId = UUID.randomUUID().toString()
                val (prevSessionId, subscriptionsInfo, publishingInfo) = session.currentSfuInfo()
                val reconnectDetails = ReconnectDetails(
                    previous_session_id = prevSessionId,
                    strategy = WebsocketReconnectStrategy.WEBSOCKET_RECONNECT_STRATEGY_REJOIN,
                    announced_tracks = publishingInfo,
                    subscriptions = subscriptionsInfo,
                    reconnect_attempt = reconnectAttepmts,
                )
                this.state.removeParticipant(prevSessionId)
                session.prepareRejoin()
                this.session = RtcSession(
                    clientImpl,
                    powerManager,
                    this,
                    sessionId,
                    clientImpl.apiKey,
                    clientImpl.coordinatorConnectionModule.lifecycle,
                    cred.server.url,
                    cred.server.wsEndpoint,
                    cred.token,
                    cred.iceServers.map { ice ->
                        ice.toIceServer()
                    },
                )
                this.session?.connect(reconnectDetails)
                session.cleanup()
                monitorSession(joinResponse.value)
            } else {
                logger.e {
                    "[rejoin] Failed to get a join response ${joinResponse.errorOrNull()}"
                }
                state._connection.value = RealtimeConnection.Reconnecting
            }
        }
    }

    /**
     * Migrate to another SFU.
     */
    suspend fun migrate() = schedule {
        logger.d { "[migrate] Migrating" }
        state._connection.value = RealtimeConnection.Migrating
        location?.let {
            val joinResponse = joinRequest(location = it)
            if (joinResponse is Success) {
                // switch to the new SFU
                val cred = joinResponse.value.credentials
                val session = this.session!!
                val oldSfuUrl = session.sfuUrl
                logger.i { "Rejoin SFU $oldSfuUrl to ${cred.server.url}" }

                this.sessionId = UUID.randomUUID().toString()
                val (prevSessionId, subscriptionsInfo, publishingInfo) = session.currentSfuInfo()
                val reconnectDetails = ReconnectDetails(
                    previous_session_id = prevSessionId,
                    strategy = WebsocketReconnectStrategy.WEBSOCKET_RECONNECT_STRATEGY_MIGRATE,
                    announced_tracks = publishingInfo,
                    subscriptions = subscriptionsInfo,
                    from_sfu_id = oldSfuUrl,
                    reconnect_attempt = reconnectAttepmts,
                )
                session.prepareRejoin()
                reconnectAt = Pair(WebsocketReconnectStrategy.WEBSOCKET_RECONNECT_STRATEGY_MIGRATE, System.currentTimeMillis())
                val newSession = RtcSession(
                    clientImpl,
                    powerManager,
                    this,
                    sessionId,
                    clientImpl.apiKey,
                    clientImpl.coordinatorConnectionModule.lifecycle,
                    cred.server.url,
                    cred.server.wsEndpoint,
                    cred.token,
                    cred.iceServers.map { ice ->
                        ice.toIceServer()
                    },
                )
                val oldSession = this.session
                this.session = newSession
                this.session?.connect(reconnectDetails)
                monitorSession(joinResponse.value)
                oldSession?.leaveWithReason("migrating")
                oldSession?.cleanup()
            } else {
                logger.e {
                    "[switchSfu] Failed to get a join response during " +
                        "migration - falling back to reconnect. Error ${joinResponse.errorOrNull()}"
                }
                state._connection.value = RealtimeConnection.Reconnecting
            }
        }
    }

    private var reconnectJob: Job? = null

    private suspend fun schedule(block: suspend () -> Unit) = synchronized(this) {
        logger.d { "[schedule] #reconnect; no args" }
        reconnectJob?.cancel()
        reconnectJob = scope.launch {
            block()
        }
    }

    /** Leave the call, but don't end it for other users */
    fun leave() {
        logger.d { "[leave] #ringing; no args" }
        leave(disconnectionReason = null)
    }

    private fun leave(disconnectionReason: Throwable?) = safeCall {
        session?.leaveWithReason(disconnectionReason?.message ?: "user")
        session?.cleanup()
        leaveTimeoutAfterDisconnect?.cancel()
        network.unsubscribe(listener)
        sfuListener?.cancel()
        sfuEvents?.cancel()
        state._connection.value = RealtimeConnection.Disconnected
        logger.v { "[leave] #ringing; disconnectionReason: $disconnectionReason" }
        if (isDestroyed) {
            logger.w { "[leave] #ringing; Call already destroyed, ignoring" }
            return
        }
        isDestroyed = true

        sfuSocketReconnectionTime = null
        stopScreenSharing()
<<<<<<< HEAD
        client.state.removeActiveCall() // Will also stop CallService
        client.state.removeRingingCall(willTransitionToOngoing = false)
        (client as StreamVideoImpl).onCallCleanUp(this)
=======
        (client as StreamVideoClient).onCallCleanUp(this)
>>>>>>> 8b34dc7c
        camera.disable()
        microphone.disable()
        client.state.removeActiveCall() // Will also stop CallService
        client.state.removeRingingCall()
        cleanup()
    }

    /** ends the call for yourself as well as other users */
    suspend fun end(): Result<Unit> {
        // end the call for everyone
        val result = clientImpl.endCall(type, id)
        // cleanup
        leave()
        return result
    }

    suspend fun pinForEveryone(sessionId: String, userId: String): Result<PinResponse> {
        return clientImpl.pinForEveryone(type, id, sessionId, userId)
    }

    suspend fun unpinForEveryone(sessionId: String, userId: String): Result<UnpinResponse> {
        return clientImpl.unpinForEveryone(type, id, sessionId, userId)
    }

    suspend fun sendReaction(
        type: String,
        emoji: String? = null,
        custom: Map<String, Any>? = null,
    ): Result<SendReactionResponse> {
        return clientImpl.sendReaction(this.type, id, type, emoji, custom)
    }

    suspend fun queryMembers(
        filter: Map<String, Any>,
        sort: List<SortField> = mutableListOf(SortField.Desc("created_at")),
        limit: Int = 25,
        prev: String? = null,
        next: String? = null,
    ): Result<QueriedMembers> {
        return clientImpl.queryMembersInternal(
            type = type,
            id = id,
            filter = filter,
            sort = sort,
            prev = prev,
            next = next,
            limit = limit,
        ).onSuccess { state.updateFromResponse(it) }.map { it.toQueriedMembers() }
    }

    suspend fun muteAllUsers(
        audio: Boolean = true,
        video: Boolean = false,
        screenShare: Boolean = false,
    ): Result<MuteUsersResponse> {
        val request = MuteUsersData(
            muteAllUsers = true,
            audio = audio,
            video = video,
            screenShare = screenShare,
        )
        return clientImpl.muteUsers(type, id, request)
    }

    fun setVisibility(sessionId: String, trackType: TrackType, visible: Boolean) {
        logger.i {
            "[setVisibility] #track; #sfu; sessionId: $sessionId, trackType: $trackType, visible: $visible"
        }
        session?.updateTrackDimensions(sessionId, trackType, visible)
    }

    fun handleEvent(event: VideoEvent) {
        logger.v { "[call handleEvent] #sfu; event.type: ${event.getEventType()}" }

        when (event) {
            is GoAwayEvent ->
                scope.launch {
                    migrate()
                }
        }
    }

    // TODO: review this
    /**
     * Perhaps it would be nicer to have an interface. Any UI elements that renders video should implement it
     *
     * And call a callback for
     * - visible/hidden
     * - resolution changes
     */
    public fun initRenderer(
        videoRenderer: VideoTextureViewRenderer,
        sessionId: String,
        trackType: TrackType,
        onRendered: (VideoTextureViewRenderer) -> Unit = {},
    ) {
        logger.d { "[initRenderer] #sfu; #track; sessionId: $sessionId" }

        // Note this comes from peerConnectionFactory.eglBase
        videoRenderer.init(
            peerConnectionFactory.eglBase.eglBaseContext,
            object : RendererCommon.RendererEvents {
                override fun onFirstFrameRendered() {
                    val width = videoRenderer.measuredWidth
                    val height = videoRenderer.measuredHeight
                    logger.i {
                        "[initRenderer.onFirstFrameRendered] #sfu; #track; " +
                            "trackType: $trackType, dimension: ($width - $height), " +
                            "sessionId: $sessionId"
                    }
                    if (trackType != TrackType.TRACK_TYPE_SCREEN_SHARE) {
                        session?.updateTrackDimensions(
                            sessionId,
                            trackType,
                            true,
                            VideoDimension(width, height),
                        )
                    }
                    onRendered(videoRenderer)
                }

                override fun onFrameResolutionChanged(
                    videoWidth: Int,
                    videoHeight: Int,
                    rotation: Int,
                ) {
                    val width = videoRenderer.measuredWidth
                    val height = videoRenderer.measuredHeight
                    logger.v {
                        "[initRenderer.onFrameResolutionChanged] #sfu; #track; " +
                            "trackType: $trackType, " +
                            "dimension1: ($width - $height), " +
                            "dimension2: ($videoWidth - $videoHeight), " +
                            "sessionId: $sessionId"
                    }

                    if (trackType != TrackType.TRACK_TYPE_SCREEN_SHARE) {
                        session?.updateTrackDimensions(
                            sessionId,
                            trackType,
                            true,
                            VideoDimension(videoWidth, videoHeight),
                        )
                    }
                }
            },
        )
    }

    suspend fun goLive(
        startHls: Boolean = false,
        startRecording: Boolean = false,
        startTranscription: Boolean = false,
    ): Result<GoLiveResponse> {
        val result = clientImpl.goLive(
            type = type,
            id = id,
            startHls = startHls,
            startRecording = startRecording,
            startTranscription = startTranscription,
        )
        result.onSuccess { state.updateFromResponse(it) }

        return result
    }

    suspend fun stopLive(): Result<StopLiveResponse> {
        val result = clientImpl.stopLive(type, id)
        result.onSuccess { state.updateFromResponse(it) }
        return result
    }

    suspend fun sendCustomEvent(data: Map<String, Any>): Result<SendCallEventResponse> {
        return clientImpl.sendCustomEvent(this.type, this.id, data)
    }

    /** Permissions */
    suspend fun requestPermissions(vararg permission: String): Result<Unit> {
        return clientImpl.requestPermissions(type, id, permission.toList())
    }

    suspend fun startRecording(): Result<Any> {
        return clientImpl.startRecording(type, id)
    }

    suspend fun stopRecording(): Result<Any> {
        return clientImpl.stopRecording(type, id)
    }

    /**
     * User needs to have [OwnCapability.Screenshare] capability in order to start screen
     * sharing.
     *
     * @param mediaProjectionPermissionResultData - intent data returned from the
     * activity result after asking for screen sharing permission by launching
     * MediaProjectionManager.createScreenCaptureIntent().
     * See https://developer.android.com/guide/topics/large-screens/media-projection#recommended_approach
     */
    fun startScreenSharing(mediaProjectionPermissionResultData: Intent) {
        if (state.ownCapabilities.value.contains(OwnCapability.Screenshare)) {
            session?.setScreenShareTrack()
            screenShare.enable(mediaProjectionPermissionResultData)
        } else {
            logger.w { "Can't start screen sharing - user doesn't have wnCapability.Screenshare permission" }
        }
    }

    fun stopScreenSharing() {
        screenShare.disable(fromUser = true)
    }

    suspend fun startHLS(): Result<Any> {
        return clientImpl.startBroadcasting(type, id)
            .onSuccess {
                state.updateFromResponse(it)
            }
    }

    suspend fun stopHLS(): Result<Any> {
        return clientImpl.stopBroadcasting(type, id)
    }

    public fun subscribeFor(
        vararg eventTypes: Class<out VideoEvent>,
        listener: VideoEventListener<VideoEvent>,
    ): EventSubscription = synchronized(subscriptions) {
        val filter = { event: VideoEvent ->
            eventTypes.any { type -> type.isInstance(event) }
        }
        val sub = EventSubscription(listener, filter)
        subscriptions.add(sub)
        return sub
    }

    public fun subscribe(
        listener: VideoEventListener<VideoEvent>,
    ): EventSubscription = synchronized(subscriptions) {
        val sub = EventSubscription(listener)
        subscriptions.add(sub)
        return sub
    }

    public suspend fun blockUser(userId: String): Result<BlockUserResponse> {
        return clientImpl.blockUser(type, id, userId)
    }

    // TODO: add removeMember (single)

    public suspend fun removeMembers(userIds: List<String>): Result<UpdateCallMembersResponse> {
        val request = UpdateCallMembersRequest(removeMembers = userIds)
        return clientImpl.updateMembers(type, id, request)
    }

    public suspend fun grantPermissions(
        userId: String,
        permissions: List<String>,
    ): Result<UpdateUserPermissionsResponse> {
        val request = UpdateUserPermissionsData(
            userId = userId,
            grantedPermissions = permissions,
        )
        return clientImpl.updateUserPermissions(type, id, request)
    }

    public suspend fun revokePermissions(
        userId: String,
        permissions: List<String>,
    ): Result<UpdateUserPermissionsResponse> {
        val request = UpdateUserPermissionsData(
            userId = userId,
            revokedPermissions = permissions,
        )
        return clientImpl.updateUserPermissions(type, id, request)
    }

    public suspend fun updateMembers(memberRequests: List<MemberRequest>): Result<UpdateCallMembersResponse> {
        val request = UpdateCallMembersRequest(updateMembers = memberRequests)
        return clientImpl.updateMembers(type, id, request)
    }

    fun fireEvent(event: VideoEvent) = synchronized(subscriptions) {
        subscriptions.forEach { sub ->
            if (!sub.isDisposed) {
                // subs without filters should always fire
                if (sub.filter == null) {
                    sub.listener.onEvent(event)
                }

                // if there is a filter, check it and fire if it matches
                sub.filter?.let {
                    if (it.invoke(event)) {
                        sub.listener.onEvent(event)
                    }
                }
            }
        }
    }

    private fun updateMediaManagerFromSettings(callSettings: CallSettingsResponse) {
        // Speaker
        if (speaker.status.value is DeviceStatus.NotSelected) {
            val enableSpeaker =
                if (callSettings.video.cameraDefaultOn || camera.status.value is DeviceStatus.Enabled) {
                    // if camera is enabled then enable speaker. Eventually this should
                    // be a new audio.defaultDevice setting returned from backend
                    true
                } else {
                    callSettings.audio.defaultDevice == AudioSettingsResponse.DefaultDevice.Speaker ||
                        callSettings.audio.speakerDefaultOn
                }

            speaker.setEnabled(
                enabled = enableSpeaker,
            )
        }

        // Camera
        if (camera.status.value is DeviceStatus.NotSelected) {
            val defaultDirection =
                if (callSettings.video.cameraFacing == VideoSettingsResponse.CameraFacing.Front) {
                    CameraDirection.Front
                } else {
                    CameraDirection.Back
                }
            camera.setDirection(defaultDirection)
            camera.setEnabled(callSettings.video.cameraDefaultOn)
        }

        // Mic
        if (microphone.status.value == DeviceStatus.NotSelected) {
            val enabled = callSettings.audio.micDefaultOn
            microphone.setEnabled(enabled)
        }
    }

    /**
     * List the recordings for this call.
     *
     * @param sessionId - if session ID is supplied, only recordings for that session will be loaded.
     */
    suspend fun listRecordings(sessionId: String? = null): Result<ListRecordingsResponse> {
        return clientImpl.listRecordings(type, id, sessionId)
    }

    suspend fun muteUser(
        userId: String,
        audio: Boolean = true,
        video: Boolean = false,
        screenShare: Boolean = false,
    ): Result<MuteUsersResponse> {
        val request = MuteUsersData(
            users = listOf(userId),
            muteAllUsers = false,
            audio = audio,
            video = video,
            screenShare = screenShare,
        )
        return clientImpl.muteUsers(type, id, request)
    }

    suspend fun muteUsers(
        userIds: List<String>,
        audio: Boolean = true,
        video: Boolean = false,
        screenShare: Boolean = false,
    ): Result<MuteUsersResponse> {
        val request = MuteUsersData(
            users = userIds,
            muteAllUsers = false,
            audio = audio,
            video = video,
            screenShare = screenShare,
        )
        return clientImpl.muteUsers(type, id, request)
    }

    @VisibleForTesting
    internal suspend fun joinRequest(
        create: CreateCallOptions? = null,
        location: String,
        migratingFrom: String? = null,
        ring: Boolean = false,
        notify: Boolean = false,
    ): Result<JoinCallResponse> {
        val result = clientImpl.joinCall(
            type, id,
            create = create != null,
            members = create?.memberRequestsFromIds(),
            custom = create?.custom,
            settingsOverride = create?.settings,
            startsAt = create?.startsAt,
            team = create?.team,
            ring = ring,
            notify = notify,
            location = location,
            migratingFrom = migratingFrom,
        )
        result.onSuccess {
            state.updateFromResponse(it)
        }
        return result
    }

    fun cleanup() {
        // monitor.stop()
        session?.cleanup()
        supervisorJob.cancel()
        callStatsReportingJob?.cancel()
        mediaManager.cleanup()
        session = null
    }

    suspend fun ring(): Result<GetCallResponse> {
        logger.d { "[ring] #ringing; no args" }
        return clientImpl.ring(type, id)
    }

    suspend fun notify(): Result<GetCallResponse> {
        logger.d { "[notify] #ringing; no args" }
        return clientImpl.notify(type, id)
    }

    suspend fun accept(): Result<AcceptCallResponse> {
        logger.d { "[accept] #ringing; no args" }
        state.acceptedOnThisDevice = true
<<<<<<< HEAD
        clientImpl.state.removeRingingCall(willTransitionToOngoing = true)
=======

        clientImpl.state.removeRingingCall()
        clientImpl.state.maybeStopForegroundService(call = this)
>>>>>>> 8b34dc7c
        return clientImpl.accept(type, id)
    }

    suspend fun reject(reason: RejectReason? = null): Result<RejectCallResponse> {
        logger.d { "[reject] #ringing; rejectReason: $reason" }
        return clientImpl.reject(type, id, reason)
    }

    fun processAudioSample(audioSample: AudioSamples) {
        soundInputProcessor.processSoundInput(audioSample.data)
    }

    fun collectUserFeedback(
        rating: Int,
        reason: String? = null,
        custom: Map<String, Any>? = null,
    ) {
        scope.launch {
            clientImpl.collectFeedback(
                callType = type,
                id = id,
                sessionId = sessionId,
                rating = rating,
                reason = reason,
                custom = custom,
            )
        }
    }

    suspend fun takeScreenshot(track: VideoTrack): Bitmap? {
        return suspendCancellableCoroutine { continuation ->
            var screenshotSink: VideoSink? = null
            screenshotSink = VideoSink {
                // make sure we stop after first frame is delivered
                if (!continuation.isActive) {
                    return@VideoSink
                }
                it.retain()
                val bitmap = YuvFrame.bitmapFromVideoFrame(it)
                it.release()

                // This has to be launched asynchronously - removing the sink on the
                // same thread as the videoframe is delivered will lead to a deadlock
                // (needs investigation why)
                scope.launch {
                    track.video.removeSink(screenshotSink)
                }
                continuation.resume(bitmap)
            }

            track.video.addSink(screenshotSink)
        }
    }

    fun isPinnedParticipant(sessionId: String): Boolean =
        state.pinnedParticipants.value.containsKey(
            sessionId,
        )

    fun isServerPin(sessionId: String): Boolean = state._serverPins.value.containsKey(sessionId)

    fun isLocalPin(sessionId: String): Boolean = state._localPins.value.containsKey(sessionId)

    fun hasCapability(vararg capability: OwnCapability): Boolean {
        val elements = capability.toList()
        return state.ownCapabilities.value.containsAll(elements)
    }

    fun isVideoEnabled(): Boolean {
        return state.settings.value?.video?.enabled ?: false
    }

    fun isAudioProcessingEnabled(): Boolean {
        return peerConnectionFactory.isAudioProcessingEnabled()
    }

    fun setAudioProcessingEnabled(enabled: Boolean) {
        return peerConnectionFactory.setAudioProcessingEnabled(enabled)
    }

    fun toggleAudioProcessing(): Boolean {
        return peerConnectionFactory.toggleAudioProcessing()
    }

    suspend fun startTranscription(): Result<StartTranscriptionResponse> {
        return clientImpl.startTranscription(type, id)
    }

    suspend fun stopTranscription(): Result<StopTranscriptionResponse> {
        return clientImpl.stopTranscription(type, id)
    }

    suspend fun listTranscription(): Result<ListTranscriptionsResponse> {
        return clientImpl.listTranscription(type, id)
    }

    suspend fun startClosedCaptions(): Result<StartClosedCaptionResponse> {
        return clientImpl.startClosedCaptions(type, id)
    }

    suspend fun stopClosedCaptions(): Result<StopClosedCaptionResponse> {
        return clientImpl.stopClosedCaptions(type, id)
    }

    fun updateClosedCaptionsSettings(closedCaptionsSettings: ClosedCaptionsSettings) {
        state.closedCaptionManager.updateClosedCaptionsSettings(closedCaptionsSettings)
    }

    /**
     * Sets the preferred incoming video resolution.
     *
     * @param resolution The preferred resolution. Set to `null` to switch back to auto.
     * @param sessionIds The participant session IDs to apply the resolution to. If `null`, the resolution will be applied to all participants.
     */
    fun setPreferredIncomingVideoResolution(
        resolution: PreferredVideoResolution?,
        sessionIds: List<String>? = null,
    ) {
        session?.let { session ->
            session.trackOverridesHandler.updateOverrides(
                sessionIds = sessionIds,
                dimensions = resolution?.let { VideoDimension(it.width, it.height) },
            )
        }
    }

    /**
     * Enables/disables incoming video feed.
     *
     * @param enabled Whether the video feed should be enabled or disabled. Set to `null` to switch back to auto.
     * @param sessionIds The participant session IDs to enable/disable the video feed for. If `null`, the setting will be applied to all participants.
     */
    fun setIncomingVideoEnabled(enabled: Boolean?, sessionIds: List<String>? = null) {
        session?.trackOverridesHandler?.updateOverrides(sessionIds, visible = enabled)
    }

    @InternalStreamVideoApi
    public val debug = Debug(this)

    @InternalStreamVideoApi
    public class Debug(val call: Call) {

        public fun rejoin() {
            call.scope.launch {
                call.rejoin()
            }
        }

        public fun restartSubscriberIce() {
            call.session?.subscriber?.connection?.restartIce()
        }

        public fun restartPublisherIce() {
            call.session?.publisher?.connection?.restartIce()
        }

        fun migrate() {
            call.scope.launch {
                call.migrate()
            }
        }

        fun fastReconnect() {
            call.scope.launch {
                call.rejoin()
            }
        }
    }

    companion object {

        internal var testInstanceProvider = TestInstanceProvider()

        internal class TestInstanceProvider {
            var mediaManagerCreator: (() -> MediaManagerImpl)? = null
            var rtcSessionCreator: (() -> RtcSession)? = null
        }
    }
}

public data class CreateCallOptions(
    val memberIds: List<String>? = null,
    val members: List<MemberRequest>? = null,
    val custom: Map<String, Any>? = null,
    val settings: CallSettingsRequest? = null,
    val startsAt: OffsetDateTime? = null,
    val team: String? = null,
) {
    fun memberRequestsFromIds(): List<MemberRequest> {
        val memberRequestList: MutableList<MemberRequest> = mutableListOf<MemberRequest>()
        if (memberIds != null) {
            memberRequestList.addAll(memberIds.map { MemberRequest(userId = it) })
        }
        if (members != null) {
            memberRequestList.addAll(members)
        }
        return memberRequestList
    }
}<|MERGE_RESOLUTION|>--- conflicted
+++ resolved
@@ -508,6 +508,7 @@
     private suspend fun Call.monitorSession(result: JoinCallResponse) {
         sfuEvents?.cancel()
         sfuListener?.cancel()
+
         startCallStatsReporting(result.statsOptions.reportingIntervalMs.toLong())
         // listen to Signal WS
         sfuEvents = scope.launch {
@@ -528,19 +529,12 @@
                         session?.publisher?.connection?.restartIce()
                     }
 
-<<<<<<< HEAD
-        monitor.start()
-        client.state.setActiveCall(this)
-
-        startCallStatsReporting(result.value.statsOptions.reportingIntervalMs.toLong())
-=======
                     else -> {
                         logger.d { "[monitorConnectionState] Ice connection state is $it" }
                     }
                 }
             }
         }
->>>>>>> 8b34dc7c
 
         monitorSubscriberPCStateJob?.cancel()
         monitorSubscriberPCStateJob = scope.launch {
@@ -789,17 +783,11 @@
 
         sfuSocketReconnectionTime = null
         stopScreenSharing()
-<<<<<<< HEAD
-        client.state.removeActiveCall() // Will also stop CallService
-        client.state.removeRingingCall(willTransitionToOngoing = false)
-        (client as StreamVideoImpl).onCallCleanUp(this)
-=======
         (client as StreamVideoClient).onCallCleanUp(this)
->>>>>>> 8b34dc7c
         camera.disable()
         microphone.disable()
         client.state.removeActiveCall() // Will also stop CallService
-        client.state.removeRingingCall()
+        client.state.removeRingingCall(willTransitionToOngoing = false)
         cleanup()
     }
 
@@ -1221,13 +1209,9 @@
     suspend fun accept(): Result<AcceptCallResponse> {
         logger.d { "[accept] #ringing; no args" }
         state.acceptedOnThisDevice = true
-<<<<<<< HEAD
+
         clientImpl.state.removeRingingCall(willTransitionToOngoing = true)
-=======
-
-        clientImpl.state.removeRingingCall()
         clientImpl.state.maybeStopForegroundService(call = this)
->>>>>>> 8b34dc7c
         return clientImpl.accept(type, id)
     }
 
