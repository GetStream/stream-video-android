/*
 * Copyright (c) 2014-2024 Stream.io Inc. All rights reserved.
 *
 * Licensed under the Stream License;
 * you may not use this file except in compliance with the License.
 * You may obtain a copy of the License at
 *
 *    https://github.com/GetStream/stream-video-android/blob/main/LICENSE
 *
 * Unless required by applicable law or agreed to in writing, software
 * distributed under the License is distributed on an "AS IS" BASIS,
 * WITHOUT WARRANTIES OR CONDITIONS OF ANY KIND, either express or implied.
 * See the License for the specific language governing permissions and
 * limitations under the License.
 */

package io.getstream.video.android.core

import android.content.Context.POWER_SERVICE
import android.content.Intent
import android.graphics.Bitmap
import android.os.PowerManager
import androidx.annotation.VisibleForTesting
import androidx.compose.runtime.Stable
import io.getstream.log.taggedLogger
import io.getstream.result.Error
import io.getstream.result.Result
import io.getstream.result.Result.Failure
import io.getstream.result.Result.Success
import io.getstream.video.android.core.call.RtcSession
import io.getstream.video.android.core.call.audio.InputAudioFilter
import io.getstream.video.android.core.call.connection.StreamPeerConnectionFactory
import io.getstream.video.android.core.call.utils.SoundInputProcessor
import io.getstream.video.android.core.call.video.VideoFilter
import io.getstream.video.android.core.call.video.YuvFrame
import io.getstream.video.android.core.closedcaptions.ClosedCaptionsSettings
import io.getstream.video.android.core.events.GoAwayEvent
import io.getstream.video.android.core.events.JoinCallResponseEvent
import io.getstream.video.android.core.events.VideoEventListener
import io.getstream.video.android.core.internal.InternalStreamVideoApi
import io.getstream.video.android.core.internal.network.NetworkStateProvider
import io.getstream.video.android.core.model.MuteUsersData
import io.getstream.video.android.core.model.PreferredVideoResolution
import io.getstream.video.android.core.model.QueriedMembers
import io.getstream.video.android.core.model.RejectReason
import io.getstream.video.android.core.model.SortField
import io.getstream.video.android.core.model.UpdateUserPermissionsData
import io.getstream.video.android.core.model.VideoTrack
import io.getstream.video.android.core.model.toIceServer
import io.getstream.video.android.core.utils.RampValueUpAndDownHelper
import io.getstream.video.android.core.utils.safeCall
import io.getstream.video.android.core.utils.safeCallWithDefault
import io.getstream.video.android.core.utils.toQueriedMembers
import io.getstream.video.android.model.User
import io.getstream.webrtc.android.ui.VideoTextureViewRenderer
import kotlinx.coroutines.CoroutineScope
import kotlinx.coroutines.Job
import kotlinx.coroutines.SupervisorJob
import kotlinx.coroutines.delay
import kotlinx.coroutines.flow.MutableStateFlow
import kotlinx.coroutines.flow.StateFlow
import kotlinx.coroutines.isActive
import kotlinx.coroutines.launch
import kotlinx.coroutines.suspendCancellableCoroutine
import org.openapitools.client.models.AcceptCallResponse
import org.openapitools.client.models.AudioSettingsResponse
import org.openapitools.client.models.BlockUserResponse
import org.openapitools.client.models.CallSettingsRequest
import org.openapitools.client.models.CallSettingsResponse
import org.openapitools.client.models.GetCallResponse
import org.openapitools.client.models.GetOrCreateCallResponse
import org.openapitools.client.models.GoLiveResponse
import org.openapitools.client.models.JoinCallResponse
import org.openapitools.client.models.ListRecordingsResponse
import org.openapitools.client.models.ListTranscriptionsResponse
import org.openapitools.client.models.MemberRequest
import org.openapitools.client.models.MuteUsersResponse
import org.openapitools.client.models.OwnCapability
import org.openapitools.client.models.PinResponse
import org.openapitools.client.models.RejectCallResponse
import org.openapitools.client.models.SendCallEventResponse
import org.openapitools.client.models.SendReactionResponse
import org.openapitools.client.models.StartClosedCaptionResponse
import org.openapitools.client.models.StartTranscriptionResponse
import org.openapitools.client.models.StopClosedCaptionResponse
import org.openapitools.client.models.StopLiveResponse
import org.openapitools.client.models.StopTranscriptionResponse
import org.openapitools.client.models.UnpinResponse
import org.openapitools.client.models.UpdateCallMembersRequest
import org.openapitools.client.models.UpdateCallMembersResponse
import org.openapitools.client.models.UpdateCallRequest
import org.openapitools.client.models.UpdateCallResponse
import org.openapitools.client.models.UpdateUserPermissionsResponse
import org.openapitools.client.models.VideoEvent
import org.openapitools.client.models.VideoSettingsResponse
import org.threeten.bp.OffsetDateTime
import org.webrtc.PeerConnection
import org.webrtc.RendererCommon
import org.webrtc.VideoSink
import org.webrtc.audio.JavaAudioDeviceModule.AudioSamples
import stream.video.sfu.event.ReconnectDetails
import stream.video.sfu.models.TrackType
import stream.video.sfu.models.VideoDimension
import stream.video.sfu.models.WebsocketReconnectStrategy
import java.util.Collections
import java.util.UUID
import kotlin.coroutines.resume

/**
 * How long do we keep trying to make a full-reconnect (once the SFU signalling WS went down)
 */
const val sfuReconnectTimeoutMillis = 30_000

/**
 * The call class gives you access to all call level API calls
 *
 * @sample
 *
 * val call = client.call("default", "123")
 * val result = call.create() // update, get etc.
 * // join the call and get audio/video
 * val result = call.join()
 *
 */
@Stable
public class Call(
    internal val client: StreamVideo,
    val type: String,
    val id: String,
    val user: User,
) {
    internal var location: String? = null
    private var subscriptions = Collections.synchronizedSet(mutableSetOf<EventSubscription>())

    internal var reconnectAttepmts = 0
    internal val clientImpl = client as StreamVideoClient

    private val logger by taggedLogger("Call:$type:$id")
    private val supervisorJob = SupervisorJob()
    private var callStatsReportingJob: Job? = null
    private var powerManager: PowerManager? = null

    private val scope = CoroutineScope(clientImpl.scope.coroutineContext + supervisorJob)

    /** The call state contains all state such as the participant list, reactions etc */
    val state = CallState(client, this, user, scope)

    private val network by lazy { clientImpl.coordinatorConnectionModule.networkStateProvider }

    /** Camera gives you access to the local camera */
    val camera by lazy(LazyThreadSafetyMode.PUBLICATION) { mediaManager.camera }
    val microphone by lazy(LazyThreadSafetyMode.PUBLICATION) { mediaManager.microphone }
    val speaker by lazy(LazyThreadSafetyMode.PUBLICATION) { mediaManager.speaker }
    val screenShare by lazy(LazyThreadSafetyMode.PUBLICATION) { mediaManager.screenShare }

    /** The cid is type:id */
    val cid = "$type:$id"

    /**
     * Set a custom [VideoFilter] that will be applied to the video stream coming from your device.
     */
    var videoFilter: VideoFilter? = null

    /**
     * Set a custom [InputAudioFilter] that will be applied to the audio stream recorded on your device.
     */
    var audioFilter: InputAudioFilter? = null

    // val monitor = CallHealthMonitor(this, scope, onIceRecoveryFailed)

    private val soundInputProcessor = SoundInputProcessor(thresholdCrossedCallback = {
        if (!microphone.isEnabled.value) {
            state.markSpeakingAsMuted()
        }
    })
    private val audioLevelOutputHelper = RampValueUpAndDownHelper()

    /**
     * This returns the local microphone volume level. The audio volume is a linear
     * value between 0 (no sound) and 1 (maximum volume). This is not a raw output -
     * it is a smoothed-out volume level that gradually goes to the highest measured level
     * and will then gradually over 250ms return back to 0 or next measured value. This value
     * can be used directly in your UI for displaying a volume/speaking indicator for the local
     * participant.
     * Note: Doesn't return any values until the session is established!
     */
    val localMicrophoneAudioLevel: StateFlow<Float> = audioLevelOutputHelper.currentLevel

    /**
     * Contains stats events for observation.
     */
    @InternalStreamVideoApi
    val statsReport: MutableStateFlow<CallStatsReport?> = MutableStateFlow(null)

    /**
     * Contains stats history.
     */
    val statLatencyHistory: MutableStateFlow<List<Int>> = MutableStateFlow(listOf(0, 0, 0))

    /**
     * Time (in millis) when the full reconnection flow started. Will be null again once
     * the reconnection flow ends (success or failure)
     */
    private var sfuSocketReconnectionTime: Long? = null

    /**
     * Call has been left and the object is cleaned up and destroyed.
     */
    private var isDestroyed = false

    /** Session handles all real time communication for video and audio */
    internal var session: RtcSession? = null
    var sessionId = UUID.randomUUID().toString()

<<<<<<< HEAD
    internal var peerConnectionFactory: StreamPeerConnectionFactory = StreamPeerConnectionFactory(
        context = clientImpl.context,
        audioProcessing = clientImpl.audioProcessing,
        audioUsage = clientImpl.callServiceConfigRegistry.get(type).audioUsage,
    )
=======
    internal var connectedAt: Long? = null
    internal var reconnectAt: Pair<WebsocketReconnectStrategy, Long>? = null
>>>>>>> c55c20eb

    internal val mediaManager by lazy {
        if (testInstanceProvider.mediaManagerCreator != null) {
            testInstanceProvider.mediaManagerCreator!!.invoke()
        } else {
            MediaManagerImpl(
                clientImpl.context,
                this,
                scope,
                peerConnectionFactory.eglBase.eglBaseContext,
                clientImpl.callServiceConfigRegistry.get(type).audioUsage,
            )
        }
    }

    private val listener = object : NetworkStateProvider.NetworkStateListener {
        override suspend fun onConnected() {
            leaveTimeoutAfterDisconnect?.cancel()
            logger.d { "[NetworkStateListener#onConnected] #network; no args" }
            val elapsedTimeMils = System.currentTimeMillis() - lastDisconnect
            if (lastDisconnect > 0 && elapsedTimeMils < reconnectDeadlineMils) {
                logger.d {
                    "[NetworkStateListener#onConnected] #network; Reconnecting (fast). Time since last disconnect is ${elapsedTimeMils / 1000} seconds. Deadline is ${reconnectDeadlineMils / 1000} seconds"
                }
                rejoin()
            } else {
                logger.d {
                    "[NetworkStateListener#onConnected] #network; Reconnecting (full). Time since last disconnect is ${elapsedTimeMils / 1000} seconds. Deadline is ${reconnectDeadlineMils / 1000} seconds"
                }
                rejoin()
            }
        }

        override suspend fun onDisconnected() {
            state._connection.value = RealtimeConnection.Reconnecting
            lastDisconnect = System.currentTimeMillis()
            leaveTimeoutAfterDisconnect = scope.launch {
                delay(clientImpl.leaveAfterDisconnectSeconds * 1000)
                logger.d {
                    "[NetworkStateListener#onDisconnected] #network; Leaving after being disconnected for ${clientImpl.leaveAfterDisconnectSeconds}"
                }
                leave()
            }
            logger.d { "[NetworkStateListener#onDisconnected] #network; at $lastDisconnect" }
        }
    }

    private var leaveTimeoutAfterDisconnect: Job? = null
    private var lastDisconnect = 0L
    private var reconnectDeadlineMils: Int = 10_000

    private var monitorPublisherPCStateJob: Job? = null
    private var monitorSubscriberPCStateJob: Job? = null
    private var monitorPublisherStateJob: Job? = null
    private var monitorSubscriberStateJob: Job? = null
    private var sfuListener: Job? = null
    private var sfuEvents: Job? = null

    init {
        scope.launch {
            soundInputProcessor.currentAudioLevel.collect {
                audioLevelOutputHelper.rampToValue(it)
            }
        }
        powerManager = safeCallWithDefault(null) {
            clientImpl.context.getSystemService(POWER_SERVICE) as? PowerManager
        }
    }

    /** Basic crud operations */
    suspend fun get(): Result<GetCallResponse> {
        val response = clientImpl.getCall(type, id)
        response.onSuccess {
            state.updateFromResponse(it)
        }
        return response
    }

    /** Create a call. You can create a call client side, many apps prefer to do this server side though */
    suspend fun create(
        memberIds: List<String>? = null,
        members: List<MemberRequest>? = null,
        custom: Map<String, Any>? = null,
        settings: CallSettingsRequest? = null,
        startsAt: OffsetDateTime? = null,
        team: String? = null,
        ring: Boolean = false,
        notify: Boolean = false,
    ): Result<GetOrCreateCallResponse> {
        val response = if (members != null) {
            clientImpl.getOrCreateCallFullMembers(
                type = type,
                id = id,
                members = members,
                custom = custom,
                settingsOverride = settings,
                startsAt = startsAt,
                team = team,
                ring = ring,
                notify = notify,
            )
        } else {
            clientImpl.getOrCreateCall(
                type = type,
                id = id,
                memberIds = memberIds,
                custom = custom,
                settingsOverride = settings,
                startsAt = startsAt,
                team = team,
                ring = ring,
                notify = notify,
            )
        }

        response.onSuccess {
            state.updateFromResponse(it)
            if (ring) {
                client.state.addRingingCall(this, RingingState.Outgoing())
            }
        }
        return response
    }

    /** Update a call */
    suspend fun update(
        custom: Map<String, Any>? = null,
        settingsOverride: CallSettingsRequest? = null,
        startsAt: OffsetDateTime? = null,
    ): Result<UpdateCallResponse> {
        val request = UpdateCallRequest(
            custom = custom,
            settingsOverride = settingsOverride,
            startsAt = startsAt,
        )
        val response = clientImpl.updateCall(type, id, request)
        response.onSuccess {
            state.updateFromResponse(it)
        }
        return response
    }

    suspend fun join(
        create: Boolean = false,
        createOptions: CreateCallOptions? = null,
        ring: Boolean = false,
        notify: Boolean = false,
    ): Result<RtcSession> {
        logger.d {
            "[join] #ringing; #track; create: $create, ring: $ring, notify: $notify, createOptions: $createOptions"
        }
        val permissionPass =
            clientImpl.permissionCheck.checkAndroidPermissions(clientImpl.context, this)
        // Check android permissions and log a warning to make sure developers requested adequate permissions prior to using the call.
        if (!permissionPass) {
            logger.w {
                "\n[Call.join()] called without having the required permissions.\n" +
                    "This will work only if you have [runForegroundServiceForCalls = false] in the StreamVideoBuilder.\n" +
                    "The reason is that [Call.join()] will by default start an ongoing call foreground service,\n" +
                    "To start this service and send the appropriate audio/video tracks the permissions are required,\n" +
                    "otherwise the service will fail to start, resulting in a crash.\n" +
                    "You can re-define your permissions and their expected state by overriding the [permissionCheck] in [StreamVideoBuilder]\n"
            }
        }

        client.state.setActiveCall(this)

        // if we are a guest user, make sure we wait for the token before running the join flow
        clientImpl.guestUserJob?.await()
        // the join flow should retry up to 3 times
        // if the error is not permanent
        // and fail immediately on permanent errors
        state._connection.value = RealtimeConnection.InProgress
        var retryCount = 0

        var result: Result<RtcSession>

        while (retryCount < 3) {
            result = _join(create, createOptions, ring, notify)
            if (result is Success) {
                // we initialise the camera, mic and other according to local + backend settings
                // only when the call is joined to make sure we don't switch and override
                // the settings during a call.
                val settings = state.settings.value
                if (settings != null) {
                    updateMediaManagerFromSettings(settings)
                } else {
                    logger.w {
                        "[join] Call settings were null - this should never happen after a call" +
                            "is joined. MediaManager will not be initialised with server settings."
                    }
                }
                return result
            }
            if (result is Failure) {
                session = null
                logger.e { "Join failed with error $result" }
                if (isPermanentError(result.value)) {
                    state._connection.value = RealtimeConnection.Failed(result.value)
                    return result
                } else {
                    retryCount += 1
                }
            }
            delay(retryCount - 1 * 1000L)
        }
        return Failure(value = Error.GenericError("Join failed after 3 retries"))
    }

    internal fun isPermanentError(error: Any): Boolean {
        return true
    }

    internal suspend fun _join(
        create: Boolean = false,
        createOptions: CreateCallOptions? = null,
        ring: Boolean = false,
        notify: Boolean = false,
    ): Result<RtcSession> {
        reconnectAttepmts = 0
        sfuEvents?.cancel()
        sfuListener?.cancel()

        if (session != null) {
            throw IllegalStateException(
                "Call $cid has already been joined. Please use call.leave before joining it again",
            )
        }
        logger.d {
            "[joinInternal] #track; create: $create, ring: $ring, notify: $notify, createOptions: $createOptions"
        }

        // step 1. call the join endpoint to get a list of SFUs

        val locationResult = clientImpl.getCachedLocation()
        if (locationResult !is Success) {
            return locationResult as Failure
        }
        location = locationResult.value

        val options = createOptions
            ?: if (create) {
                CreateCallOptions()
            } else {
                null
            }
        val result = joinRequest(options, locationResult.value, ring = ring, notify = notify)

        if (result !is Success) {
            return result as Failure
        }
        val sfuToken = result.value.credentials.token
        val sfuUrl = result.value.credentials.server.url
        val sfuWsUrl = result.value.credentials.server.wsEndpoint
        val iceServers = result.value.credentials.iceServers.map { it.toIceServer() }

        session = if (testInstanceProvider.rtcSessionCreator != null) {
            testInstanceProvider.rtcSessionCreator!!.invoke()
        } else {
            connectedAt = System.currentTimeMillis()
            RtcSession(
                sessionId = this.sessionId,
                apiKey = clientImpl.apiKey,
                lifecycle = clientImpl.coordinatorConnectionModule.lifecycle,
                client = client,
                call = this,
                sfuUrl = sfuUrl,
                sfuWsUrl = sfuWsUrl,
                sfuToken = sfuToken,
                remoteIceServers = iceServers,
                powerManager = powerManager,
            )
        }

        session?.let {
            state._connection.value = RealtimeConnection.Joined(it)
        }

        try {
            session?.connect()
        } catch (e: Exception) {
            return Failure(Error.GenericError(e.message ?: "RtcSession error occurred."))
        }
        monitorSession(result.value)
        return Success(value = session!!)
    }

    private suspend fun Call.monitorSession(result: JoinCallResponse) {
        sfuEvents?.cancel()
        sfuListener?.cancel()
        startCallStatsReporting(result.statsOptions.reportingIntervalMs.toLong())
        // listen to Signal WS
        sfuEvents = scope.launch {
            session?.let {
                it.socket.events().collect { event ->
                    if (event is JoinCallResponseEvent) {
                        reconnectDeadlineMils = event.fastReconnectDeadlineSeconds * 1000
                        logger.d { "[join] #deadline for reconnect is ${reconnectDeadlineMils / 1000} seconds" }
                    }
                }
            }
        }
        monitorPublisherPCStateJob?.cancel()
        monitorPublisherPCStateJob = scope.launch {
            session?.publisher?.iceState?.collect {
                when (it) {
                    PeerConnection.IceConnectionState.FAILED, PeerConnection.IceConnectionState.DISCONNECTED -> {
                        session?.publisher?.connection?.restartIce()
                    }

                    else -> {
                        logger.d { "[monitorConnectionState] Ice connection state is $it" }
                    }
                }
            }
        }

        monitorSubscriberPCStateJob?.cancel()
        monitorSubscriberPCStateJob = scope.launch {
            session?.subscriber?.iceState?.collect {
                when (it) {
                    PeerConnection.IceConnectionState.FAILED, PeerConnection.IceConnectionState.DISCONNECTED -> {
                        session?.requestSubscriberIceRestart()
                    }

                    else -> {
                        logger.d { "[monitorConnectionState] Ice connection state is $it" }
                    }
                }
            }
        }
        monitorPublisherStateJob?.cancel()
        monitorPublisherStateJob = scope.launch {
            session?.subscriber?.state?.collect {
                when (it) {
                    PeerConnection.PeerConnectionState.FAILED, PeerConnection.PeerConnectionState.DISCONNECTED -> {
                        rejoin()
                    }

                    else -> {
                        logger.d { "[monitorConnectionState] Ice connection state is $it" }
                    }
                }
            }
        }

        monitorSubscriberStateJob?.cancel()
        monitorSubscriberStateJob = scope.launch {
            session?.subscriber?.state?.collect {
                when (it) {
                    PeerConnection.PeerConnectionState.FAILED, PeerConnection.PeerConnectionState.DISCONNECTED -> {
                        rejoin()
                    }

                    else -> {
                        logger.d { "[monitorConnectionState] Ice connection state is $it" }
                    }
                }
            }
        }
        network.subscribe(listener)
    }

    private suspend fun startCallStatsReporting(reportingIntervalMs: Long = 10_000) {
        callStatsReportingJob?.cancel()
        callStatsReportingJob = scope.launch {
            // Wait a bit before we start capturing stats
            delay(reportingIntervalMs)

            while (isActive) {
                delay(reportingIntervalMs)

                val publisherStats = session?.getPublisherStats()
                val subscriberStats = session?.getSubscriberStats()
                state.stats.updateFromRTCStats(publisherStats, isPublisher = true)
                state.stats.updateFromRTCStats(subscriberStats, isPublisher = false)
                state.stats.updateLocalStats()
                val local = state.stats._local.value

                val report = CallStatsReport(
                    publisher = publisherStats,
                    subscriber = subscriberStats,
                    local = local,
                    stateStats = state.stats,
                )
                statsReport.value = report
                statLatencyHistory.value += report.stateStats.publisher.latency.value
                if (statLatencyHistory.value.size > 20) {
                    statLatencyHistory.value = statLatencyHistory.value.takeLast(20)
                }

                session?.sendCallStats(report)
            }
        }
    }

    /**
     * Fast reconnect to the same SFU with the same participant session.
     */
    suspend fun fastReconnect() = schedule {
        logger.d { "[fastReconnect] Reconnecting" }
        session?.prepareReconnect()
        this@Call.state._connection.value = RealtimeConnection.Reconnecting
        if (session != null) {
            val session = session!!
            val (prevSessionId, subscriptionsInfo, publishingInfo) = session.currentSfuInfo()
            val reconnectDetails = ReconnectDetails(
                previous_session_id = prevSessionId,
                strategy = WebsocketReconnectStrategy.WEBSOCKET_RECONNECT_STRATEGY_FAST,
                announced_tracks = publishingInfo,
                subscriptions = subscriptionsInfo,
                reconnect_attempt = reconnectAttepmts,
            )
            reconnectAt = Pair(WebsocketReconnectStrategy.WEBSOCKET_RECONNECT_STRATEGY_FAST, System.currentTimeMillis())
            session.fastReconnect(reconnectDetails)
        } else {
            logger.e { "[reconnect] Disconnecting" }
            this@Call.state._connection.value = RealtimeConnection.Disconnected
        }
    }

    /**
     * Rejoin a call. Creates a new session and joins as a new participant.
     */
    suspend fun rejoin() = schedule {
        logger.d { "[rejoin] Rejoining" }
        reconnectAt = Pair(WebsocketReconnectStrategy.WEBSOCKET_RECONNECT_STRATEGY_REJOIN, System.currentTimeMillis())
        reconnectAttepmts++
        state._connection.value = RealtimeConnection.Reconnecting
        location?.let {
            val joinResponse = joinRequest(location = it)
            if (joinResponse is Success) {
                // switch to the new SFU
                val cred = joinResponse.value.credentials
                val session = this.session!!
                logger.i { "Rejoin SFU ${session?.sfuUrl} to ${cred.server.url}" }

                this.sessionId = UUID.randomUUID().toString()
                val (prevSessionId, subscriptionsInfo, publishingInfo) = session.currentSfuInfo()
                val reconnectDetails = ReconnectDetails(
                    previous_session_id = prevSessionId,
                    strategy = WebsocketReconnectStrategy.WEBSOCKET_RECONNECT_STRATEGY_REJOIN,
                    announced_tracks = publishingInfo,
                    subscriptions = subscriptionsInfo,
                    reconnect_attempt = reconnectAttepmts,
                )
                this.state.removeParticipant(prevSessionId)
                session.prepareRejoin()
                this.session = RtcSession(
                    clientImpl,
                    powerManager,
                    this,
                    sessionId,
                    clientImpl.apiKey,
                    clientImpl.coordinatorConnectionModule.lifecycle,
                    cred.server.url,
                    cred.server.wsEndpoint,
                    cred.token,
                    cred.iceServers.map { ice ->
                        ice.toIceServer()
                    },
                )
                this.session?.connect(reconnectDetails)
                session.cleanup()
                monitorSession(joinResponse.value)
            } else {
                logger.e {
                    "[rejoin] Failed to get a join response ${joinResponse.errorOrNull()}"
                }
                state._connection.value = RealtimeConnection.Reconnecting
            }
        }
    }

    /**
     * Migrate to another SFU.
     */
    suspend fun migrate() = schedule {
        logger.d { "[migrate] Migrating" }
        state._connection.value = RealtimeConnection.Migrating
        location?.let {
            val joinResponse = joinRequest(location = it)
            if (joinResponse is Success) {
                // switch to the new SFU
                val cred = joinResponse.value.credentials
                val session = this.session!!
                val oldSfuUrl = session.sfuUrl
                logger.i { "Rejoin SFU $oldSfuUrl to ${cred.server.url}" }

                this.sessionId = UUID.randomUUID().toString()
                val (prevSessionId, subscriptionsInfo, publishingInfo) = session.currentSfuInfo()
                val reconnectDetails = ReconnectDetails(
                    previous_session_id = prevSessionId,
                    strategy = WebsocketReconnectStrategy.WEBSOCKET_RECONNECT_STRATEGY_MIGRATE,
                    announced_tracks = publishingInfo,
                    subscriptions = subscriptionsInfo,
                    from_sfu_id = oldSfuUrl,
                    reconnect_attempt = reconnectAttepmts,
                )
                session.prepareRejoin()
                reconnectAt = Pair(WebsocketReconnectStrategy.WEBSOCKET_RECONNECT_STRATEGY_MIGRATE, System.currentTimeMillis())
                val newSession = RtcSession(
                    clientImpl,
                    powerManager,
                    this,
                    sessionId,
                    clientImpl.apiKey,
                    clientImpl.coordinatorConnectionModule.lifecycle,
                    cred.server.url,
                    cred.server.wsEndpoint,
                    cred.token,
                    cred.iceServers.map { ice ->
                        ice.toIceServer()
                    },
                )
                val oldSession = this.session
                this.session = newSession
                this.session?.connect(reconnectDetails)
                monitorSession(joinResponse.value)
                oldSession?.leaveWithReason("migrating")
                oldSession?.cleanup()
            } else {
                logger.e {
                    "[switchSfu] Failed to get a join response during " +
                        "migration - falling back to reconnect. Error ${joinResponse.errorOrNull()}"
                }
                state._connection.value = RealtimeConnection.Reconnecting
            }
        }
    }

    private var reconnectJob: Job? = null

    private suspend fun schedule(block: suspend () -> Unit) = synchronized(this) {
        logger.d { "[schedule] #reconnect; no args" }
        reconnectJob?.cancel()
        reconnectJob = scope.launch {
            block()
        }
    }

    /** Leave the call, but don't end it for other users */
    fun leave() {
        logger.d { "[leave] #ringing; no args" }
        leave(disconnectionReason = null)
    }

    private fun leave(disconnectionReason: Throwable?) = safeCall {
        session?.leaveWithReason(disconnectionReason?.message ?: "user")
        session?.cleanup()
        leaveTimeoutAfterDisconnect?.cancel()
        network.unsubscribe(listener)
        sfuListener?.cancel()
        sfuEvents?.cancel()
        state._connection.value = RealtimeConnection.Disconnected
        logger.v { "[leave] #ringing; disconnectionReason: $disconnectionReason" }
        if (isDestroyed) {
            logger.w { "[leave] #ringing; Call already destroyed, ignoring" }
            return
        }
        isDestroyed = true

        sfuSocketReconnectionTime = null
        stopScreenSharing()
        (client as StreamVideoClient).onCallCleanUp(this)
        camera.disable()
        microphone.disable()
        client.state.removeActiveCall() // Will also stop CallService
        client.state.removeRingingCall()
        cleanup()
    }

    /** ends the call for yourself as well as other users */
    suspend fun end(): Result<Unit> {
        // end the call for everyone
        val result = clientImpl.endCall(type, id)
        // cleanup
        leave()
        return result
    }

    suspend fun pinForEveryone(sessionId: String, userId: String): Result<PinResponse> {
        return clientImpl.pinForEveryone(type, id, sessionId, userId)
    }

    suspend fun unpinForEveryone(sessionId: String, userId: String): Result<UnpinResponse> {
        return clientImpl.unpinForEveryone(type, id, sessionId, userId)
    }

    suspend fun sendReaction(
        type: String,
        emoji: String? = null,
        custom: Map<String, Any>? = null,
    ): Result<SendReactionResponse> {
        return clientImpl.sendReaction(this.type, id, type, emoji, custom)
    }

    suspend fun queryMembers(
        filter: Map<String, Any>,
        sort: List<SortField> = mutableListOf(SortField.Desc("created_at")),
        limit: Int = 25,
        prev: String? = null,
        next: String? = null,
    ): Result<QueriedMembers> {
        return clientImpl.queryMembersInternal(
            type = type,
            id = id,
            filter = filter,
            sort = sort,
            prev = prev,
            next = next,
            limit = limit,
        ).onSuccess { state.updateFromResponse(it) }.map { it.toQueriedMembers() }
    }

    suspend fun muteAllUsers(
        audio: Boolean = true,
        video: Boolean = false,
        screenShare: Boolean = false,
    ): Result<MuteUsersResponse> {
        val request = MuteUsersData(
            muteAllUsers = true,
            audio = audio,
            video = video,
            screenShare = screenShare,
        )
        return clientImpl.muteUsers(type, id, request)
    }

    fun setVisibility(sessionId: String, trackType: TrackType, visible: Boolean) {
        logger.i {
            "[setVisibility] #track; #sfu; sessionId: $sessionId, trackType: $trackType, visible: $visible"
        }
        session?.updateTrackDimensions(sessionId, trackType, visible)
    }

    fun handleEvent(event: VideoEvent) {
        logger.v { "[call handleEvent] #sfu; event.type: ${event.getEventType()}" }

        when (event) {
            is GoAwayEvent ->
                scope.launch {
                    migrate()
                }
        }
    }

    // TODO: review this
    /**
     * Perhaps it would be nicer to have an interface. Any UI elements that renders video should implement it
     *
     * And call a callback for
     * - visible/hidden
     * - resolution changes
     */
    public fun initRenderer(
        videoRenderer: VideoTextureViewRenderer,
        sessionId: String,
        trackType: TrackType,
        onRendered: (VideoTextureViewRenderer) -> Unit = {},
    ) {
        logger.d { "[initRenderer] #sfu; #track; sessionId: $sessionId" }

        // Note this comes from peerConnectionFactory.eglBase
        videoRenderer.init(
            peerConnectionFactory.eglBase.eglBaseContext,
            object : RendererCommon.RendererEvents {
                override fun onFirstFrameRendered() {
                    val width = videoRenderer.measuredWidth
                    val height = videoRenderer.measuredHeight
                    logger.i {
                        "[initRenderer.onFirstFrameRendered] #sfu; #track; " +
                            "trackType: $trackType, dimension: ($width - $height), " +
                            "sessionId: $sessionId"
                    }
                    if (trackType != TrackType.TRACK_TYPE_SCREEN_SHARE) {
                        session?.updateTrackDimensions(
                            sessionId,
                            trackType,
                            true,
                            VideoDimension(width, height),
                        )
                    }
                    onRendered(videoRenderer)
                }

                override fun onFrameResolutionChanged(
                    videoWidth: Int,
                    videoHeight: Int,
                    rotation: Int,
                ) {
                    val width = videoRenderer.measuredWidth
                    val height = videoRenderer.measuredHeight
                    logger.v {
                        "[initRenderer.onFrameResolutionChanged] #sfu; #track; " +
                            "trackType: $trackType, " +
                            "dimension1: ($width - $height), " +
                            "dimension2: ($videoWidth - $videoHeight), " +
                            "sessionId: $sessionId"
                    }

                    if (trackType != TrackType.TRACK_TYPE_SCREEN_SHARE) {
                        session?.updateTrackDimensions(
                            sessionId,
                            trackType,
                            true,
                            VideoDimension(videoWidth, videoHeight),
                        )
                    }
                }
            },
        )
    }

    suspend fun goLive(
        startHls: Boolean = false,
        startRecording: Boolean = false,
        startTranscription: Boolean = false,
    ): Result<GoLiveResponse> {
        val result = clientImpl.goLive(
            type = type,
            id = id,
            startHls = startHls,
            startRecording = startRecording,
            startTranscription = startTranscription,
        )
        result.onSuccess { state.updateFromResponse(it) }

        return result
    }

    suspend fun stopLive(): Result<StopLiveResponse> {
        val result = clientImpl.stopLive(type, id)
        result.onSuccess { state.updateFromResponse(it) }
        return result
    }

    suspend fun sendCustomEvent(data: Map<String, Any>): Result<SendCallEventResponse> {
        return clientImpl.sendCustomEvent(this.type, this.id, data)
    }

    /** Permissions */
    suspend fun requestPermissions(vararg permission: String): Result<Unit> {
        return clientImpl.requestPermissions(type, id, permission.toList())
    }

    suspend fun startRecording(): Result<Any> {
        return clientImpl.startRecording(type, id)
    }

    suspend fun stopRecording(): Result<Any> {
        return clientImpl.stopRecording(type, id)
    }

    /**
     * User needs to have [OwnCapability.Screenshare] capability in order to start screen
     * sharing.
     *
     * @param mediaProjectionPermissionResultData - intent data returned from the
     * activity result after asking for screen sharing permission by launching
     * MediaProjectionManager.createScreenCaptureIntent().
     * See https://developer.android.com/guide/topics/large-screens/media-projection#recommended_approach
     */
    fun startScreenSharing(mediaProjectionPermissionResultData: Intent) {
        if (state.ownCapabilities.value.contains(OwnCapability.Screenshare)) {
            session?.setScreenShareTrack()
            screenShare.enable(mediaProjectionPermissionResultData)
        } else {
            logger.w { "Can't start screen sharing - user doesn't have wnCapability.Screenshare permission" }
        }
    }

    fun stopScreenSharing() {
        screenShare.disable(fromUser = true)
    }

    suspend fun startHLS(): Result<Any> {
        return clientImpl.startBroadcasting(type, id)
            .onSuccess {
                state.updateFromResponse(it)
            }
    }

    suspend fun stopHLS(): Result<Any> {
        return clientImpl.stopBroadcasting(type, id)
    }

    public fun subscribeFor(
        vararg eventTypes: Class<out VideoEvent>,
        listener: VideoEventListener<VideoEvent>,
    ): EventSubscription = synchronized(subscriptions) {
        val filter = { event: VideoEvent ->
            eventTypes.any { type -> type.isInstance(event) }
        }
        val sub = EventSubscription(listener, filter)
        subscriptions.add(sub)
        return sub
    }

    public fun subscribe(
        listener: VideoEventListener<VideoEvent>,
    ): EventSubscription = synchronized(subscriptions) {
        val sub = EventSubscription(listener)
        subscriptions.add(sub)
        return sub
    }

    public suspend fun blockUser(userId: String): Result<BlockUserResponse> {
        return clientImpl.blockUser(type, id, userId)
    }

    // TODO: add removeMember (single)

    public suspend fun removeMembers(userIds: List<String>): Result<UpdateCallMembersResponse> {
        val request = UpdateCallMembersRequest(removeMembers = userIds)
        return clientImpl.updateMembers(type, id, request)
    }

    public suspend fun grantPermissions(
        userId: String,
        permissions: List<String>,
    ): Result<UpdateUserPermissionsResponse> {
        val request = UpdateUserPermissionsData(
            userId = userId,
            grantedPermissions = permissions,
        )
        return clientImpl.updateUserPermissions(type, id, request)
    }

    public suspend fun revokePermissions(
        userId: String,
        permissions: List<String>,
    ): Result<UpdateUserPermissionsResponse> {
        val request = UpdateUserPermissionsData(
            userId = userId,
            revokedPermissions = permissions,
        )
        return clientImpl.updateUserPermissions(type, id, request)
    }

    public suspend fun updateMembers(memberRequests: List<MemberRequest>): Result<UpdateCallMembersResponse> {
        val request = UpdateCallMembersRequest(updateMembers = memberRequests)
        return clientImpl.updateMembers(type, id, request)
    }

    fun fireEvent(event: VideoEvent) = synchronized(subscriptions) {
        subscriptions.forEach { sub ->
            if (!sub.isDisposed) {
                // subs without filters should always fire
                if (sub.filter == null) {
                    sub.listener.onEvent(event)
                }

                // if there is a filter, check it and fire if it matches
                sub.filter?.let {
                    if (it.invoke(event)) {
                        sub.listener.onEvent(event)
                    }
                }
            }
        }
    }

    private fun updateMediaManagerFromSettings(callSettings: CallSettingsResponse) {
        // Speaker
        if (speaker.status.value is DeviceStatus.NotSelected) {
            val enableSpeaker =
                if (callSettings.video.cameraDefaultOn || camera.status.value is DeviceStatus.Enabled) {
                    // if camera is enabled then enable speaker. Eventually this should
                    // be a new audio.defaultDevice setting returned from backend
                    true
                } else {
                    callSettings.audio.defaultDevice == AudioSettingsResponse.DefaultDevice.Speaker ||
                        callSettings.audio.speakerDefaultOn
                }

            speaker.setEnabled(
                enabled = enableSpeaker,
            )
        }

        // Camera
        if (camera.status.value is DeviceStatus.NotSelected) {
            val defaultDirection =
                if (callSettings.video.cameraFacing == VideoSettingsResponse.CameraFacing.Front) {
                    CameraDirection.Front
                } else {
                    CameraDirection.Back
                }
            camera.setDirection(defaultDirection)
            camera.setEnabled(callSettings.video.cameraDefaultOn)
        }

        // Mic
        if (microphone.status.value == DeviceStatus.NotSelected) {
            val enabled = callSettings.audio.micDefaultOn
            microphone.setEnabled(enabled)
        }
    }

    /**
     * List the recordings for this call.
     *
     * @param sessionId - if session ID is supplied, only recordings for that session will be loaded.
     */
    suspend fun listRecordings(sessionId: String? = null): Result<ListRecordingsResponse> {
        return clientImpl.listRecordings(type, id, sessionId)
    }

    suspend fun muteUser(
        userId: String,
        audio: Boolean = true,
        video: Boolean = false,
        screenShare: Boolean = false,
    ): Result<MuteUsersResponse> {
        val request = MuteUsersData(
            users = listOf(userId),
            muteAllUsers = false,
            audio = audio,
            video = video,
            screenShare = screenShare,
        )
        return clientImpl.muteUsers(type, id, request)
    }

    suspend fun muteUsers(
        userIds: List<String>,
        audio: Boolean = true,
        video: Boolean = false,
        screenShare: Boolean = false,
    ): Result<MuteUsersResponse> {
        val request = MuteUsersData(
            users = userIds,
            muteAllUsers = false,
            audio = audio,
            video = video,
            screenShare = screenShare,
        )
        return clientImpl.muteUsers(type, id, request)
    }

    @VisibleForTesting
    internal suspend fun joinRequest(
        create: CreateCallOptions? = null,
        location: String,
        migratingFrom: String? = null,
        ring: Boolean = false,
        notify: Boolean = false,
    ): Result<JoinCallResponse> {
        val result = clientImpl.joinCall(
            type, id,
            create = create != null,
            members = create?.memberRequestsFromIds(),
            custom = create?.custom,
            settingsOverride = create?.settings,
            startsAt = create?.startsAt,
            team = create?.team,
            ring = ring,
            notify = notify,
            location = location,
            migratingFrom = migratingFrom,
        )
        result.onSuccess {
            state.updateFromResponse(it)
        }
        return result
    }

    fun cleanup() {
        // monitor.stop()
        session?.cleanup()
        supervisorJob.cancel()
        callStatsReportingJob?.cancel()
        mediaManager.cleanup()
        session = null
    }

    suspend fun ring(): Result<GetCallResponse> {
        logger.d { "[ring] #ringing; no args" }
        return clientImpl.ring(type, id)
    }

    suspend fun notify(): Result<GetCallResponse> {
        logger.d { "[notify] #ringing; no args" }
        return clientImpl.notify(type, id)
    }

    suspend fun accept(): Result<AcceptCallResponse> {
        logger.d { "[accept] #ringing; no args" }
        state.acceptedOnThisDevice = true

        clientImpl.state.removeRingingCall()
        clientImpl.state.maybeStopForegroundService(call = this)
        return clientImpl.accept(type, id)
    }

    suspend fun reject(reason: RejectReason? = null): Result<RejectCallResponse> {
        logger.d { "[reject] #ringing; rejectReason: $reason" }
        return clientImpl.reject(type, id, reason)
    }

    fun processAudioSample(audioSample: AudioSamples) {
        soundInputProcessor.processSoundInput(audioSample.data)
    }

    fun collectUserFeedback(
        rating: Int,
        reason: String? = null,
        custom: Map<String, Any>? = null,
    ) {
        scope.launch {
            clientImpl.collectFeedback(
                callType = type,
                id = id,
                sessionId = sessionId,
                rating = rating,
                reason = reason,
                custom = custom,
            )
        }
    }

    suspend fun takeScreenshot(track: VideoTrack): Bitmap? {
        return suspendCancellableCoroutine { continuation ->
            var screenshotSink: VideoSink? = null
            screenshotSink = VideoSink {
                // make sure we stop after first frame is delivered
                if (!continuation.isActive) {
                    return@VideoSink
                }
                it.retain()
                val bitmap = YuvFrame.bitmapFromVideoFrame(it)
                it.release()

                // This has to be launched asynchronously - removing the sink on the
                // same thread as the videoframe is delivered will lead to a deadlock
                // (needs investigation why)
                scope.launch {
                    track.video.removeSink(screenshotSink)
                }
                continuation.resume(bitmap)
            }

            track.video.addSink(screenshotSink)
        }
    }

    fun isPinnedParticipant(sessionId: String): Boolean =
        state.pinnedParticipants.value.containsKey(
            sessionId,
        )

    fun isServerPin(sessionId: String): Boolean = state._serverPins.value.containsKey(sessionId)

    fun isLocalPin(sessionId: String): Boolean = state._localPins.value.containsKey(sessionId)

    fun hasCapability(vararg capability: OwnCapability): Boolean {
        val elements = capability.toList()
        return state.ownCapabilities.value.containsAll(elements)
    }

    fun isVideoEnabled(): Boolean {
        return state.settings.value?.video?.enabled ?: false
    }

    fun isAudioProcessingEnabled(): Boolean {
        return peerConnectionFactory.isAudioProcessingEnabled()
    }

    fun setAudioProcessingEnabled(enabled: Boolean) {
        return peerConnectionFactory.setAudioProcessingEnabled(enabled)
    }

    fun toggleAudioProcessing(): Boolean {
        return peerConnectionFactory.toggleAudioProcessing()
    }

    suspend fun startTranscription(): Result<StartTranscriptionResponse> {
        return clientImpl.startTranscription(type, id)
    }

    suspend fun stopTranscription(): Result<StopTranscriptionResponse> {
        return clientImpl.stopTranscription(type, id)
    }

    suspend fun listTranscription(): Result<ListTranscriptionsResponse> {
        return clientImpl.listTranscription(type, id)
    }

    suspend fun startClosedCaptions(): Result<StartClosedCaptionResponse> {
        return clientImpl.startClosedCaptions(type, id)
    }

    suspend fun stopClosedCaptions(): Result<StopClosedCaptionResponse> {
        return clientImpl.stopClosedCaptions(type, id)
    }

    fun updateClosedCaptionsSettings(closedCaptionsSettings: ClosedCaptionsSettings) {
        state.closedCaptionManager.updateClosedCaptionsSettings(closedCaptionsSettings)
    }

    /**
     * Sets the preferred incoming video resolution.
     *
     * @param resolution The preferred resolution. Set to `null` to switch back to auto.
     * @param sessionIds The participant session IDs to apply the resolution to. If `null`, the resolution will be applied to all participants.
     */
    fun setPreferredIncomingVideoResolution(
        resolution: PreferredVideoResolution?,
        sessionIds: List<String>? = null,
    ) {
        session?.let { session ->
            session.trackOverridesHandler.updateOverrides(
                sessionIds = sessionIds,
                dimensions = resolution?.let { VideoDimension(it.width, it.height) },
            )
        }
    }

    /**
     * Enables/disables incoming video feed.
     *
     * @param enabled Whether the video feed should be enabled or disabled. Set to `null` to switch back to auto.
     * @param sessionIds The participant session IDs to enable/disable the video feed for. If `null`, the setting will be applied to all participants.
     */
    fun setIncomingVideoEnabled(enabled: Boolean?, sessionIds: List<String>? = null) {
        session?.trackOverridesHandler?.updateOverrides(sessionIds, visible = enabled)
    }

    @InternalStreamVideoApi
    public val debug = Debug(this)

    @InternalStreamVideoApi
    public class Debug(val call: Call) {

        public fun rejoin() {
            call.scope.launch {
                call.rejoin()
            }
        }

        public fun restartSubscriberIce() {
            call.session?.subscriber?.connection?.restartIce()
        }

        public fun restartPublisherIce() {
            call.session?.publisher?.connection?.restartIce()
        }

        fun migrate() {
            call.scope.launch {
                call.migrate()
            }
        }

        fun fastReconnect() {
            call.scope.launch {
                call.rejoin()
            }
        }
    }

    companion object {

        internal var testInstanceProvider = TestInstanceProvider()

        internal class TestInstanceProvider {
            var mediaManagerCreator: (() -> MediaManagerImpl)? = null
            var rtcSessionCreator: (() -> RtcSession)? = null
        }
    }
}

public data class CreateCallOptions(
    val memberIds: List<String>? = null,
    val members: List<MemberRequest>? = null,
    val custom: Map<String, Any>? = null,
    val settings: CallSettingsRequest? = null,
    val startsAt: OffsetDateTime? = null,
    val team: String? = null,
) {
    fun memberRequestsFromIds(): List<MemberRequest> {
        val memberRequestList: MutableList<MemberRequest> = mutableListOf<MemberRequest>()
        if (memberIds != null) {
            memberRequestList.addAll(memberIds.map { MemberRequest(userId = it) })
        }
        if (members != null) {
            memberRequestList.addAll(members)
        }
        return memberRequestList
    }
}<|MERGE_RESOLUTION|>--- conflicted
+++ resolved
@@ -212,16 +212,14 @@
     internal var session: RtcSession? = null
     var sessionId = UUID.randomUUID().toString()
 
-<<<<<<< HEAD
+    internal var connectedAt: Long? = null
+    internal var reconnectAt: Pair<WebsocketReconnectStrategy, Long>? = null
+
     internal var peerConnectionFactory: StreamPeerConnectionFactory = StreamPeerConnectionFactory(
         context = clientImpl.context,
         audioProcessing = clientImpl.audioProcessing,
         audioUsage = clientImpl.callServiceConfigRegistry.get(type).audioUsage,
     )
-=======
-    internal var connectedAt: Long? = null
-    internal var reconnectAt: Pair<WebsocketReconnectStrategy, Long>? = null
->>>>>>> c55c20eb
 
     internal val mediaManager by lazy {
         if (testInstanceProvider.mediaManagerCreator != null) {
