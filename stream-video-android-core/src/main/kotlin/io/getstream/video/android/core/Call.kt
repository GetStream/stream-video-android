/*
 * Copyright (c) 2014-2024 Stream.io Inc. All rights reserved.
 *
 * Licensed under the Stream License;
 * you may not use this file except in compliance with the License.
 * You may obtain a copy of the License at
 *
 *    https://github.com/GetStream/stream-video-android/blob/main/LICENSE
 *
 * Unless required by applicable law or agreed to in writing, software
 * distributed under the License is distributed on an "AS IS" BASIS,
 * WITHOUT WARRANTIES OR CONDITIONS OF ANY KIND, either express or implied.
 * See the License for the specific language governing permissions and
 * limitations under the License.
 */

package io.getstream.video.android.core

import android.content.Context.POWER_SERVICE
import android.content.Intent
import android.graphics.Bitmap
import android.os.PowerManager
import androidx.annotation.VisibleForTesting
import androidx.compose.runtime.Stable
import io.getstream.log.taggedLogger
import io.getstream.result.Error
import io.getstream.result.Result
import io.getstream.result.Result.Failure
import io.getstream.result.Result.Success
import io.getstream.video.android.core.call.RtcSession
import io.getstream.video.android.core.call.audio.InputAudioFilter
import io.getstream.video.android.core.call.utils.SoundInputProcessor
import io.getstream.video.android.core.call.video.VideoFilter
import io.getstream.video.android.core.call.video.YuvFrame
import io.getstream.video.android.core.closedcaptions.ClosedCaptionManager
import io.getstream.video.android.core.closedcaptions.ClosedCaptionsSettings
import io.getstream.video.android.core.events.GoAwayEvent
import io.getstream.video.android.core.events.JoinCallResponseEvent
import io.getstream.video.android.core.events.VideoEventListener
import io.getstream.video.android.core.internal.InternalStreamVideoApi
import io.getstream.video.android.core.internal.network.NetworkStateProvider
import io.getstream.video.android.core.model.MuteUsersData
import io.getstream.video.android.core.model.PreferredVideoResolution
import io.getstream.video.android.core.model.QueriedMembers
import io.getstream.video.android.core.model.RejectReason
import io.getstream.video.android.core.model.SortField
import io.getstream.video.android.core.model.UpdateUserPermissionsData
import io.getstream.video.android.core.model.VideoTrack
import io.getstream.video.android.core.model.toIceServer
import io.getstream.video.android.core.utils.RampValueUpAndDownHelper
import io.getstream.video.android.core.utils.safeCall
import io.getstream.video.android.core.utils.safeCallWithDefault
import io.getstream.video.android.core.utils.toQueriedMembers
import io.getstream.video.android.model.User
import io.getstream.webrtc.android.ui.VideoTextureViewRenderer
import kotlinx.coroutines.CoroutineScope
import kotlinx.coroutines.Job
import kotlinx.coroutines.SupervisorJob
import kotlinx.coroutines.delay
import kotlinx.coroutines.flow.MutableStateFlow
import kotlinx.coroutines.flow.StateFlow
import kotlinx.coroutines.isActive
import kotlinx.coroutines.launch
import kotlinx.coroutines.suspendCancellableCoroutine
import org.openapitools.client.models.AcceptCallResponse
import org.openapitools.client.models.AudioSettingsResponse
import org.openapitools.client.models.BlockUserResponse
import org.openapitools.client.models.CallSettingsRequest
import org.openapitools.client.models.CallSettingsResponse
import org.openapitools.client.models.GetCallResponse
import org.openapitools.client.models.GetOrCreateCallResponse
import org.openapitools.client.models.GoLiveResponse
import org.openapitools.client.models.JoinCallResponse
import org.openapitools.client.models.ListRecordingsResponse
import org.openapitools.client.models.ListTranscriptionsResponse
import org.openapitools.client.models.MemberRequest
import org.openapitools.client.models.MuteUsersResponse
import org.openapitools.client.models.OwnCapability
import org.openapitools.client.models.PinResponse
import org.openapitools.client.models.RejectCallResponse
import org.openapitools.client.models.SendCallEventResponse
import org.openapitools.client.models.SendReactionResponse
import org.openapitools.client.models.StartClosedCaptionResponse
import org.openapitools.client.models.StartTranscriptionResponse
import org.openapitools.client.models.StopClosedCaptionResponse
import org.openapitools.client.models.StopLiveResponse
import org.openapitools.client.models.StopTranscriptionResponse
import org.openapitools.client.models.UnpinResponse
import org.openapitools.client.models.UpdateCallMembersRequest
import org.openapitools.client.models.UpdateCallMembersResponse
import org.openapitools.client.models.UpdateCallRequest
import org.openapitools.client.models.UpdateCallResponse
import org.openapitools.client.models.UpdateUserPermissionsResponse
import org.openapitools.client.models.VideoEvent
import org.openapitools.client.models.VideoSettingsResponse
import org.threeten.bp.OffsetDateTime
import org.webrtc.PeerConnection
import org.webrtc.RendererCommon
import org.webrtc.VideoSink
import org.webrtc.audio.JavaAudioDeviceModule.AudioSamples
import stream.video.sfu.event.ReconnectDetails
import stream.video.sfu.models.TrackType
import stream.video.sfu.models.VideoDimension
import stream.video.sfu.models.WebsocketReconnectStrategy
import java.util.Collections
import java.util.UUID
import kotlin.coroutines.resume

/**
 * How long do we keep trying to make a full-reconnect (once the SFU signalling WS went down)
 */
const val sfuReconnectTimeoutMillis = 30_000

/**
 * The call class gives you access to all call level API calls
 *
 * @sample
 *
 * val call = client.call("default", "123")
 * val result = call.create() // update, get etc.
 * // join the call and get audio/video
 * val result = call.join()
 *
 */
@Stable
public class Call(
    internal val client: StreamVideo,
    val type: String,
    val id: String,
    val user: User,
) {
    internal var location: String? = null
    private var subscriptions = Collections.synchronizedSet(mutableSetOf<EventSubscription>())

    internal var reconnectAttepmts = 0
    internal val clientImpl = client as StreamVideoClient

    private val logger by taggedLogger("Call:$type:$id")
    private val supervisorJob = SupervisorJob()
    private var callStatsReportingJob: Job? = null
    private var powerManager: PowerManager? = null

    private val scope = CoroutineScope(clientImpl.scope.coroutineContext + supervisorJob)

    /** The call state contains all state such as the participant list, reactions etc */
    val state = CallState(client, this, user, scope)

    private val network by lazy { clientImpl.coordinatorConnectionModule.networkStateProvider }

    /** Camera gives you access to the local camera */
    val camera by lazy(LazyThreadSafetyMode.PUBLICATION) { mediaManager.camera }
    val microphone by lazy(LazyThreadSafetyMode.PUBLICATION) { mediaManager.microphone }
    val speaker by lazy(LazyThreadSafetyMode.PUBLICATION) { mediaManager.speaker }
    val screenShare by lazy(LazyThreadSafetyMode.PUBLICATION) { mediaManager.screenShare }

    /** The cid is type:id */
    val cid = "$type:$id"

    /**
     * Set a custom [VideoFilter] that will be applied to the video stream coming from your device.
     */
    var videoFilter: VideoFilter? = null

    /**
     * Set a custom [InputAudioFilter] that will be applied to the audio stream recorded on your device.
     */
    var audioFilter: InputAudioFilter? = null

    // val monitor = CallHealthMonitor(this, scope, onIceRecoveryFailed)

    private val soundInputProcessor = SoundInputProcessor(thresholdCrossedCallback = {
        if (!microphone.isEnabled.value) {
            state.markSpeakingAsMuted()
        }
    })
    private val audioLevelOutputHelper = RampValueUpAndDownHelper()

    /**
     * This returns the local microphone volume level. The audio volume is a linear
     * value between 0 (no sound) and 1 (maximum volume). This is not a raw output -
     * it is a smoothed-out volume level that gradually goes to the highest measured level
     * and will then gradually over 250ms return back to 0 or next measured value. This value
     * can be used directly in your UI for displaying a volume/speaking indicator for the local
     * participant.
     * Note: Doesn't return any values until the session is established!
     */
    val localMicrophoneAudioLevel: StateFlow<Float> = audioLevelOutputHelper.currentLevel

    /**
     * Contains stats events for observation.
     */
    @InternalStreamVideoApi
    val statsReport: MutableStateFlow<CallStatsReport?> = MutableStateFlow(null)

    /**
     * Contains stats history.
     */
    val statLatencyHistory: MutableStateFlow<List<Int>> = MutableStateFlow(listOf(0, 0, 0))

    /**
     * Time (in millis) when the full reconnection flow started. Will be null again once
     * the reconnection flow ends (success or failure)
     */
    private var sfuSocketReconnectionTime: Long? = null

    /**
     * Call has been left and the object is cleaned up and destroyed.
     */
    private var isDestroyed = false

    /** Session handles all real time communication for video and audio */
    internal var session: RtcSession? = null
    var sessionId = UUID.randomUUID().toString()

    internal val mediaManager by lazy {
        if (testInstanceProvider.mediaManagerCreator != null) {
            testInstanceProvider.mediaManagerCreator!!.invoke()
        } else {
            MediaManagerImpl(
                clientImpl.context,
                this,
                scope,
                clientImpl.peerConnectionFactory.eglBase.eglBaseContext,
                clientImpl.callServiceConfig.audioUsage,
            )
        }
    }

    private val listener = object : NetworkStateProvider.NetworkStateListener {
        override suspend fun onConnected() {
            leaveTimeoutAfterDisconnect?.cancel()
            logger.d { "[NetworkStateListener#onConnected] #network; no args" }
            val elapsedTimeMils = System.currentTimeMillis() - lastDisconnect
            if (lastDisconnect > 0 && elapsedTimeMils < reconnectDeadlineMils) {
                logger.d {
                    "[NetworkStateListener#onConnected] #network; Reconnecting (fast). Time since last disconnect is ${elapsedTimeMils / 1000} seconds. Deadline is ${reconnectDeadlineMils / 1000} seconds"
                }
                rejoin()
            } else {
                logger.d {
                    "[NetworkStateListener#onConnected] #network; Reconnecting (full). Time since last disconnect is ${elapsedTimeMils / 1000} seconds. Deadline is ${reconnectDeadlineMils / 1000} seconds"
                }
                rejoin()
            }
        }

        override suspend fun onDisconnected() {
            state._connection.value = RealtimeConnection.Reconnecting
            lastDisconnect = System.currentTimeMillis()
            leaveTimeoutAfterDisconnect = scope.launch {
                delay(clientImpl.leaveAfterDisconnectSeconds * 1000)
                logger.d {
                    "[NetworkStateListener#onDisconnected] #network; Leaving after being disconnected for ${clientImpl.leaveAfterDisconnectSeconds}"
                }
                leave()
            }
            logger.d { "[NetworkStateListener#onDisconnected] #network; at $lastDisconnect" }
        }
    }

    private var leaveTimeoutAfterDisconnect: Job? = null
    private var lastDisconnect = 0L
    private var reconnectDeadlineMils: Int = 10_000

    private var monitorPublisherPCStateJob: Job? = null
    private var monitorSubscriberPCStateJob: Job? = null
    private var monitorPublisherStateJob: Job? = null
    private var monitorSubscriberStateJob: Job? = null
    private var sfuListener: Job? = null
    private var sfuEvents: Job? = null

    /**
     * This [ClosedCaptionManager] is responsible for handling closed captions during the call.
     * This includes processing events related to closed captions and maintaining their state.
     */
    internal val closedCaptionManager = ClosedCaptionManager()

    init {
        scope.launch {
            soundInputProcessor.currentAudioLevel.collect {
                audioLevelOutputHelper.rampToValue(it)
            }
        }
        powerManager = safeCallWithDefault(null) {
            clientImpl.context.getSystemService(POWER_SERVICE) as? PowerManager
        }
    }

    /** Basic crud operations */
    suspend fun get(): Result<GetCallResponse> {
        val response = clientImpl.getCall(type, id)
        response.onSuccess {
            state.updateFromResponse(it)
        }
        return response
    }

    /** Create a call. You can create a call client side, many apps prefer to do this server side though */
    suspend fun create(
        memberIds: List<String>? = null,
        members: List<MemberRequest>? = null,
        custom: Map<String, Any>? = null,
        settings: CallSettingsRequest? = null,
        startsAt: OffsetDateTime? = null,
        team: String? = null,
        ring: Boolean = false,
        notify: Boolean = false,
    ): Result<GetOrCreateCallResponse> {
        val response = if (members != null) {
            clientImpl.getOrCreateCallFullMembers(
                type = type,
                id = id,
                members = members,
                custom = custom,
                settingsOverride = settings,
                startsAt = startsAt,
                team = team,
                ring = ring,
                notify = notify,
            )
        } else {
            clientImpl.getOrCreateCall(
                type = type,
                id = id,
                memberIds = memberIds,
                custom = custom,
                settingsOverride = settings,
                startsAt = startsAt,
                team = team,
                ring = ring,
                notify = notify,
            )
        }

        response.onSuccess {
            state.updateFromResponse(it)
            if (ring) {
                client.state.addRingingCall(this, RingingState.Outgoing())
            }
        }
        return response
    }

    /** Update a call */
    suspend fun update(
        custom: Map<String, Any>? = null,
        settingsOverride: CallSettingsRequest? = null,
        startsAt: OffsetDateTime? = null,
    ): Result<UpdateCallResponse> {
        val request = UpdateCallRequest(
            custom = custom,
            settingsOverride = settingsOverride,
            startsAt = startsAt,
        )
        val response = clientImpl.updateCall(type, id, request)
        response.onSuccess {
            state.updateFromResponse(it)
        }
        return response
    }

    suspend fun join(
        create: Boolean = false,
        createOptions: CreateCallOptions? = null,
        ring: Boolean = false,
        notify: Boolean = false,
    ): Result<RtcSession> {
        logger.d {
            "[join] #ringing; #track; create: $create, ring: $ring, notify: $notify, createOptions: $createOptions"
        }
        val permissionPass =
            clientImpl.permissionCheck.checkAndroidPermissions(clientImpl.context, this)
        // Check android permissions and log a warning to make sure developers requested adequate permissions prior to using the call.
        if (!permissionPass) {
            logger.w {
                "\n[Call.join()] called without having the required permissions.\n" +
                    "This will work only if you have [runForegroundServiceForCalls = false] in the StreamVideoBuilder.\n" +
                    "The reason is that [Call.join()] will by default start an ongoing call foreground service,\n" +
                    "To start this service and send the appropriate audio/video tracks the permissions are required,\n" +
                    "otherwise the service will fail to start, resulting in a crash.\n" +
                    "You can re-define your permissions and their expected state by overriding the [permissionCheck] in [StreamVideoBuilder]\n"
            }
        }
        // if we are a guest user, make sure we wait for the token before running the join flow
        clientImpl.guestUserJob?.await()
        // the join flow should retry up to 3 times
        // if the error is not permanent
        // and fail immediately on permanent errors
        state._connection.value = RealtimeConnection.InProgress
        var retryCount = 0

        var result: Result<RtcSession>

        while (retryCount < 3) {
            result = _join(create, createOptions, ring, notify)
            if (result is Success) {
                // we initialise the camera, mic and other according to local + backend settings
                // only when the call is joined to make sure we don't switch and override
                // the settings during a call.
                val settings = state.settings.value
                if (settings != null) {
                    updateMediaManagerFromSettings(settings)
                } else {
                    logger.w {
                        "[join] Call settings were null - this should never happen after a call" +
                            "is joined. MediaManager will not be initialised with server settings."
                    }
                }
                return result
            }
            if (result is Failure) {
                session = null
                logger.e { "Join failed with error $result" }
                if (isPermanentError(result.value)) {
                    state._connection.value = RealtimeConnection.Failed(result.value)
                    return result
                } else {
                    retryCount += 1
                }
            }
            delay(retryCount - 1 * 1000L)
        }
        return Failure(value = Error.GenericError("Join failed after 3 retries"))
    }

    internal fun isPermanentError(error: Any): Boolean {
        return true
    }

    internal suspend fun _join(
        create: Boolean = false,
        createOptions: CreateCallOptions? = null,
        ring: Boolean = false,
        notify: Boolean = false,
    ): Result<RtcSession> {
        reconnectAttepmts = 0
        sfuEvents?.cancel()
        sfuListener?.cancel()

        if (session != null) {
            throw IllegalStateException(
                "Call $cid has already been joined. Please use call.leave before joining it again",
            )
        }
        logger.d {
            "[joinInternal] #track; create: $create, ring: $ring, notify: $notify, createOptions: $createOptions"
        }

        // step 1. call the join endpoint to get a list of SFUs

        val locationResult = clientImpl.getCachedLocation()
        if (locationResult !is Success) {
            return locationResult as Failure
        }
        location = locationResult.value

        val options = createOptions
            ?: if (create) {
                CreateCallOptions()
            } else {
                null
            }
        val result = joinRequest(options, locationResult.value, ring = ring, notify = notify)

        if (result !is Success) {
            return result as Failure
        }
        val sfuToken = result.value.credentials.token
        val sfuUrl = result.value.credentials.server.url
        val sfuWsUrl = result.value.credentials.server.wsEndpoint
        val iceServers = result.value.credentials.iceServers.map { it.toIceServer() }

        session = if (testInstanceProvider.rtcSessionCreator != null) {
            testInstanceProvider.rtcSessionCreator!!.invoke()
        } else {
            RtcSession(
                sessionId = this.sessionId,
                apiKey = clientImpl.apiKey,
                lifecycle = clientImpl.coordinatorConnectionModule.lifecycle,
                client = client,
                call = this,
                sfuUrl = sfuUrl,
                sfuWsUrl = sfuWsUrl,
                sfuToken = sfuToken,
                remoteIceServers = iceServers,
                powerManager = powerManager,
            )
        }

        session?.let {
            state._connection.value = RealtimeConnection.Joined(it)
        }

        try {
            session?.connect()
        } catch (e: Exception) {
            return Failure(Error.GenericError(e.message ?: "RtcSession error occurred."))
        }
        client.state.setActiveCall(this)
        monitorSession(result.value)
        return Success(value = session!!)
    }

    private suspend fun Call.monitorSession(result: JoinCallResponse) {
        sfuEvents?.cancel()
        sfuListener?.cancel()
        startCallStatsReporting(result.statsOptions.reportingIntervalMs.toLong())
        // listen to Signal WS
        sfuEvents = scope.launch {
            session?.let {
                it.socket.events().collect { event ->
                    if (event is JoinCallResponseEvent) {
                        reconnectDeadlineMils = event.fastReconnectDeadlineSeconds * 1000
                        logger.d { "[join] #deadline for reconnect is ${reconnectDeadlineMils / 1000} seconds" }
                    }
                }
            }
        }
        monitorPublisherPCStateJob?.cancel()
        monitorPublisherPCStateJob = scope.launch {
            session?.publisher?.iceState?.collect {
                when (it) {
                    PeerConnection.IceConnectionState.FAILED, PeerConnection.IceConnectionState.DISCONNECTED -> {
                        session?.publisher?.connection?.restartIce()
                    }

                    else -> {
                        logger.d { "[monitorConnectionState] Ice connection state is $it" }
                    }
                }
            }
        }

        monitorSubscriberPCStateJob?.cancel()
        monitorSubscriberPCStateJob = scope.launch {
            session?.subscriber?.iceState?.collect {
                when (it) {
                    PeerConnection.IceConnectionState.FAILED, PeerConnection.IceConnectionState.DISCONNECTED -> {
                        session?.requestSubscriberIceRestart()
                    }

                    else -> {
                        logger.d { "[monitorConnectionState] Ice connection state is $it" }
                    }
                }
            }
        }
        monitorPublisherStateJob?.cancel()
        monitorPublisherStateJob = scope.launch {
            session?.subscriber?.state?.collect {
                when (it) {
                    PeerConnection.PeerConnectionState.FAILED, PeerConnection.PeerConnectionState.DISCONNECTED -> {
                        rejoin()
                    }

                    else -> {
                        logger.d { "[monitorConnectionState] Ice connection state is $it" }
                    }
                }
            }
        }

        monitorSubscriberStateJob?.cancel()
        monitorSubscriberStateJob = scope.launch {
            session?.subscriber?.state?.collect {
                when (it) {
                    PeerConnection.PeerConnectionState.FAILED, PeerConnection.PeerConnectionState.DISCONNECTED -> {
                        rejoin()
                    }

                    else -> {
                        logger.d { "[monitorConnectionState] Ice connection state is $it" }
                    }
                }
            }
        }
        network.subscribe(listener)
    }

    private suspend fun startCallStatsReporting(reportingIntervalMs: Long = 10_000) {
        callStatsReportingJob?.cancel()
        callStatsReportingJob = scope.launch {
            // Wait a bit before we start capturing stats
            delay(reportingIntervalMs)

            while (isActive) {
                delay(reportingIntervalMs)

                val publisherStats = session?.getPublisherStats()
                val subscriberStats = session?.getSubscriberStats()
                state.stats.updateFromRTCStats(publisherStats, isPublisher = true)
                state.stats.updateFromRTCStats(subscriberStats, isPublisher = false)
                state.stats.updateLocalStats()
                val local = state.stats._local.value

                val report = CallStatsReport(
                    publisher = publisherStats,
                    subscriber = subscriberStats,
                    local = local,
                    stateStats = state.stats,
                )
                statsReport.value = report
                statLatencyHistory.value += report.stateStats.publisher.latency.value
                if (statLatencyHistory.value.size > 20) {
                    statLatencyHistory.value = statLatencyHistory.value.takeLast(20)
                }

                session?.sendCallStats(report)
            }
        }
    }

    /**
     * Fast reconnect to the same SFU with the same participant session.
     */
    suspend fun fastReconnect() = schedule {
        logger.d { "[fastReconnect] Reconnecting" }
        session?.prepareReconnect()
        this@Call.state._connection.value = RealtimeConnection.Reconnecting
        if (session != null) {
            val session = session!!
            val (prevSessionId, subscriptionsInfo, publishingInfo) = session.currentSfuInfo()
            val reconnectDetails = ReconnectDetails(
                previous_session_id = prevSessionId,
                strategy = WebsocketReconnectStrategy.WEBSOCKET_RECONNECT_STRATEGY_FAST,
                announced_tracks = publishingInfo,
                subscriptions = subscriptionsInfo,
                reconnect_attempt = reconnectAttepmts,
            )
            session.fastReconnect(reconnectDetails)
        } else {
            logger.e { "[reconnect] Disconnecting" }
            this@Call.state._connection.value = RealtimeConnection.Disconnected
        }
    }

    /**
     * Rejoin a call. Creates a new session and joins as a new participant.
     */
    suspend fun rejoin() = schedule {
        logger.d { "[rejoin] Rejoining" }
        reconnectAttepmts++
        state._connection.value = RealtimeConnection.Reconnecting
        location?.let {
            val joinResponse = joinRequest(location = it)
            if (joinResponse is Success) {
                // switch to the new SFU
                val cred = joinResponse.value.credentials
                val session = this.session!!
                logger.i { "Rejoin SFU ${session?.sfuUrl} to ${cred.server.url}" }

                this.sessionId = UUID.randomUUID().toString()
                val (prevSessionId, subscriptionsInfo, publishingInfo) = session.currentSfuInfo()
                val reconnectDetails = ReconnectDetails(
                    previous_session_id = prevSessionId,
                    strategy = WebsocketReconnectStrategy.WEBSOCKET_RECONNECT_STRATEGY_REJOIN,
                    announced_tracks = publishingInfo,
                    subscriptions = subscriptionsInfo,
                    reconnect_attempt = reconnectAttepmts,
                )
                this.state.removeParticipant(prevSessionId)
                session.prepareRejoin()
                this.session = RtcSession(
                    clientImpl,
                    powerManager,
                    this,
                    sessionId,
                    clientImpl.apiKey,
                    clientImpl.coordinatorConnectionModule.lifecycle,
                    cred.server.url,
                    cred.server.wsEndpoint,
                    cred.token,
                    cred.iceServers.map { ice ->
                        ice.toIceServer()
                    },
                )
                this.session?.connect(reconnectDetails)
                session.cleanup()
                monitorSession(joinResponse.value)
            } else {
                logger.e {
                    "[rejoin] Failed to get a join response ${joinResponse.errorOrNull()}"
                }
                state._connection.value = RealtimeConnection.Reconnecting
            }
        }
    }

    /**
     * Migrate to another SFU.
     */
    suspend fun migrate() = schedule {
        logger.d { "[migrate] Migrating" }
        state._connection.value = RealtimeConnection.Migrating
        location?.let {
            val joinResponse = joinRequest(location = it)
            if (joinResponse is Success) {
                // switch to the new SFU
                val cred = joinResponse.value.credentials
                val session = this.session!!
                val oldSfuUrl = session.sfuUrl
                logger.i { "Rejoin SFU $oldSfuUrl to ${cred.server.url}" }

                this.sessionId = UUID.randomUUID().toString()
                val (prevSessionId, subscriptionsInfo, publishingInfo) = session.currentSfuInfo()
                val reconnectDetails = ReconnectDetails(
                    previous_session_id = prevSessionId,
                    strategy = WebsocketReconnectStrategy.WEBSOCKET_RECONNECT_STRATEGY_MIGRATE,
                    announced_tracks = publishingInfo,
                    subscriptions = subscriptionsInfo,
                    from_sfu_id = oldSfuUrl,
                    reconnect_attempt = reconnectAttepmts,
                )
                session.prepareRejoin()
                val newSession = RtcSession(
                    clientImpl,
                    powerManager,
                    this,
                    sessionId,
                    clientImpl.apiKey,
                    clientImpl.coordinatorConnectionModule.lifecycle,
                    cred.server.url,
                    cred.server.wsEndpoint,
                    cred.token,
                    cred.iceServers.map { ice ->
                        ice.toIceServer()
                    },
                )
                val oldSession = this.session
                this.session = newSession
                this.session?.connect(reconnectDetails)
                monitorSession(joinResponse.value)
                oldSession?.leaveWithReason("migrating")
                oldSession?.cleanup()
            } else {
                logger.e {
                    "[switchSfu] Failed to get a join response during " +
                        "migration - falling back to reconnect. Error ${joinResponse.errorOrNull()}"
                }
                state._connection.value = RealtimeConnection.Reconnecting
            }
        }
    }

    private var reconnectJob: Job? = null

    private suspend fun schedule(block: suspend () -> Unit) = synchronized(this) {
        logger.d { "[schedule] #reconnect; no args" }
        reconnectJob?.cancel()
        reconnectJob = scope.launch {
            block()
        }
    }

    /** Leave the call, but don't end it for other users */
    fun leave() {
        logger.d { "[leave] #ringing; no args" }
        leave(disconnectionReason = null)
    }

    private fun leave(disconnectionReason: Throwable?) = safeCall {
        session?.leaveWithReason(disconnectionReason?.message ?: "user")
        session?.cleanup()
        leaveTimeoutAfterDisconnect?.cancel()
        network.unsubscribe(listener)
        sfuListener?.cancel()
        sfuEvents?.cancel()
        state._connection.value = RealtimeConnection.Disconnected
        logger.v { "[leave] #ringing; disconnectionReason: $disconnectionReason" }
        if (isDestroyed) {
            logger.w { "[leave] #ringing; Call already destroyed, ignoring" }
            return
        }
        isDestroyed = true

        sfuSocketReconnectionTime = null
        stopScreenSharing()
        client.state.removeActiveCall() // Will also stop CallService
        client.state.removeRingingCall()
        (client as StreamVideoClient).onCallCleanUp(this)
        camera.disable()
        microphone.disable()
        cleanup()
    }

    /** ends the call for yourself as well as other users */
    suspend fun end(): Result<Unit> {
        // end the call for everyone
        val result = clientImpl.endCall(type, id)
        // cleanup
        leave()
        return result
    }

    suspend fun pinForEveryone(sessionId: String, userId: String): Result<PinResponse> {
        return clientImpl.pinForEveryone(type, id, sessionId, userId)
    }

    suspend fun unpinForEveryone(sessionId: String, userId: String): Result<UnpinResponse> {
        return clientImpl.unpinForEveryone(type, id, sessionId, userId)
    }

    suspend fun sendReaction(
        type: String,
        emoji: String? = null,
        custom: Map<String, Any>? = null,
    ): Result<SendReactionResponse> {
        return clientImpl.sendReaction(this.type, id, type, emoji, custom)
    }

    suspend fun queryMembers(
        filter: Map<String, Any>,
        sort: List<SortField> = mutableListOf(SortField.Desc("created_at")),
        limit: Int = 25,
        prev: String? = null,
        next: String? = null,
    ): Result<QueriedMembers> {
        return clientImpl.queryMembersInternal(
            type = type,
            id = id,
            filter = filter,
            sort = sort,
            prev = prev,
            next = next,
            limit = limit,
        ).onSuccess { state.updateFromResponse(it) }.map { it.toQueriedMembers() }
    }

    suspend fun muteAllUsers(
        audio: Boolean = true,
        video: Boolean = false,
        screenShare: Boolean = false,
    ): Result<MuteUsersResponse> {
        val request = MuteUsersData(
            muteAllUsers = true,
            audio = audio,
            video = video,
            screenShare = screenShare,
        )
        return clientImpl.muteUsers(type, id, request)
    }

    fun setVisibility(sessionId: String, trackType: TrackType, visible: Boolean) {
        logger.i {
            "[setVisibility] #track; #sfu; sessionId: $sessionId, trackType: $trackType, visible: $visible"
        }
        session?.updateTrackDimensions(sessionId, trackType, visible)
    }

    fun handleEvent(event: VideoEvent) {
        logger.v { "[call handleEvent] #sfu; event.type: ${event.getEventType()}" }

        when (event) {
            is GoAwayEvent ->
                scope.launch {
                    migrate()
                }
        }
    }

    // TODO: review this
    /**
     * Perhaps it would be nicer to have an interface. Any UI elements that renders video should implement it
     *
     * And call a callback for
     * - visible/hidden
     * - resolution changes
     */
    public fun initRenderer(
        videoRenderer: VideoTextureViewRenderer,
        sessionId: String,
        trackType: TrackType,
        onRendered: (VideoTextureViewRenderer) -> Unit = {},
    ) {
        logger.d { "[initRenderer] #sfu; #track; sessionId: $sessionId" }

        // Note this comes from peerConnectionFactory.eglBase
        videoRenderer.init(
            clientImpl.peerConnectionFactory.eglBase.eglBaseContext,
            object : RendererCommon.RendererEvents {
                override fun onFirstFrameRendered() {
                    val width = videoRenderer.measuredWidth
                    val height = videoRenderer.measuredHeight
                    logger.i {
                        "[initRenderer.onFirstFrameRendered] #sfu; #track; " +
                            "trackType: $trackType, dimension: ($width - $height), " +
                            "sessionId: $sessionId"
                    }
                    if (trackType != TrackType.TRACK_TYPE_SCREEN_SHARE) {
                        session?.updateTrackDimensions(
                            sessionId,
                            trackType,
                            true,
                            VideoDimension(width, height),
                        )
                    }
                    onRendered(videoRenderer)
                }

                override fun onFrameResolutionChanged(
                    videoWidth: Int,
                    videoHeight: Int,
                    rotation: Int,
                ) {
                    val width = videoRenderer.measuredWidth
                    val height = videoRenderer.measuredHeight
                    logger.v {
                        "[initRenderer.onFrameResolutionChanged] #sfu; #track; " +
                            "trackType: $trackType, " +
                            "dimension1: ($width - $height), " +
                            "dimension2: ($videoWidth - $videoHeight), " +
                            "sessionId: $sessionId"
                    }

                    if (trackType != TrackType.TRACK_TYPE_SCREEN_SHARE) {
                        session?.updateTrackDimensions(
                            sessionId,
                            trackType,
                            true,
                            VideoDimension(videoWidth, videoHeight),
                        )
                    }
                }
            },
        )
    }

    suspend fun goLive(
        startHls: Boolean = false,
        startRecording: Boolean = false,
        startTranscription: Boolean = false,
    ): Result<GoLiveResponse> {
        val result = clientImpl.goLive(
            type = type,
            id = id,
            startHls = startHls,
            startRecording = startRecording,
            startTranscription = startTranscription,
        )
        result.onSuccess { state.updateFromResponse(it) }

        return result
    }

    suspend fun stopLive(): Result<StopLiveResponse> {
        val result = clientImpl.stopLive(type, id)
        result.onSuccess { state.updateFromResponse(it) }
        return result
    }

    suspend fun sendCustomEvent(data: Map<String, Any>): Result<SendCallEventResponse> {
        return clientImpl.sendCustomEvent(this.type, this.id, data)
    }

    /** Permissions */
    suspend fun requestPermissions(vararg permission: String): Result<Unit> {
        return clientImpl.requestPermissions(type, id, permission.toList())
    }

    suspend fun startRecording(): Result<Any> {
        return clientImpl.startRecording(type, id)
    }

    suspend fun stopRecording(): Result<Any> {
        return clientImpl.stopRecording(type, id)
    }

    /**
     * User needs to have [OwnCapability.Screenshare] capability in order to start screen
     * sharing.
     *
     * @param mediaProjectionPermissionResultData - intent data returned from the
     * activity result after asking for screen sharing permission by launching
     * MediaProjectionManager.createScreenCaptureIntent().
     * See https://developer.android.com/guide/topics/large-screens/media-projection#recommended_approach
     */
    fun startScreenSharing(mediaProjectionPermissionResultData: Intent) {
        if (state.ownCapabilities.value.contains(OwnCapability.Screenshare)) {
            session?.setScreenShareTrack()
            screenShare.enable(mediaProjectionPermissionResultData)
        } else {
            logger.w { "Can't start screen sharing - user doesn't have wnCapability.Screenshare permission" }
        }
    }

    fun stopScreenSharing() {
        screenShare.disable(fromUser = true)
    }

    suspend fun startHLS(): Result<Any> {
        return clientImpl.startBroadcasting(type, id)
            .onSuccess {
                state.updateFromResponse(it)
            }
    }

    suspend fun stopHLS(): Result<Any> {
        return clientImpl.stopBroadcasting(type, id)
    }

    public fun subscribeFor(
        vararg eventTypes: Class<out VideoEvent>,
        listener: VideoEventListener<VideoEvent>,
    ): EventSubscription = synchronized(subscriptions) {
        val filter = { event: VideoEvent ->
            eventTypes.any { type -> type.isInstance(event) }
        }
        val sub = EventSubscription(listener, filter)
        subscriptions.add(sub)
        return sub
    }

    public fun subscribe(
        listener: VideoEventListener<VideoEvent>,
    ): EventSubscription = synchronized(subscriptions) {
        val sub = EventSubscription(listener)
        subscriptions.add(sub)
        return sub
    }

    public suspend fun blockUser(userId: String): Result<BlockUserResponse> {
        return clientImpl.blockUser(type, id, userId)
    }

    // TODO: add removeMember (single)

    public suspend fun removeMembers(userIds: List<String>): Result<UpdateCallMembersResponse> {
        val request = UpdateCallMembersRequest(removeMembers = userIds)
        return clientImpl.updateMembers(type, id, request)
    }

    public suspend fun grantPermissions(
        userId: String,
        permissions: List<String>,
    ): Result<UpdateUserPermissionsResponse> {
        val request = UpdateUserPermissionsData(
            userId = userId,
            grantedPermissions = permissions,
        )
        return clientImpl.updateUserPermissions(type, id, request)
    }

    public suspend fun revokePermissions(
        userId: String,
        permissions: List<String>,
    ): Result<UpdateUserPermissionsResponse> {
        val request = UpdateUserPermissionsData(
            userId = userId,
            revokedPermissions = permissions,
        )
        return clientImpl.updateUserPermissions(type, id, request)
    }

    public suspend fun updateMembers(memberRequests: List<MemberRequest>): Result<UpdateCallMembersResponse> {
        val request = UpdateCallMembersRequest(updateMembers = memberRequests)
        return clientImpl.updateMembers(type, id, request)
    }

    fun fireEvent(event: VideoEvent) = synchronized(subscriptions) {
        subscriptions.forEach { sub ->
            if (!sub.isDisposed) {
                // subs without filters should always fire
                if (sub.filter == null) {
                    sub.listener.onEvent(event)
                }

                // if there is a filter, check it and fire if it matches
                sub.filter?.let {
                    if (it.invoke(event)) {
                        sub.listener.onEvent(event)
                    }
                }
            }
        }
    }

    private fun updateMediaManagerFromSettings(callSettings: CallSettingsResponse) {
        // Speaker
        if (speaker.status.value is DeviceStatus.NotSelected) {
            val enableSpeaker =
                if (callSettings.video.cameraDefaultOn || camera.status.value is DeviceStatus.Enabled) {
                    // if camera is enabled then enable speaker. Eventually this should
                    // be a new audio.defaultDevice setting returned from backend
                    true
                } else {
                    callSettings.audio.defaultDevice == AudioSettingsResponse.DefaultDevice.Speaker ||
                        callSettings.audio.speakerDefaultOn
                }

            speaker.setEnabled(
                enabled = enableSpeaker,
            )
        }

        // Camera
        if (camera.status.value is DeviceStatus.NotSelected) {
            val defaultDirection =
                if (callSettings.video.cameraFacing == VideoSettingsResponse.CameraFacing.Front) {
                    CameraDirection.Front
                } else {
                    CameraDirection.Back
                }
            camera.setDirection(defaultDirection)
            camera.setEnabled(callSettings.video.cameraDefaultOn)
        }

        // Mic
        if (microphone.status.value == DeviceStatus.NotSelected) {
            val enabled = callSettings.audio.micDefaultOn
            microphone.setEnabled(enabled)
        }
    }

    /**
     * List the recordings for this call.
     *
     * @param sessionId - if session ID is supplied, only recordings for that session will be loaded.
     */
    suspend fun listRecordings(sessionId: String? = null): Result<ListRecordingsResponse> {
        return clientImpl.listRecordings(type, id, sessionId)
    }

    suspend fun muteUser(
        userId: String,
        audio: Boolean = true,
        video: Boolean = false,
        screenShare: Boolean = false,
    ): Result<MuteUsersResponse> {
        val request = MuteUsersData(
            users = listOf(userId),
            muteAllUsers = false,
            audio = audio,
            video = video,
            screenShare = screenShare,
        )
        return clientImpl.muteUsers(type, id, request)
    }

    suspend fun muteUsers(
        userIds: List<String>,
        audio: Boolean = true,
        video: Boolean = false,
        screenShare: Boolean = false,
    ): Result<MuteUsersResponse> {
        val request = MuteUsersData(
            users = userIds,
            muteAllUsers = false,
            audio = audio,
            video = video,
            screenShare = screenShare,
        )
        return clientImpl.muteUsers(type, id, request)
    }

    @VisibleForTesting
    internal suspend fun joinRequest(
        create: CreateCallOptions? = null,
        location: String,
        migratingFrom: String? = null,
        ring: Boolean = false,
        notify: Boolean = false,
    ): Result<JoinCallResponse> {
        val result = clientImpl.joinCall(
            type, id,
            create = create != null,
            members = create?.memberRequestsFromIds(),
            custom = create?.custom,
            settingsOverride = create?.settings,
            startsAt = create?.startsAt,
            team = create?.team,
            ring = ring,
            notify = notify,
            location = location,
            migratingFrom = migratingFrom,
        )
        result.onSuccess {
            state.updateFromResponse(it)
        }
        return result
    }

    fun cleanup() {
        // monitor.stop()
        session?.cleanup()
        supervisorJob.cancel()
        callStatsReportingJob?.cancel()
        mediaManager.cleanup()
        session = null
    }

    suspend fun ring(): Result<GetCallResponse> {
        logger.d { "[ring] #ringing; no args" }
        return clientImpl.ring(type, id)
    }

    suspend fun notify(): Result<GetCallResponse> {
        logger.d { "[notify] #ringing; no args" }
        return clientImpl.notify(type, id)
    }

    suspend fun accept(): Result<AcceptCallResponse> {
        logger.d { "[accept] #ringing; no args" }
        state.acceptedOnThisDevice = true

        clientImpl.state.removeRingingCall()
        clientImpl.state.maybeStopForegroundService()
        return clientImpl.accept(type, id)
    }

    suspend fun reject(reason: RejectReason? = null): Result<RejectCallResponse> {
        logger.d { "[reject] #ringing; rejectReason: $reason" }
        return clientImpl.reject(type, id, reason)
    }

    fun processAudioSample(audioSample: AudioSamples) {
        soundInputProcessor.processSoundInput(audioSample.data)
    }

    fun collectUserFeedback(
        rating: Int,
        reason: String? = null,
        custom: Map<String, Any>? = null,
    ) {
        scope.launch {
            clientImpl.collectFeedback(
                callType = type,
                id = id,
                sessionId = sessionId,
                rating = rating,
                reason = reason,
                custom = custom,
            )
        }
    }

    suspend fun takeScreenshot(track: VideoTrack): Bitmap? {
        return suspendCancellableCoroutine { continuation ->
            var screenshotSink: VideoSink? = null
            screenshotSink = VideoSink {
                // make sure we stop after first frame is delivered
                if (!continuation.isActive) {
                    return@VideoSink
                }
                it.retain()
                val bitmap = YuvFrame.bitmapFromVideoFrame(it)
                it.release()

                // This has to be launched asynchronously - removing the sink on the
                // same thread as the videoframe is delivered will lead to a deadlock
                // (needs investigation why)
                scope.launch {
                    track.video.removeSink(screenshotSink)
                }
                continuation.resume(bitmap)
            }

            track.video.addSink(screenshotSink)
        }
    }

    fun isPinnedParticipant(sessionId: String): Boolean =
        state.pinnedParticipants.value.containsKey(
            sessionId,
        )

    fun isServerPin(sessionId: String): Boolean = state._serverPins.value.containsKey(sessionId)

    fun isLocalPin(sessionId: String): Boolean = state._localPins.value.containsKey(sessionId)

    fun hasCapability(vararg capability: OwnCapability): Boolean {
        val elements = capability.toList()
        return state.ownCapabilities.value.containsAll(elements)
    }

    fun isVideoEnabled(): Boolean {
        return state.settings.value?.video?.enabled ?: false
    }

    fun isAudioProcessingEnabled(): Boolean {
        return clientImpl.isAudioProcessingEnabled()
    }

    fun setAudioProcessingEnabled(enabled: Boolean) {
        return clientImpl.setAudioProcessingEnabled(enabled)
    }

    fun toggleAudioProcessing(): Boolean {
        return clientImpl.toggleAudioProcessing()
    }

    suspend fun startTranscription(): Result<StartTranscriptionResponse> {
        return clientImpl.startTranscription(type, id)
    }

    suspend fun stopTranscription(): Result<StopTranscriptionResponse> {
        return clientImpl.stopTranscription(type, id)
    }

    suspend fun listTranscription(): Result<ListTranscriptionsResponse> {
        return clientImpl.listTranscription(type, id)
    }

    suspend fun startClosedCaptions(): Result<StartClosedCaptionResponse> {
        return clientImpl.startClosedCaptions(type, id)
    }

    suspend fun stopClosedCaptions(): Result<StopClosedCaptionResponse> {
        return clientImpl.stopClosedCaptions(type, id)
    }

<<<<<<< HEAD
=======
    fun updateClosedCaptionsSettings(closedCaptionsSettings: ClosedCaptionsSettings) {
        closedCaptionManager.updateClosedCaptionsSettings(closedCaptionsSettings)
    }

>>>>>>> bb7ff519
    /**
     * Sets the preferred incoming video resolution.
     *
     * @param resolution The preferred resolution. Set to `null` to switch back to auto.
     * @param sessionIds The participant session IDs to apply the resolution to. If `null`, the resolution will be applied to all participants.
     */
    fun setPreferredIncomingVideoResolution(
        resolution: PreferredVideoResolution?,
        sessionIds: List<String>? = null,
    ) {
        session?.let { session ->
            session.trackOverridesHandler.updateOverrides(
                sessionIds = sessionIds,
                dimensions = resolution?.let { VideoDimension(it.width, it.height) },
            )
        }
    }

    /**
     * Enables/disables incoming video feed.
     *
     * @param enabled Whether the video feed should be enabled or disabled. Set to `null` to switch back to auto.
     * @param sessionIds The participant session IDs to enable/disable the video feed for. If `null`, the setting will be applied to all participants.
     */
    fun setIncomingVideoEnabled(enabled: Boolean?, sessionIds: List<String>? = null) {
        session?.trackOverridesHandler?.updateOverrides(sessionIds, visible = enabled)
    }

    @InternalStreamVideoApi
    public val debug = Debug(this)

    @InternalStreamVideoApi
    public class Debug(val call: Call) {

        public fun rejoin() {
            call.scope.launch {
                call.rejoin()
            }
        }

        public fun restartSubscriberIce() {
            call.session?.subscriber?.connection?.restartIce()
        }

        public fun restartPublisherIce() {
            call.session?.publisher?.connection?.restartIce()
        }

        fun migrate() {
            call.scope.launch {
                call.migrate()
            }
        }

        fun fastReconnect() {
            call.scope.launch {
                call.rejoin()
            }
        }
    }

    companion object {

        internal var testInstanceProvider = TestInstanceProvider()

        internal class TestInstanceProvider {
            var mediaManagerCreator: (() -> MediaManagerImpl)? = null
            var rtcSessionCreator: (() -> RtcSession)? = null
        }
    }
}

public data class CreateCallOptions(
    val memberIds: List<String>? = null,
    val members: List<MemberRequest>? = null,
    val custom: Map<String, Any>? = null,
    val settings: CallSettingsRequest? = null,
    val startsAt: OffsetDateTime? = null,
    val team: String? = null,
) {
    fun memberRequestsFromIds(): List<MemberRequest> {
        val memberRequestList: MutableList<MemberRequest> = mutableListOf<MemberRequest>()
        if (memberIds != null) {
            memberRequestList.addAll(memberIds.map { MemberRequest(userId = it) })
        }
        if (members != null) {
            memberRequestList.addAll(members)
        }
        return memberRequestList
    }
}<|MERGE_RESOLUTION|>--- conflicted
+++ resolved
@@ -1308,13 +1308,10 @@
         return clientImpl.stopClosedCaptions(type, id)
     }
 
-<<<<<<< HEAD
-=======
     fun updateClosedCaptionsSettings(closedCaptionsSettings: ClosedCaptionsSettings) {
         closedCaptionManager.updateClosedCaptionsSettings(closedCaptionsSettings)
     }
 
->>>>>>> bb7ff519
     /**
      * Sets the preferred incoming video resolution.
      *
