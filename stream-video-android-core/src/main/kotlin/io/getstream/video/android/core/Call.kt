--- conflicted
+++ resolved
@@ -57,9 +57,6 @@
 import kotlinx.coroutines.delay
 import kotlinx.coroutines.flow.MutableStateFlow
 import kotlinx.coroutines.flow.StateFlow
-import kotlinx.coroutines.flow.distinctUntilChanged
-import kotlinx.coroutines.flow.filter
-import kotlinx.coroutines.flow.map
 import kotlinx.coroutines.isActive
 import kotlinx.coroutines.launch
 import kotlinx.coroutines.suspendCancellableCoroutine
@@ -84,10 +81,7 @@
 import org.openapitools.client.models.StartTranscriptionResponse
 import org.openapitools.client.models.StopLiveResponse
 import org.openapitools.client.models.StopTranscriptionResponse
-<<<<<<< HEAD
 import org.openapitools.client.models.TranscriptionSettingsResponse
-=======
->>>>>>> a048ff93
 import org.openapitools.client.models.UnpinResponse
 import org.openapitools.client.models.UpdateCallMembersRequest
 import org.openapitools.client.models.UpdateCallMembersResponse
@@ -1297,8 +1291,6 @@
         return clientImpl.listTranscription(type, id)
     }
 
-<<<<<<< HEAD
-=======
     /**
      * Sets the preferred incoming video resolution.
      *
@@ -1327,7 +1319,6 @@
         session?.trackOverridesHandler?.updateOverrides(sessionIds, visible = enabled)
     }
 
->>>>>>> a048ff93
     @InternalStreamVideoApi
     public val debug = Debug(this)
 
@@ -1358,41 +1349,6 @@
             call.scope.launch {
                 call.rejoin()
             }
-        }
-    }
-
-    /**
-     * I need to do it in active session!! not before the session starts
-     * So, I am using [io.getstream.video.android.core.CallState.connection] == [io.getstream.video.android.core.RealtimeConnection.Connected]
-     */
-
-    private fun observeTranscription() {
-        fun isInActiveSession(callState: CallState): Boolean {
-            return callState.connection.value == RealtimeConnection.Connected
-        }
-
-        scope.launch {
-            state
-                .settings
-                .filter { isInActiveSession(state) }
-                .map { it?.transcription } // Safely map to the `transcription` field
-                .distinctUntilChanged() // Prevent duplicate emissions
-                .collect { transcription ->
-                    executeTranscriptionApis(transcription)
-                }
-        }
-    }
-
-    private suspend fun executeTranscriptionApis(transcriptionSettingsResponse: TranscriptionSettingsResponse?) {
-        val mode = transcriptionSettingsResponse?.mode
-        if (mode == TranscriptionSettingsResponse.Mode.Disabled && state.transcribing.value) {
-            stopTranscription()
-            logger.d { "TranscriptionSettings updated with mode:$mode. Will deactivate transcriptions." }
-        } else if (mode == TranscriptionSettingsResponse.Mode.AutoOn && !state.transcribing.value) {
-            startTranscription()
-            logger.d { "TranscriptionSettings updated with mode:$mode. Will activate transcriptions." }
-        } else {
-            logger.d { "TranscriptionSettings updated with mode:$mode. No action required." }
         }
     }
 
