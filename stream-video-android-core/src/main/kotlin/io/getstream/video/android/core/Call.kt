--- conflicted
+++ resolved
@@ -577,11 +577,7 @@
     }
 
     @VisibleForTesting
-<<<<<<< HEAD
-    internal suspend fun joinRequest(create: CreateCallOptions? = null, currentSfu: String?=null): Result<JoinCallResponse> {
-=======
-    internal suspend fun joinRequest(create: CreateCallOptions? = null, location: String): Result<JoinCallResponse> {
->>>>>>> 97eef125
+    internal suspend fun joinRequest(create: CreateCallOptions? = null, location: String, currentSfu: String?=null): Result<JoinCallResponse> {
         val result = clientImpl.joinCall(
             type, id,
             create = create != null,
