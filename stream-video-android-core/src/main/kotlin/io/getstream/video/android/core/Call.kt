--- conflicted
+++ resolved
@@ -277,23 +277,6 @@
         return clientImpl.stopLive(type, id)
     }
 
-
-
-<<<<<<< HEAD
-        val request = UpdateCallRequest(
-            custom = custom,
-            settingsOverride = settingsOverride,
-            startsAt = startsAt,
-        )
-        val response = clientImpl.updateCall(type, id, request)
-        response.onSuccess {
-            state.updateFromResponse(it)
-        }
-        return response
-    }
-=======
->>>>>>> f981558e
-
     /** Permissions */
     suspend fun requestPermissions(vararg permission: String): Result<Unit> {
         return clientImpl.requestPermissions(type, id, permission.toList())
