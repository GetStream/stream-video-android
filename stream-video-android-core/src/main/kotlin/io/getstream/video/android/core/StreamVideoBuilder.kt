/*
 * Copyright (c) 2014-2024 Stream.io Inc. All rights reserved.
 *
 * Licensed under the Stream License;
 * you may not use this file except in compliance with the License.
 * You may obtain a copy of the License at
 *
 *    https://github.com/GetStream/stream-video-android/blob/main/LICENSE
 *
 * Unless required by applicable law or agreed to in writing, software
 * distributed under the License is distributed on an "AS IS" BASIS,
 * WITHOUT WARRANTIES OR CONDITIONS OF ANY KIND, either express or implied.
 * See the License for the specific language governing permissions and
 * limitations under the License.
 */

package io.getstream.video.android.core

import android.app.Notification
import android.content.Context
import androidx.lifecycle.ProcessLifecycleOwner
import com.jakewharton.threetenabp.AndroidThreeTen
import io.getstream.log.StreamLog
import io.getstream.log.android.AndroidStreamLogger
import io.getstream.log.streamLog
import io.getstream.video.android.core.call.CallType
import io.getstream.video.android.core.internal.module.CoordinatorConnectionModule
import io.getstream.video.android.core.logging.LoggingLevel
import io.getstream.video.android.core.notifications.NotificationConfig
import io.getstream.video.android.core.notifications.internal.StreamNotificationManager
import io.getstream.video.android.core.notifications.internal.service.CallServiceConfig
import io.getstream.video.android.core.notifications.internal.service.CallServiceConfigRegistry
import io.getstream.video.android.core.notifications.internal.service.DefaultCallConfigurations
import io.getstream.video.android.core.notifications.internal.storage.DeviceTokenStorage
import io.getstream.video.android.core.permission.android.DefaultStreamPermissionCheck
import io.getstream.video.android.core.permission.android.StreamPermissionCheck
import io.getstream.video.android.core.socket.common.scope.ClientScope
import io.getstream.video.android.core.socket.common.scope.UserScope
import io.getstream.video.android.core.socket.common.token.ConstantTokenProvider
import io.getstream.video.android.core.socket.common.token.TokenProvider
import io.getstream.video.android.core.sounds.Sounds
<<<<<<< HEAD
import io.getstream.video.android.core.telecom.TelecomHandler
=======
import io.getstream.video.android.core.sounds.defaultResourcesRingingConfig
import io.getstream.video.android.core.sounds.toSounds
>>>>>>> 8b34dc7c
import io.getstream.video.android.model.ApiKey
import io.getstream.video.android.model.User
import io.getstream.video.android.model.UserToken
import io.getstream.video.android.model.UserType
import kotlinx.coroutines.launch
import org.webrtc.ManagedAudioProcessingFactory
import java.net.ConnectException

/**
 * The [StreamVideoBuilder] is used to create a new instance of the [StreamVideo] client. This is the
 * most essential class to connect to the Stream server and initialize everything you need to implement audio/video calls.
 *
 * ```kotlin
 * val client = StreamVideoBuilder(
 *      context = context,
 *      apiKey = apiKey,
 *      geo = GEO.GlobalEdgeNetwork,
 *      user = user,
 *      token = token,
 *      loggingLevel = LoggingLevel.BODY,
 *      // ...
 * ).build()
 *```
 *
 * @property context Android [Context] to be used for initializing Android resources.
 * @property apiKey Your Stream API Key. You can find it in the dashboard.
 * @property geo Your GEO routing policy. Supports geofencing for privacy concerns.
 * @property user The user object. Can be an authenticated user, guest user or anonymous.
 * @property token The token for this user, generated using your API secret on your server.
 * @property tokenProvider Used to make a request to your backend for a new token when the token has expired.
 * @property loggingLevel Represents and wraps the HTTP logging level for our API service.
 * @property notificationConfig The configurations for handling push notification.
 * @property ringNotification Overwrite the default notification logic for incoming calls.
 * @property connectionTimeoutInMs Connection timeout in seconds.
 * @property ensureSingleInstance Verify that only 1 version of the video client exists. Prevents integration mistakes.
 * @property videoDomain URL overwrite to allow for testing against a local instance of video.
 * @property runForegroundServiceForCalls If set to true, when there is an active call the SDK will run a foreground service to keep the process alive. (default: true). (Deprecated) Use `callServiceConfigRegistry` instead.
 * @property callServiceConfig Configuration for the call foreground service. See [CallServiceConfig]. (Deprecated) Use `callServiceConfigRegistry` instead.
 * @property localSfuAddress Local SFU address (IP:port) to be used for testing. Leave null if not needed.
 * @property sounds Overwrite the default SDK sounds. See [Sounds].
 * @property permissionCheck Used to check for system permission based on call capabilities. See [StreamPermissionCheck].
 * @property crashOnMissingPermission Throw an exception or just log an error if [permissionCheck] fails.
 * @property audioUsage Used to signal to the system how to treat the audio tracks (voip or media).
 * @property appName Optional name for the application that is using the Stream Video SDK. Used for logging and debugging purposes.
 * @property audioProcessing The audio processor used for custom modifications to audio data within WebRTC.
 * @property callServiceConfigRegistry The audio processor used for custom modifications to audio data within WebRTC.
 *
 * @see build
 * @see ClientState.connection
 *
 */
public class StreamVideoBuilder @JvmOverloads constructor(
    context: Context,
    private val apiKey: ApiKey,
    private val geo: GEO = GEO.GlobalEdgeNetwork,
    private var user: User = User.anonymous(),
    private val token: UserToken = "",
    private val legacyTokenProvider: (suspend (error: Throwable?) -> String)? = null,
    private val tokenProvider: TokenProvider = legacyTokenProvider?.let { legacy ->
        object : TokenProvider {
            override suspend fun loadToken(): String = legacy.invoke(null)
        }
    } ?: ConstantTokenProvider(token),
    private val loggingLevel: LoggingLevel = LoggingLevel(),
    private val notificationConfig: NotificationConfig = NotificationConfig(),
    private val ringNotification: ((call: Call) -> Notification?)? = null,
    private val connectionTimeoutInMs: Long = 10000,
    private var ensureSingleInstance: Boolean = true,
    private val videoDomain: String = "video.stream-io-api.com",
    @Deprecated(
        "Use 'callServiceConfigRegistry' instead",
        replaceWith = ReplaceWith("callServiceConfigRegistry"),
        level = DeprecationLevel.WARNING,
    )
    private val runForegroundServiceForCalls: Boolean = true,
    @Deprecated(
        "Use 'callServiceConfigRegistry' instead",
        replaceWith = ReplaceWith("callServiceConfigRegistry"),
        level = DeprecationLevel.WARNING,
    )
    private val callServiceConfig: CallServiceConfig? = null,
    private val callServiceConfigRegistry: CallServiceConfigRegistry = CallServiceConfigRegistry(),
    private val localSfuAddress: String? = null,
    private val sounds: Sounds = defaultResourcesRingingConfig(context).toSounds(),
    private val crashOnMissingPermission: Boolean = false,
    private val permissionCheck: StreamPermissionCheck = DefaultStreamPermissionCheck(),
    @Deprecated(
        message = "This property is ignored. Set audioUsage in the callServiceConfig parameter.",
        level = DeprecationLevel.WARNING,
    )
    private val audioUsage: Int = defaultAudioUsage,
    private val appName: String? = null,
    private val audioProcessing: ManagedAudioProcessingFactory? = null,
    private val leaveAfterDisconnectSeconds: Long = 30,
) {
    private val context: Context = context.applicationContext
    private val scope = UserScope(ClientScope())

    /**
     * Builds the [StreamVideo] client.
     *
     * @return The [StreamVideo] client.
     *
     * @throws RuntimeException If an instance of the client already exists and [ensureSingleInstance] is set to true.
     * @throws IllegalArgumentException If [apiKey] is blank.
     * @throws IllegalArgumentException If [user] type is [UserType.Authenticated] and the [user] id is blank.
     * @throws IllegalArgumentException If [user] type is [UserType.Authenticated] and both [token] and [tokenProvider] are empty.
     * @throws ConnectException If the WebSocket connection fails.
     */
    public fun build(): StreamVideo {
        val lifecycle = ProcessLifecycleOwner.get().lifecycle

        val existingInstance = StreamVideo.instanceOrNull()
        if (existingInstance != null && ensureSingleInstance) {
            throw RuntimeException(
                "Creating 2 instance of the video client will cause bugs with call.state. Before creating a new client, please remove the old one. You can remove the old client using StreamVideo.removeClient()",
            )
        }

        if (apiKey.isBlank()) {
            throw IllegalArgumentException("The API key cannot be blank")
        }

        if (token.isBlank()) {
            throw IllegalStateException("The token cannot be blank")
        }

        if (user.type == UserType.Authenticated && user.id.isBlank()) {
            throw IllegalArgumentException(
                "The user ID cannot be empty for authenticated users",
            )
        }

        if (user.role.isNullOrBlank()) {
            user = user.copy(role = "user")
        }

        // Initialize Stream internal loggers
        StreamLog.install(AndroidStreamLogger())
        StreamLog.setValidator { priority, _ -> priority.level >= loggingLevel.priority.level }

        // Android JSR-310 backport backport
        AndroidThreeTen.init(context)

        // This connection module class exposes the connections to the various retrofit APIs.
        val coordinatorConnectionModule = CoordinatorConnectionModule(
            context = context,
            scope = scope,
            apiUrl = "https:///$videoDomain",
            wssUrl = "wss://$videoDomain/video/connect",
            connectionTimeoutInMs = connectionTimeoutInMs,
            loggingLevel = loggingLevel,
            user = user,
            apiKey = apiKey,
            userToken = token,
            tokenProvider = tokenProvider,
            lifecycle = lifecycle,
        )

        val deviceTokenStorage = DeviceTokenStorage(context)

        // Install the StreamNotificationManager to configure push notifications.
        val streamNotificationManager = StreamNotificationManager.install(
            context = context,
            scope = scope,
            notificationConfig = notificationConfig,
            api = coordinatorConnectionModule.api,
            deviceTokenStorage = deviceTokenStorage,
        )

        // Set default call configuration
        callServiceConfigRegistry.createConfigRegistry {
            register(
                CallType.AnyMarker.name,
                DefaultCallConfigurations.default
                    .copy(
                        runCallServiceInForeground = runForegroundServiceForCalls,
                        audioUsage = defaultAudioUsage,
                    ),
            )
        }

        // Create the client
        val client = StreamVideoClient(
            context = context,
            scope = scope,
            user = user,
            apiKey = apiKey,
            token = token,
            tokenProvider = tokenProvider,
            loggingLevel = loggingLevel,
            lifecycle = lifecycle,
            coordinatorConnectionModule = coordinatorConnectionModule,
            streamNotificationManager = streamNotificationManager,
            callServiceConfigRegistry = callServiceConfigRegistry,
            testSfuAddress = localSfuAddress,
            sounds = sounds,
            permissionCheck = permissionCheck,
            crashOnMissingPermission = crashOnMissingPermission,
            appName = appName,
            audioProcessing = audioProcessing,
            leaveAfterDisconnectSeconds = leaveAfterDisconnectSeconds,
        )

        if (user.type == UserType.Guest) {
            coordinatorConnectionModule.updateAuthType("anonymous")
            client.setupGuestUser(user)
        } else if (user.type == UserType.Anonymous) {
            coordinatorConnectionModule.updateAuthType("anonymous")
        }

        // Establish a WS connection with the coordinator (we don't support this for anonymous users)
        if (user.type != UserType.Anonymous) {
            scope.launch {
                try {
                    val result = client.connectAsync().await()
                    if (notificationConfig.autoRegisterPushDevice) {
                        client.registerPushDevice()
                    }
                    result.onSuccess {
                        streamLog { "Connection succeeded! (duration: ${result.getOrNull()})" }
                    }.onError {
                        streamLog { it.message }
                    }
                } catch (e: Throwable) {
                    // If the connect continuation was resumed with an exception, we catch it here.
                    streamLog { e.message.orEmpty() }
                }
            }
        }

        // See which location is best to connect to
        scope.launch {
            val location = client.loadLocationAsync().await()
            streamLog { "location initialized: ${location.getOrNull()}" }
        }

        // Installs Stream Video instance
        StreamVideo.install(client)

<<<<<<< HEAD
        // Needs to be started after the client is initialised because the VideoPushDelegate
        // is accessing the StreamVideo instance
        scope.launch {
            if (user.type == UserType.Authenticated) {
                client.registerPushDevice()
            }
        }

        client.telecomHandler = TelecomHandler.getInstance(context)

=======
>>>>>>> 8b34dc7c
        return client
    }
}

sealed class GEO {
    /** Run calls over our global edge network, this is the default and right for most applications */
    object GlobalEdgeNetwork : GEO()
}<|MERGE_RESOLUTION|>--- conflicted
+++ resolved
@@ -39,12 +39,9 @@
 import io.getstream.video.android.core.socket.common.token.ConstantTokenProvider
 import io.getstream.video.android.core.socket.common.token.TokenProvider
 import io.getstream.video.android.core.sounds.Sounds
-<<<<<<< HEAD
-import io.getstream.video.android.core.telecom.TelecomHandler
-=======
 import io.getstream.video.android.core.sounds.defaultResourcesRingingConfig
 import io.getstream.video.android.core.sounds.toSounds
->>>>>>> 8b34dc7c
+import io.getstream.video.android.core.telecom.TelecomHandler
 import io.getstream.video.android.model.ApiKey
 import io.getstream.video.android.model.User
 import io.getstream.video.android.model.UserToken
@@ -285,19 +282,8 @@
         // Installs Stream Video instance
         StreamVideo.install(client)
 
-<<<<<<< HEAD
-        // Needs to be started after the client is initialised because the VideoPushDelegate
-        // is accessing the StreamVideo instance
-        scope.launch {
-            if (user.type == UserType.Authenticated) {
-                client.registerPushDevice()
-            }
-        }
-
         client.telecomHandler = TelecomHandler.getInstance(context)
 
-=======
->>>>>>> 8b34dc7c
         return client
     }
 }
