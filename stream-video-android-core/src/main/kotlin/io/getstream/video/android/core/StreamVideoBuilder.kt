--- conflicted
+++ resolved
@@ -99,11 +99,8 @@
     private val sounds: Sounds = Sounds(),
     private val crashOnMissingPermission: Boolean = false,
     private val permissionCheck: StreamPermissionCheck = DefaultStreamPermissionCheck(),
-<<<<<<< HEAD
+    private val audioUsage: Int = defaultAudioUsage,
     private val audioFilter: AudioFilter? = null,
-=======
-    private val audioUsage: Int = defaultAudioUsage,
->>>>>>> 63876887
 ) {
     private val context: Context = context.applicationContext
     private val scope = CoroutineScope(DispatcherProvider.IO)
@@ -195,12 +192,9 @@
             testSfuAddress = localSfuAddress,
             sounds = sounds,
             permissionCheck = permissionCheck,
-<<<<<<< HEAD
-            audioFilter = audioFilter,
-=======
             crashOnMissingPermission = crashOnMissingPermission,
             audioUsage = audioUsage,
->>>>>>> 63876887
+            audioFilter = audioFilter,
         )
 
         if (user.type == UserType.Guest) {
