/*
 * Copyright (c) 2014-2024 Stream.io Inc. All rights reserved.
 *
 * Licensed under the Stream License;
 * you may not use this file except in compliance with the License.
 * You may obtain a copy of the License at
 *
 *    https://github.com/GetStream/stream-video-android/blob/main/LICENSE
 *
 * Unless required by applicable law or agreed to in writing, software
 * distributed under the License is distributed on an "AS IS" BASIS,
 * WITHOUT WARRANTIES OR CONDITIONS OF ANY KIND, either express or implied.
 * See the License for the specific language governing permissions and
 * limitations under the License.
 */

package io.getstream.video.android.core

import androidx.compose.runtime.Stable
import androidx.core.content.ContextCompat
import io.getstream.log.taggedLogger
import io.getstream.result.Error
import io.getstream.video.android.core.notifications.internal.service.CallService
<<<<<<< HEAD
import io.getstream.video.android.core.socket.coordinator.state.VideoSocketState
import io.getstream.video.android.core.socket.sfu.state.SfuSocketState
=======
import io.getstream.video.android.core.socket.SocketState
>>>>>>> ac25fe79
import io.getstream.video.android.core.utils.safeCallWithDefault
import io.getstream.video.android.model.StreamCallId
import io.getstream.video.android.model.User
import kotlinx.coroutines.flow.MutableStateFlow
import kotlinx.coroutines.flow.StateFlow
import org.openapitools.client.models.CallCreatedEvent
import org.openapitools.client.models.CallRingEvent
import org.openapitools.client.models.ConnectedEvent
import org.openapitools.client.models.VideoEvent

@Stable
public sealed interface ConnectionState {
    public data object PreConnect : ConnectionState
    public data object Loading : ConnectionState
    public data object Connected : ConnectionState
    public data object Reconnecting : ConnectionState
    public data object Disconnected : ConnectionState
    public class Failed(val error: Error) : ConnectionState
}

@Stable
public sealed interface RingingState {
    public data object Idle : RingingState
    public data class Incoming(val acceptedByMe: Boolean = false) : RingingState
    public class Outgoing(val acceptedByCallee: Boolean = false) : RingingState
    public data object Active : RingingState
    public data object RejectedByAll : RingingState
    public data object TimeoutNoAnswer : RingingState
}

@Stable
class ClientState(client: StreamVideo) {

    val logger by taggedLogger("ClientState")

    /**
     * Current user object
     */
    private val _user: MutableStateFlow<User?> = MutableStateFlow(client.user)
    public val user: StateFlow<User?> = _user

    private val _connection: MutableStateFlow<ConnectionState> =
        MutableStateFlow(ConnectionState.PreConnect)

    /**
     * Shows the Coordinator connection state
     */
    public val connection: StateFlow<ConnectionState> = _connection

    /**
     * Incoming call. True when we receive an event or notification with an incoming call
     */
    internal val _ringingCall: MutableStateFlow<Call?> = MutableStateFlow(null)
    public val ringingCall: StateFlow<Call?> = _ringingCall

    /**
     * Active call. The call that you've currently joined
     */
    private val _activeCall: MutableStateFlow<Call?> = MutableStateFlow(null)
    public val activeCall: StateFlow<Call?> = _activeCall

    internal val clientImpl = client as StreamVideoImpl

    /**
     * Returns true if there is an active or ringing call
     */
    fun hasActiveOrRingingCall(): Boolean = safeCallWithDefault(false) {
        val hasActiveCall = _activeCall.value != null
        val hasRingingCall = _ringingCall.value != null
        val activeOrRingingCall = hasActiveCall || hasRingingCall
        logger.d { "[hasActiveOrRingingCall] active: $hasActiveCall, ringing: $hasRingingCall" }
        activeOrRingingCall
    }

    /**
     * Handles the events for the client state.
     * Most event logic happens in the Call instead of the client
     */
    fun handleEvent(event: VideoEvent) {
        // mark connected
        if (event is ConnectedEvent) {
            _connection.value = ConnectionState.Connected
        } else if (event is CallCreatedEvent) {
            // what's the right thing to do here?
            // if it's ringing we add it

            // get or create the call, update is handled by CallState
            val (type, id) = event.callCid.split(":")
            val call = clientImpl.call(type, id)
        } else if (event is CallRingEvent) {
            // get or create the call, update is handled by CallState
            val (type, id) = event.callCid.split(":")
            val call = clientImpl.call(type, id)
            _ringingCall.value = call
        }
    }

<<<<<<< HEAD
    internal fun handleState(socketState: VideoSocketState) {
        when (socketState) {
            is VideoSocketState.Connected -> ConnectionState.Connected
            VideoSocketState.Connecting -> ConnectionState.Loading
            VideoSocketState.DisconnectedByRequest -> ConnectionState.Disconnected
            is VideoSocketState.DisconnectedPermanently -> ConnectionState.Disconnected
            is VideoSocketState.DisconnectedTemporarily -> ConnectionState.Reconnecting
            VideoSocketState.NetworkDisconnected -> ConnectionState.Disconnected
            VideoSocketState.NotConnected -> ConnectionState.PreConnect
=======
    internal fun handleState(socketState: SocketState) {
        when (socketState) {
            is SocketState.Connected -> ConnectionState.Connected
            SocketState.Connecting -> ConnectionState.Loading
            SocketState.DisconnectedByRequest -> ConnectionState.Disconnected
            is SocketState.DisconnectedPermanently -> ConnectionState.Disconnected
            is SocketState.DisconnectedTemporarily -> ConnectionState.Reconnecting
            SocketState.NetworkDisconnected -> ConnectionState.Disconnected
            SocketState.NotConnected -> ConnectionState.PreConnect
>>>>>>> ac25fe79
        }
    }

    fun handleError(error: Error) {
        _connection.value = ConnectionState.Failed(error)
    }

    fun setActiveCall(call: Call) {
        removeRingingCall()
        maybeStartForegroundService(call, CallService.TRIGGER_ONGOING_CALL)
        this._activeCall.value = call
    }

    fun removeActiveCall() {
        this._activeCall.value = null
        maybeStopForegroundService()
        removeRingingCall()
    }

    fun addRingingCall(call: Call, ringingState: RingingState) {
        _ringingCall.value = call
        if (ringingState is RingingState.Outgoing) {
            maybeStartForegroundService(call, CallService.TRIGGER_OUTGOING_CALL)
        }

        // TODO: behaviour if you are already in a call
    }

    fun removeRingingCall() {
        _ringingCall.value = null
    }

    /**
     * Start a foreground service that manages the call even when the UI is gone.
     * This depends on the flag in [StreamVideoBuilder] called `runForegroundServiceForCalls`
     */
    internal fun maybeStartForegroundService(call: Call, trigger: String) {
        if (clientImpl.callServiceConfig.runCallServiceInForeground) {
            val context = clientImpl.context
            val serviceIntent = CallService.buildStartIntent(
                context,
                StreamCallId.fromCallCid(call.cid),
                trigger,
                callServiceConfiguration = clientImpl.callServiceConfig,
            )
            ContextCompat.startForegroundService(context, serviceIntent)
        }
    }

    /**
     * Stop the foreground service that manages the call even when the UI is gone.
     */
    internal fun maybeStopForegroundService() {
        if (clientImpl.callServiceConfig.runCallServiceInForeground) {
            val context = clientImpl.context
            val serviceIntent = CallService.buildStopIntent(
                context,
                callServiceConfiguration = clientImpl.callServiceConfig,
            )
            context.stopService(serviceIntent)
        }
    }
}<|MERGE_RESOLUTION|>--- conflicted
+++ resolved
@@ -21,12 +21,8 @@
 import io.getstream.log.taggedLogger
 import io.getstream.result.Error
 import io.getstream.video.android.core.notifications.internal.service.CallService
-<<<<<<< HEAD
 import io.getstream.video.android.core.socket.coordinator.state.VideoSocketState
 import io.getstream.video.android.core.socket.sfu.state.SfuSocketState
-=======
-import io.getstream.video.android.core.socket.SocketState
->>>>>>> ac25fe79
 import io.getstream.video.android.core.utils.safeCallWithDefault
 import io.getstream.video.android.model.StreamCallId
 import io.getstream.video.android.model.User
@@ -124,7 +120,6 @@
         }
     }
 
-<<<<<<< HEAD
     internal fun handleState(socketState: VideoSocketState) {
         when (socketState) {
             is VideoSocketState.Connected -> ConnectionState.Connected
@@ -134,17 +129,6 @@
             is VideoSocketState.DisconnectedTemporarily -> ConnectionState.Reconnecting
             VideoSocketState.NetworkDisconnected -> ConnectionState.Disconnected
             VideoSocketState.NotConnected -> ConnectionState.PreConnect
-=======
-    internal fun handleState(socketState: SocketState) {
-        when (socketState) {
-            is SocketState.Connected -> ConnectionState.Connected
-            SocketState.Connecting -> ConnectionState.Loading
-            SocketState.DisconnectedByRequest -> ConnectionState.Disconnected
-            is SocketState.DisconnectedPermanently -> ConnectionState.Disconnected
-            is SocketState.DisconnectedTemporarily -> ConnectionState.Reconnecting
-            SocketState.NetworkDisconnected -> ConnectionState.Disconnected
-            SocketState.NotConnected -> ConnectionState.PreConnect
->>>>>>> ac25fe79
         }
     }
 
