--- conflicted
+++ resolved
@@ -102,10 +102,10 @@
      */
     fun handleEvent(event: VideoEvent) {
         // mark connected
-<<<<<<< HEAD
         when (event) {
             is ConnectedEvent -> {
                 _connection.value = ConnectionState.Connected
+                registerPushDevice()
             }
 
             is CallCreatedEvent -> {
@@ -121,6 +121,14 @@
                 val (type, id) = event.callCid.split(":")
                 val call = client.call(type, id)
                 _ringingCall.value = call
+            }
+        }
+    }
+
+    private fun registerPushDevice() {
+        with(clientImpl) {
+            scope.launch(CoroutineName("ClientState#registerPushDevice")) {
+                if (user.type == UserType.Authenticated) registerPushDevice()
             }
         }
     }
@@ -141,38 +149,6 @@
             is VideoSocketState.Disconnected.NetworkDisconnected -> ConnectionState.Disconnected
             is VideoSocketState.Disconnected.DisconnectedByRequest -> ConnectionState.Disconnected
             is VideoSocketState.Disconnected.DisconnectedPermanently -> ConnectionState.Disconnected
-=======
-        if (event is ConnectedEvent) {
-            _connection.value = ConnectionState.Connected
-
-            registerPushDevice()
-        } else if (event is CallCreatedEvent) {
-            // what's the right thing to do here?
-            // if it's ringing we add it
-
-            // get or create the call, update is handled by CallState
-            val (type, id) = event.callCid.split(":")
-            val call = clientImpl.call(type, id)
-        } else if (event is CallRingEvent) {
-            // get or create the call, update is handled by CallState
-            val (type, id) = event.callCid.split(":")
-            val call = clientImpl.call(type, id)
-            _ringingCall.value = call
-        }
-    }
-
-    private fun registerPushDevice() {
-        with(clientImpl) {
-            scope.launch(CoroutineName("ClientState#registerPushDevice")) {
-                if (user.type == UserType.Authenticated) registerPushDevice()
-            }
-        }
-    }
-
-    internal fun handleError(error: Throwable) {
-        if (error is ConnectException) {
-            _connection.value = ConnectionState.Failed(error = Error(error))
->>>>>>> 9d169ccd
         }
         _connection.value = state
     }
