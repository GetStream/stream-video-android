/*
 * Copyright (c) 2014-2024 Stream.io Inc. All rights reserved.
 *
 * Licensed under the Stream License;
 * you may not use this file except in compliance with the License.
 * You may obtain a copy of the License at
 *
 *    https://github.com/GetStream/stream-video-android/blob/main/LICENSE
 *
 * Unless required by applicable law or agreed to in writing, software
 * distributed under the License is distributed on an "AS IS" BASIS,
 * WITHOUT WARRANTIES OR CONDITIONS OF ANY KIND, either express or implied.
 * See the License for the specific language governing permissions and
 * limitations under the License.
 */

package io.getstream.video.android.core

import androidx.compose.runtime.Stable
import androidx.core.content.ContextCompat
import io.getstream.log.taggedLogger
import io.getstream.result.Error
import io.getstream.video.android.core.notifications.internal.service.CallService
<<<<<<< HEAD
import io.getstream.video.android.core.telecom.TelecomCallState
import io.getstream.video.android.core.telecom.TelecomCompat
import io.getstream.video.android.core.utils.safeCall
=======
import io.getstream.video.android.core.socket.coordinator.state.VideoSocketState
import io.getstream.video.android.core.utils.safeCallWithDefault
>>>>>>> 8b34dc7c
import io.getstream.video.android.model.StreamCallId
import io.getstream.video.android.model.User
import kotlinx.coroutines.flow.MutableStateFlow
import kotlinx.coroutines.flow.StateFlow
import org.openapitools.client.models.CallCreatedEvent
import org.openapitools.client.models.CallRingEvent
import org.openapitools.client.models.ConnectedEvent
import org.openapitools.client.models.VideoEvent

// These are UI states, need to move out.
@Stable
public sealed interface ConnectionState {
    public data object PreConnect : ConnectionState
    public data object Loading : ConnectionState
    public data object Connected : ConnectionState
    public data object Reconnecting : ConnectionState
    public data object Disconnected : ConnectionState
    public class Failed(val error: Error) : ConnectionState
}

// These are UI states, need to move out.
@Stable
public sealed interface RingingState {
    public data object Idle : RingingState
    public data class Incoming(val acceptedByMe: Boolean = false) : RingingState
    public class Outgoing(val acceptedByCallee: Boolean = false) : RingingState
    public data object Active : RingingState
    public data object RejectedByAll : RingingState
    public data object TimeoutNoAnswer : RingingState
}

@Stable
class ClientState(private val client: StreamVideo) {
    private val logger by taggedLogger("ClientState")

    // Internal data
    private val _user: MutableStateFlow<User?> = MutableStateFlow(client.user)
    private val _connection: MutableStateFlow<ConnectionState> =
        MutableStateFlow(ConnectionState.PreConnect)
    internal val _ringingCall: MutableStateFlow<Call?> = MutableStateFlow(null)
    private val _activeCall: MutableStateFlow<Call?> = MutableStateFlow(null)

    // Stream video client is used until full decoupling is archived between `CallState` and `StreamVideoClient (former StreamVideoImpl)
    private val streamVideoClient: StreamVideoClient = client as StreamVideoClient

    // API
    /** Current user for the client. */
    public val user: StateFlow<User?> = _user

    /** Coordinator connection state */
    public val connection: StateFlow<ConnectionState> = _connection

    /** When there is an incoming call, this state will be set. */
    public val ringingCall: StateFlow<Call?> = _ringingCall

    /** When there is an active call, this state will be set, otherwise its null. */
    public val activeCall: StateFlow<Call?> = _activeCall

    public val callConfigRegistry = (client as StreamVideoClient).callServiceConfigRegistry

    /**
     * Returns true if there is an active or ringing call
     */
    public fun hasActiveOrRingingCall(): Boolean = safeCallWithDefault(false) {
        val hasActiveCall = _activeCall.value != null
        val hasRingingCall = _ringingCall.value != null
        val activeOrRingingCall = hasActiveCall || hasRingingCall
        logger.d { "[hasActiveOrRingingCall] active: $hasActiveCall, ringing: $hasRingingCall" }
        activeOrRingingCall
    }

    /**
     * Handles the events for the client state.
     * Most event logic happens in the Call instead of the client
     */
    fun handleEvent(event: VideoEvent) {
        // mark connected
        when (event) {
            is ConnectedEvent -> {
                _connection.value = ConnectionState.Connected
            }

            is CallCreatedEvent -> {
                // what's the right thing to do here?
                // if it's ringing we add it

                // get or create the call, update is handled by CallState
                val (type, id) = event.callCid.split(":")
                val call = client.call(type, id)
            }

            is CallRingEvent -> {
                val (type, id) = event.callCid.split(":")
                val call = client.call(type, id)
                _ringingCall.value = call
            }
        }
    }

    internal fun handleState(socketState: VideoSocketState) {
        val state = when (socketState) {
            // Before connection is established
            is VideoSocketState.Disconnected.Stopped -> ConnectionState.PreConnect
            // Loading
            is VideoSocketState.Connecting -> ConnectionState.Loading
            // Connected
            is VideoSocketState.Connected -> ConnectionState.Connected
            //  Reconnecting
            is VideoSocketState.Disconnected.DisconnectedTemporarily -> ConnectionState.Reconnecting
            is VideoSocketState.RestartConnection -> ConnectionState.Reconnecting
            // Disconnected
            is VideoSocketState.Disconnected.WebSocketEventLost -> ConnectionState.Disconnected
            is VideoSocketState.Disconnected.NetworkDisconnected -> ConnectionState.Disconnected
            is VideoSocketState.Disconnected.DisconnectedByRequest -> ConnectionState.Disconnected
            is VideoSocketState.Disconnected.DisconnectedPermanently -> ConnectionState.Disconnected
        }
        _connection.value = state
    }

    fun handleError(error: Error) {
        _connection.value = ConnectionState.Failed(error)
    }

    fun setActiveCall(call: Call) {
<<<<<<< HEAD
        _activeCall.value = call

        if (ringingCall.value != null) {
            removeRingingCall(willTransitionToOngoing = true)
        } else {
            TelecomCompat.changeCallState(
                clientImpl.context,
                TelecomCallState.ONGOING,
                call,
            )
        }
    }

    fun removeActiveCall() {
        _activeCall.value?.let { call ->
            TelecomCompat.unregisterCall(clientImpl.context, call)
            _activeCall.value = null
        }
=======
        this._activeCall.value = call
        removeRingingCall()
        maybeStartForegroundService(call, CallService.TRIGGER_ONGOING_CALL)
    }

    fun removeActiveCall() {
        if (this._activeCall.value != null) {
            maybeStopForegroundService(this._activeCall.value!!)
            this._activeCall.value = null
        }
        removeRingingCall()
>>>>>>> 8b34dc7c
    }

    fun addRingingCall(call: Call, ringingState: RingingState) {
        logger.d { "[addRingingCall] call: $call, ringingState: $ringingState" }

        _ringingCall.value = call

        TelecomCompat.changeCallState(
            clientImpl.context,
            if (ringingState is RingingState.Incoming) {
                TelecomCallState.INCOMING
            } else {
                TelecomCallState.OUTGOING
            },
            call = call,
        )
    }

    fun removeRingingCall(willTransitionToOngoing: Boolean) {
        _ringingCall.value?.let { call ->
            _ringingCall.value = null

            if (willTransitionToOngoing) {
                TelecomCompat.changeCallState(
                    clientImpl.context,
                    TelecomCallState.ONGOING,
                    call = call,
                )
            } else {
                TelecomCompat.unregisterCall(clientImpl.context, call)
            }
        }
    }

    /**
     * Start a foreground service that manages the call even when the UI is gone.
     * This depends on the flag in [StreamVideoBuilder] called `runForegroundServiceForCalls`
     */
    internal fun maybeStartForegroundService(call: Call, trigger: String) {
        val callConfig = streamVideoClient.callServiceConfigRegistry.get(call.type)
        if (callConfig.runCallServiceInForeground) {
            val context = streamVideoClient.context
            val serviceIntent = CallService.buildStartIntent(
                context,
                StreamCallId.fromCallCid(call.cid),
                trigger,
                callServiceConfiguration = callConfig,
            )
            ContextCompat.startForegroundService(context, serviceIntent)
        }
    }

    /**
     * Stop the foreground service that manages the call even when the UI is gone.
     */
    internal fun maybeStopForegroundService(call: Call) {
        val callConfig = streamVideoClient.callServiceConfigRegistry.get(call.type)
        if (callConfig.runCallServiceInForeground) {
            val context = streamVideoClient.context
            val serviceIntent = CallService.buildStopIntent(
                context,
                callConfig,
            )
            context.stopService(serviceIntent)
        }
    }
}<|MERGE_RESOLUTION|>--- conflicted
+++ resolved
@@ -21,14 +21,11 @@
 import io.getstream.log.taggedLogger
 import io.getstream.result.Error
 import io.getstream.video.android.core.notifications.internal.service.CallService
-<<<<<<< HEAD
 import io.getstream.video.android.core.telecom.TelecomCallState
 import io.getstream.video.android.core.telecom.TelecomCompat
 import io.getstream.video.android.core.utils.safeCall
-=======
 import io.getstream.video.android.core.socket.coordinator.state.VideoSocketState
 import io.getstream.video.android.core.utils.safeCallWithDefault
->>>>>>> 8b34dc7c
 import io.getstream.video.android.model.StreamCallId
 import io.getstream.video.android.model.User
 import kotlinx.coroutines.flow.MutableStateFlow
@@ -153,8 +150,7 @@
     }
 
     fun setActiveCall(call: Call) {
-<<<<<<< HEAD
-        _activeCall.value = call
+        this._activeCall.value = call
 
         if (ringingCall.value != null) {
             removeRingingCall(willTransitionToOngoing = true)
@@ -172,25 +168,13 @@
             TelecomCompat.unregisterCall(clientImpl.context, call)
             _activeCall.value = null
         }
-=======
-        this._activeCall.value = call
-        removeRingingCall()
-        maybeStartForegroundService(call, CallService.TRIGGER_ONGOING_CALL)
-    }
-
-    fun removeActiveCall() {
-        if (this._activeCall.value != null) {
-            maybeStopForegroundService(this._activeCall.value!!)
-            this._activeCall.value = null
-        }
-        removeRingingCall()
->>>>>>> 8b34dc7c
     }
 
     fun addRingingCall(call: Call, ringingState: RingingState) {
-        logger.d { "[addRingingCall] call: $call, ringingState: $ringingState" }
-
         _ringingCall.value = call
+        if (ringingState is RingingState.Outgoing) {
+            maybeStartForegroundService(call, CallService.TRIGGER_OUTGOING_CALL)
+        }
 
         TelecomCompat.changeCallState(
             clientImpl.context,
