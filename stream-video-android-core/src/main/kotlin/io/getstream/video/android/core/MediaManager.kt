--- conflicted
+++ resolved
@@ -465,27 +465,14 @@
         }
 
         if (canHandleDeviceSwitch()) {
-<<<<<<< HEAD
-            audioHandler = VoipConnection.setDeviceListener { devices, selected ->
-                logger.i {
+            if (!::audioHandler.isInitialized) { // This check is atomic
+                audioHandler = VoipConnection.setDeviceListener { devices, selected ->
+                    logger.i {
                     "[setup] #telecom; listenForDevices. Selected: ${selected?.name}, available: ${devices.map { it.name }}"
                 }
 
-                _devices.value = devices
-                _selectedDevice.value = selected
-
-                capturedOnAudioDevicesUpdate?.invoke()
-                capturedOnAudioDevicesUpdate = null
-                setupCompleted = true
-            }.also {
-                it.start()
-=======
-            if (!::audioHandler.isInitialized) { // This check is atomic
-                audioHandler = AudioSwitchHandler(mediaManager.context) { devices, selected ->
-                    logger.i { "audio devices. selected $selected, available devices are $devices" }
-
-                    _devices.value = devices.map { it.fromAudio() }
-                    _selectedDevice.value = selected?.fromAudio()
+                    _devices.value = devices
+                    _selectedDevice.value = selected
 
                     capturedOnAudioDevicesUpdate?.invoke()
                     capturedOnAudioDevicesUpdate = null
@@ -494,7 +481,6 @@
 
                 logger.d { "[setup] Calling start on instance $audioHandler" }
                 audioHandler.start()
->>>>>>> 3b6026c0
             }
         } else {
             logger.d { "[MediaManager#setup] usage is MEDIA, cannot handle device switch" }
