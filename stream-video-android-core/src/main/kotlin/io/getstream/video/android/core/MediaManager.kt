--- conflicted
+++ resolved
@@ -95,6 +95,8 @@
     private val _speakerPhoneEnabled = MutableStateFlow(true)
     val speakerPhoneEnabled: StateFlow<Boolean> = _speakerPhoneEnabled
 
+    internal var selectedBeforeSpeaker: StreamAudioDevice? = null
+
     internal fun enable(fromUser: Boolean = true) {
         if (fromUser) {
             _status.value = DeviceStatus.Enabled
@@ -136,23 +138,6 @@
      * @param defaultFallback when [enable] is false this is used to select the next device after the speaker.
      * */
     fun setSpeakerPhone(enable: Boolean, defaultFallback: StreamAudioDevice? = null) {
-<<<<<<< HEAD
-        microphoneManager.setup()
-        val devices = devices.value
-        val selectedBeforeSpeaker = selectedDevice.value
-        if (enable) {
-            val speaker = devices.filterIsInstance<StreamAudioDevice.Speakerphone>().firstOrNull()
-            _speakerPhoneEnabled.value = true
-            microphoneManager.select(speaker)
-        } else {
-            _speakerPhoneEnabled.value = false
-            // swap back to the old one
-            val defaultFallbackFromType = defaultFallback?.let {
-                devices.filterIsInstance(defaultFallback::class.java)
-            }?.firstOrNull()
-            val fallback = defaultFallbackFromType ?: selectedBeforeSpeaker ?: devices.firstOrNull {
-                it !is StreamAudioDevice.Speakerphone
-=======
         microphoneManager.enforceSetup {
             val devices = devices.value
             if (enable) {
@@ -172,7 +157,6 @@
                         it !is StreamAudioDevice.Speakerphone
                     }
                 microphoneManager.select(fallback)
->>>>>>> 8b34dc7c
             }
         }
     }
@@ -438,7 +422,7 @@
     fun select(device: StreamAudioDevice?) {
         enforceSetup {
             logger.i { "selecting device $device" }
-            ifAudioHandlerInitialized { it.selectDevice(device) }
+            ifAudioHandlerInitialized { it.selectDevice(device?.toAudioDevice()) }
             _selectedDevice.value = device
         }
     }
@@ -469,18 +453,12 @@
             return
         }
 
-<<<<<<< HEAD
-        logger.i { "[setup]" }
-
-=======
->>>>>>> 8b34dc7c
         audioManager = mediaManager.context.getSystemService()
         if (Build.VERSION.SDK_INT >= Build.VERSION_CODES.Q) {
             audioManager?.allowedCapturePolicy = AudioAttributes.ALLOW_CAPTURE_BY_ALL
         }
 
         if (canHandleDeviceSwitch()) {
-<<<<<<< HEAD
             audioHandler = TelecomCompat.setDeviceListener(
                 context = mediaManager.context,
                 call = mediaManager.call,
@@ -494,17 +472,6 @@
                 },
             ).also {
                 it.start()
-=======
-            audioHandler = AudioSwitchHandler(mediaManager.context) { devices, selected ->
-                logger.i { "audio devices. selected $selected, available devices are $devices" }
-
-                _devices.value = devices.map { it.fromAudio() }
-                _selectedDevice.value = selected?.fromAudio()
-
-                capturedOnAudioDevicesUpdate?.invoke()
-                capturedOnAudioDevicesUpdate = null
-                setupCompleted = true
->>>>>>> 8b34dc7c
             }
 
 //            audioHandler =
