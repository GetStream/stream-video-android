/*
 * Copyright (c) 2014-2024 Stream.io Inc. All rights reserved.
 *
 * Licensed under the Stream License;
 * you may not use this file except in compliance with the License.
 * You may obtain a copy of the License at
 *
 *    https://github.com/GetStream/stream-video-android/blob/main/LICENSE
 *
 * Unless required by applicable law or agreed to in writing, software
 * distributed under the License is distributed on an "AS IS" BASIS,
 * WITHOUT WARRANTIES OR CONDITIONS OF ANY KIND, either express or implied.
 * See the License for the specific language governing permissions and
 * limitations under the License.
 */

package io.getstream.video.android.core

import android.content.ComponentName
import android.content.Context
import android.content.Intent
import android.content.ServiceConnection
import android.hardware.camera2.CameraCharacteristics
import android.hardware.camera2.CameraManager
import android.media.AudioAttributes
import android.media.AudioManager
import android.media.projection.MediaProjection
import android.os.Build
import android.os.IBinder
import androidx.core.content.ContextCompat
import androidx.core.content.getSystemService
import com.twilio.audioswitch.AudioDevice
import io.getstream.android.video.generated.models.VideoSettingsResponse
import io.getstream.log.taggedLogger
import io.getstream.video.android.core.audio.AudioHandler
import io.getstream.video.android.core.audio.AudioSwitchHandler
import io.getstream.video.android.core.audio.StreamAudioDevice
import io.getstream.video.android.core.audio.StreamAudioDevice.Companion.fromAudio
import io.getstream.video.android.core.audio.StreamAudioDevice.Companion.toAudioDevice
import io.getstream.video.android.core.call.video.FilterVideoProcessor
import io.getstream.video.android.core.screenshare.StreamScreenShareService
import io.getstream.video.android.core.utils.buildAudioConstraints
import io.getstream.video.android.core.utils.mapState
import io.getstream.video.android.core.utils.safeCall
import kotlinx.coroutines.CoroutineScope
import kotlinx.coroutines.delay
import kotlinx.coroutines.flow.MutableStateFlow
import kotlinx.coroutines.flow.StateFlow
import kotlinx.coroutines.launch
import org.webrtc.Camera2Capturer
import org.webrtc.Camera2Enumerator
import org.webrtc.CameraEnumerationAndroid
import org.webrtc.EglBase
import org.webrtc.MediaStreamTrack
import org.webrtc.ScreenCapturerAndroid
import org.webrtc.SurfaceTextureHelper
import stream.video.sfu.models.VideoDimension
import java.util.UUID

sealed class DeviceStatus {
    data object NotSelected : DeviceStatus()
    data object Disabled : DeviceStatus()
    data object Enabled : DeviceStatus()
}

data class CameraDeviceWrapped(
    val id: String,
    val characteristics: CameraCharacteristics?,
    val supportedFormats: MutableList<CameraEnumerationAndroid.CaptureFormat>?,
    val maxResolution: Int,
    val direction: CameraDirection?,
)

class SpeakerManager(
    val mediaManager: MediaManagerImpl,
    val microphoneManager: MicrophoneManager,
    val initialVolume: Int? = null,
) {

    private val logger by taggedLogger("Media:SpeakerManager")

    private var priorVolume: Int? = null
    private val _volume = MutableStateFlow(initialVolume)
    val volume: StateFlow<Int?> = _volume

    /** The status of the audio */
    internal val _status = MutableStateFlow<DeviceStatus>(DeviceStatus.NotSelected)
    val status: StateFlow<DeviceStatus> = _status

    /** Represents whether the speakerphone is enabled */
    public val isEnabled: StateFlow<Boolean> = _status.mapState { it is DeviceStatus.Enabled }

    val selectedDevice: StateFlow<StreamAudioDevice?> = microphoneManager.selectedDevice

    val devices: StateFlow<List<StreamAudioDevice>> = microphoneManager.devices

    private val _speakerPhoneEnabled = MutableStateFlow(true)
    val speakerPhoneEnabled: StateFlow<Boolean> = _speakerPhoneEnabled

    internal var selectedBeforeSpeaker: StreamAudioDevice? = null

    internal fun enable(fromUser: Boolean = true) {
        if (fromUser) {
            _status.value = DeviceStatus.Enabled
        }
        setSpeakerPhone(true)
    }

    fun disable(fromUser: Boolean = true) {
        if (fromUser) {
            _status.value = DeviceStatus.Disabled
        }
        setSpeakerPhone(false)
    }

    /**
     * Enable or disable the speakerphone.
     */
    fun setEnabled(enabled: Boolean, fromUser: Boolean = true) {
        logger.i { "setEnabled $enabled" }
        // TODO: what is fromUser?
        if (enabled) {
            enable(fromUser = fromUser)
        } else {
            disable(fromUser = fromUser)
        }
    }

    /**
     * Enables or disables the speakerphone.
     *
     * When the speaker is disabled the device that gets selected next is by default the first device
     * that is NOT a speakerphone. To override this use [defaultFallback].
     * If you want the earpice to be selected if the speakerphone is disabled do
     * ```kotlin
     * setSpeakerPhone(enable, StreamAudioDevice.Earpiece)
     * ```
     *
     * @param enable if true, enables the speakerphone, if false disables it and selects another device.
     * @param defaultFallback when [enable] is false this is used to select the next device after the speaker.
     * */
    fun setSpeakerPhone(enable: Boolean, defaultFallback: StreamAudioDevice? = null) {
        microphoneManager.enforceSetup(preferSpeaker = enable) {
            val devices = devices.value
            if (enable) {
                val speaker =
                    devices.filterIsInstance<StreamAudioDevice.Speakerphone>().firstOrNull()
                selectedBeforeSpeaker = selectedDevice.value.takeUnless {
                    it is StreamAudioDevice.Speakerphone
                } ?: devices.firstOrNull {
                    it !is StreamAudioDevice.Speakerphone
                }

                logger.d { "#deviceDebug; selectedBeforeSpeaker: $selectedBeforeSpeaker" }

                _speakerPhoneEnabled.value = true
                microphoneManager.select(speaker)
            } else {
                _speakerPhoneEnabled.value = false
                // swap back to the old one
                val defaultFallbackFromType = defaultFallback?.let {
                    devices.filterIsInstance(defaultFallback::class.java)
                }?.firstOrNull()

                val firstNonSpeaker = devices.firstOrNull { it !is StreamAudioDevice.Speakerphone }

                val fallback: StreamAudioDevice? = when {
                    defaultFallbackFromType != null -> defaultFallbackFromType
                    selectedBeforeSpeaker != null &&
                        selectedBeforeSpeaker !is StreamAudioDevice.Speakerphone &&
                        devices.contains(selectedBeforeSpeaker) -> selectedBeforeSpeaker
                    else -> firstNonSpeaker
                }

                microphoneManager.select(fallback)
            }
        }
    }

    /**
     * Set the volume as a percentage, 0-100
     */
    fun setVolume(volumePercentage: Int) {
        microphoneManager.enforceSetup {
            microphoneManager.audioManager?.let {
                val max = it.getStreamMaxVolume(AudioManager.STREAM_VOICE_CALL)
                val level = max / 100 * volumePercentage
                _volume.value = volumePercentage
                it.setStreamVolume(AudioManager.STREAM_VOICE_CALL, level, 0)
            }
        }
    }

    fun pause() {
        priorVolume = _volume.value
        setVolume(0)
    }

    fun resume() {
        priorVolume?.let {
            if (it > 0) {
                setVolume(it)
            }
        }
    }
}

class ScreenShareManager(
    val mediaManager: MediaManagerImpl,
    val eglBaseContext: EglBase.Context,
) {

    companion object {
        // TODO: This could be configurable by the client
        internal val screenShareResolution = VideoDimension(1920, 1080)
        internal val screenShareBitrate = 1_000_000
        internal val screenShareFps = 15
    }

    private val logger by taggedLogger("Media:ScreenShareManager")

    private val _status = MutableStateFlow<DeviceStatus>(DeviceStatus.NotSelected)
    val status: StateFlow<DeviceStatus> = _status

    public val isEnabled: StateFlow<Boolean> = _status.mapState { it is DeviceStatus.Enabled }

    private lateinit var screenCapturerAndroid: ScreenCapturerAndroid
    internal lateinit var surfaceTextureHelper: SurfaceTextureHelper
    private var setupCompleted = false
    private var isScreenSharing = false
    private var mediaProjectionPermissionResultData: Intent? = null

    /**
     * The [ServiceConnection.onServiceConnected] is called when our [StreamScreenShareService]
     * has started. At this point we can start screen-sharing. Starting the screen-sharing without
     * waiting for the Service to start would throw an exception (
     */
    private val connection: ServiceConnection = object : ServiceConnection {
        override fun onServiceConnected(name: ComponentName, service: IBinder) {
            if (isScreenSharing) {
                logger.w { "We are already screen-sharing - ignoring call to start another screenshare" }
                return
            }

            // Create the ScreenCapturerAndroid from webrtc-android
            screenCapturerAndroid =
                ScreenCapturerAndroid(
                    mediaProjectionPermissionResultData,
                    object : MediaProjection.Callback() {
                        override fun onStop() {
                            super.onStop()
                            // User can also disable screen sharing from the system menu
                            disable()
                        }
                    },
                )

            // initialize it
            screenCapturerAndroid.initialize(
                surfaceTextureHelper,
                mediaManager.context,
                mediaManager.screenShareVideoSource.capturerObserver,
            )

            // start
            screenCapturerAndroid.startCapture(
                screenShareResolution.width,
                screenShareResolution.height,
                0,
            )

            isScreenSharing = true
        }

        override fun onServiceDisconnected(name: ComponentName) {}
    }

    fun enable(mediaProjectionPermissionResultData: Intent, fromUser: Boolean = true) {
        mediaManager.screenShareTrack.setEnabled(true)
        if (fromUser) {
            _status.value = DeviceStatus.Enabled
        }
        setup()
        startScreenShare(mediaProjectionPermissionResultData)
    }

    fun disable(fromUser: Boolean = true) {
        if (fromUser) {
            _status.value = DeviceStatus.Disabled
        }

        if (isScreenSharing) {
            mediaManager.screenShareTrack.setEnabled(false)
            screenCapturerAndroid.stopCapture()
            mediaManager.context.stopService(
                Intent(mediaManager.context, StreamScreenShareService::class.java),
            )
            isScreenSharing = false
        }
    }

    private fun startScreenShare(mediaProjectionPermissionResultData: Intent) {
        mediaManager.scope.launch {
            this@ScreenShareManager.mediaProjectionPermissionResultData =
                mediaProjectionPermissionResultData

            // Screen sharing requires a foreground service with foregroundServiceType "mediaProjection" to be started first.
            // We can wait for the service to be ready by binding to it and then starting the
            // media projection in onServiceConnected.
            val intent = StreamScreenShareService.createIntent(
                mediaManager.context,
                mediaManager.call.cid,
            )
            ContextCompat.startForegroundService(
                mediaManager.context,
                StreamScreenShareService.createIntent(mediaManager.context, mediaManager.call.cid),
            )
            mediaManager.context.bindService(intent, connection, 0)
        }
    }

    private fun setup() {
        if (setupCompleted) {
            return
        }

        surfaceTextureHelper = SurfaceTextureHelper.create("CaptureThread", eglBaseContext)

        setupCompleted = true
    }
}

/**
 * The Microphone manager makes it easy to use your microphone in a call
 *
 * @sample
 *
 * val call = client.call("default", "123")
 * val microphone = call.microphone
 *
 * microphone.enable() // enable the microphone
 * microphone.disable() // disable the microphone
 * microphone.setEnabled(true) // enable the microphone
 * microphone.setSpeaker(true) // enable the speaker
 *
 * microphone.listDevices() // return stateflow with the list of available devices
 * microphone.status // the status of the microphone
 * microphone.selectedDevice // the selected device
 * microphone.speakerPhoneEnabled // the status of the speaker. true/false
 */
class MicrophoneManager(
    val mediaManager: MediaManagerImpl,
    val audioUsage: Int,
) {
    // Internal data
    private val logger by taggedLogger("Media:MicrophoneManager")

    private lateinit var audioHandler: AudioHandler
    private var setupCompleted: Boolean = false
    internal var audioManager: AudioManager? = null
    internal var priorStatus: DeviceStatus? = null

    // Exposed state
    private val _status = MutableStateFlow<DeviceStatus>(DeviceStatus.NotSelected)

    /** The status of the audio */
    val status: StateFlow<DeviceStatus> = _status

    /** Represents whether the audio is enabled */
    public val isEnabled: StateFlow<Boolean> = _status.mapState { it is DeviceStatus.Enabled }

    private val _selectedDevice = MutableStateFlow<StreamAudioDevice?>(null)
    internal var nonHeadsetFallbackDevice: StreamAudioDevice? = null

    /** Currently selected device */
    val selectedDevice: StateFlow<StreamAudioDevice?> = _selectedDevice

    private val _devices = MutableStateFlow<List<StreamAudioDevice>>(emptyList())

    /** List of available devices. */
    val devices: StateFlow<List<StreamAudioDevice>> = _devices

    // API
    /** Enable the audio, the rtc engine will automatically inform the SFU */
    internal fun enable(fromUser: Boolean = true) {
        enforceSetup {
            if (fromUser) {
                _status.value = DeviceStatus.Enabled
            }
            mediaManager.audioTrack.trySetEnabled(true)
        }
    }

    fun pause(fromUser: Boolean = true) {
        enforceSetup {
            // pause the microphone, and when resuming switched back to the previous state
            priorStatus = _status.value
            disable(fromUser = fromUser)
        }
    }

    fun resume(fromUser: Boolean = true) {
        enforceSetup {
            priorStatus?.let {
                if (it == DeviceStatus.Enabled) {
                    enable(fromUser = fromUser)
                }
            }
        }
    }

    /** Disable the audio track. Audio is still captured, but not send.
     * This allows for the "you are muted" toast to indicate you are talking while muted */
    fun disable(fromUser: Boolean = true) {
        enforceSetup {
            if (fromUser) {
                _status.value = DeviceStatus.Disabled
            }
            mediaManager.audioTrack.trySetEnabled(false)
        }
    }

    /**
     * Enable or disable the microphone
     */
    fun setEnabled(enabled: Boolean, fromUser: Boolean = true) {
        enforceSetup {
            if (enabled) {
                enable(fromUser = fromUser)
            } else {
                disable(fromUser = fromUser)
            }
        }
    }

    /**
     * Select a specific device
     */
    fun select(device: StreamAudioDevice?) {
        logger.i { "selecting device $device" }
        ifAudioHandlerInitialized { it.selectDevice(device?.toAudioDevice()) }
        _selectedDevice.value = device

        if (device !is StreamAudioDevice.Speakerphone && mediaManager.speaker.isEnabled.value == true) {
            mediaManager.speaker._status.value = DeviceStatus.Disabled
        }

        if (device is StreamAudioDevice.Speakerphone) {
            mediaManager.speaker._status.value = DeviceStatus.Enabled
        }

        if (device !is StreamAudioDevice.BluetoothHeadset && device !is StreamAudioDevice.WiredHeadset) {
            nonHeadsetFallbackDevice = device
        }
    }

    /**
     * List the devices, returns a stateflow with audio devices
     */
    fun listDevices(): StateFlow<List<StreamAudioDevice>> {
        setup()
        return devices
    }

    fun cleanup() {
        ifAudioHandlerInitialized { it.stop() }
        setupCompleted = false
    }

    fun canHandleDeviceSwitch() = audioUsage != AudioAttributes.USAGE_MEDIA

    // Internal logic
    internal fun setup(preferSpeaker: Boolean = false, onAudioDevicesUpdate: (() -> Unit)? = null) {
        var capturedOnAudioDevicesUpdate = onAudioDevicesUpdate

        if (setupCompleted) {
            capturedOnAudioDevicesUpdate?.invoke()
            capturedOnAudioDevicesUpdate = null

            return
        }

        audioManager = mediaManager.context.getSystemService()
        if (Build.VERSION.SDK_INT >= Build.VERSION_CODES.Q) {
            audioManager?.allowedCapturePolicy = AudioAttributes.ALLOW_CAPTURE_BY_ALL
        }

        if (canHandleDeviceSwitch()) {
            if (!::audioHandler.isInitialized) { // This check is atomic
                audioHandler = AudioSwitchHandler(
                    context = mediaManager.context,
                    preferredDeviceList = listOf(
                        AudioDevice.BluetoothHeadset::class.java,
                        AudioDevice.WiredHeadset::class.java,
                    ) + if (preferSpeaker) {
                        listOf(
                            AudioDevice.Speakerphone::class.java,
                            AudioDevice.Earpiece::class.java,
                        )
                    } else {
                        listOf(
                            AudioDevice.Earpiece::class.java,
                            AudioDevice.Speakerphone::class.java,
                        )
                    },
                    audioDeviceChangeListener = { devices, selected ->
                        logger.i { "[audioSwitch] audio devices. selected $selected, available devices are $devices" }

                        _devices.value = devices.map { it.fromAudio() }
                        _selectedDevice.value = selected?.fromAudio()

<<<<<<< HEAD
                    capturedOnAudioDevicesUpdate?.invoke()
                    capturedOnAudioDevicesUpdate = null
                }
=======
                        capturedOnAudioDevicesUpdate?.invoke()
                        capturedOnAudioDevicesUpdate = null
                        setupCompleted = true
                    },
                )
>>>>>>> fcdb8f94

                logger.d { "[setup] Calling start on instance $audioHandler" }
                audioHandler.start()
            }

            setupCompleted = true
        } else {
            logger.d { "[MediaManager#setup] usage is MEDIA, cannot handle device switch" }
        }
    }

    internal fun enforceSetup(preferSpeaker: Boolean = false, actual: () -> Unit) = setup(
        preferSpeaker,
        onAudioDevicesUpdate = actual,
    )

    private fun ifAudioHandlerInitialized(then: (audioHandler: AudioSwitchHandler) -> Unit) {
        if (this::audioHandler.isInitialized) {
            then(this.audioHandler as AudioSwitchHandler)
        } else {
            logger.e { "Audio handler not initialized. Ensure calling setup(), before using the handler." }
        }
    }
}

public sealed class CameraDirection {
    public data object Front : CameraDirection()
    public data object Back : CameraDirection()
}

/**
 * The CameraManager class makes it easy to manage the camera for your video call
 *
 * @sample
 *
 * camera.enable() // enables the camera. starts capture
 * camera.disable() // disables the camera. stops capture
 * camera.flip() // flips the camera
 * camera.listDevices() // the list of available camera devices
 *
 * // stateflow objects:
 * camera.status // the status of the camera. enabled or disabled
 * camera.direction // if we're using the front facing or back facing camera
 * camera.selectedDevice // the selected camera device
 * camera.resolution // the selected camera resolution
 *
 */
class CameraManager(
    public val mediaManager: MediaManagerImpl,
    public val eglBaseContext: EglBase.Context,
    defaultCameraDirection: CameraDirection = CameraDirection.Front,
) {
    private var priorStatus: DeviceStatus? = null
    internal lateinit var surfaceTextureHelper: SurfaceTextureHelper
    private lateinit var devices: List<CameraDeviceWrapped>
    private var isCapturingVideo: Boolean = false
    private lateinit var videoCapturer: Camera2Capturer
    private lateinit var enumerator: Camera2Enumerator
    private var cameraManager: CameraManager? = null
    private val logger by taggedLogger("Media:CameraManager")

    /** The status of the camera. enabled or disabled */
    private val _status = MutableStateFlow<DeviceStatus>(DeviceStatus.NotSelected)
    public val status: StateFlow<DeviceStatus> = _status

    /** Represents whether the camera is enabled */
    public val isEnabled: StateFlow<Boolean> = _status.mapState { it is DeviceStatus.Enabled }

    /** if we're using the front facing or back facing camera */
    private val _direction = MutableStateFlow(defaultCameraDirection)
    public val direction: StateFlow<CameraDirection> = _direction

    private val _selectedDevice = MutableStateFlow<CameraDeviceWrapped?>(null)
    public val selectedDevice: StateFlow<CameraDeviceWrapped?> = _selectedDevice

    private val _resolution = MutableStateFlow<CameraEnumerationAndroid.CaptureFormat?>(null)
    public val resolution: StateFlow<CameraEnumerationAndroid.CaptureFormat?> = _resolution

    private val _availableResolutions:
        MutableStateFlow<List<CameraEnumerationAndroid.CaptureFormat>> =
        MutableStateFlow(emptyList())
    public val availableResolutions: StateFlow<List<CameraEnumerationAndroid.CaptureFormat>> =
        _availableResolutions

    public fun listDevices(): List<CameraDeviceWrapped> {
        setup()
        return devices
    }

    internal fun enable(fromUser: Boolean = true) {
        setup()
        // 1. update our local state
        // 2. update the track enabled status
        // 3. Rtc listens and sends the update mute state request
        if (fromUser) {
            _status.value = DeviceStatus.Enabled
        }
        mediaManager.videoTrack.trySetEnabled(true)
        startCapture()
    }

    fun pause(fromUser: Boolean = true) {
        // pause the camera, and when resuming switched back to the previous state
        priorStatus = _status.value
        disable(fromUser = fromUser)
    }

    fun resume(fromUser: Boolean = true) {
        priorStatus?.let {
            if (it == DeviceStatus.Enabled) {
                enable(fromUser = fromUser)
            }
        }
    }

    fun setEnabled(enabled: Boolean, fromUser: Boolean = true) {
        if (enabled) {
            enable(fromUser = fromUser)
        } else {
            disable(fromUser = fromUser)
        }
    }

    fun disable(fromUser: Boolean = true) {
        if (fromUser) _status.value = DeviceStatus.Disabled

        if (isCapturingVideo) {
            // 1. update our local state
            // 2. update the track enabled status
            // 3. Rtc listens and sends the update mute state request
            mediaManager.videoTrack.trySetEnabled(false)
            videoCapturer.stopCapture()
            isCapturingVideo = false
        }
    }

    fun setDirection(cameraDirection: CameraDirection) {
        val previousDirection = _direction.value
        _direction.value = cameraDirection

        // flip camera if necessary
        if (previousDirection != cameraDirection) {
            flip()
        }
    }

    /**
     * Flips the camera
     */
    fun flip() {
        if (isCapturingVideo) {
            setup()
            val newDirection = when (_direction.value) {
                CameraDirection.Front -> CameraDirection.Back
                CameraDirection.Back -> CameraDirection.Front
            }
            val device = devices.firstOrNull { it.direction == newDirection }
            device?.let { select(it.id, triggeredByFlip = true) }

            videoCapturer.switchCamera(null)
        }
    }

    fun select(deviceId: String, triggeredByFlip: Boolean = false) {
        if (!triggeredByFlip) {
            stopCapture()
            if (!::devices.isInitialized) initDeviceList()
        }

        val selectedDevice = devices.firstOrNull { it.id == deviceId }
        if (selectedDevice != null) {
            _direction.value = selectedDevice.direction ?: CameraDirection.Back
            _selectedDevice.value = selectedDevice
            _availableResolutions.value = selectedDevice.supportedFormats?.toList() ?: emptyList()
            _resolution.value = selectDesiredResolution(
                selectedDevice.supportedFormats,
                mediaManager.call.state.settings.value?.video,
            )
            if (_resolution.value == null) {
                retryResolutionSelection()
            }

            if (!triggeredByFlip) {
                setup(force = true)
                startCapture()
            }
        }
    }

    private var setupCompleted: Boolean = false

    /**
     * Capture is called whenever you call enable()
     */
    internal fun startCapture() = synchronized(this) {
        safeCall {
            if (isCapturingVideo) {
                stopCapture()
            }

            val selectedDevice = _selectedDevice.value ?: return
            val selectedResolution = resolution.value ?: return

            // setup the camera 2 capturer
            videoCapturer = Camera2Capturer(mediaManager.context, selectedDevice.id, null)

            // initialize it
            videoCapturer.initialize(
                surfaceTextureHelper,
                mediaManager.context,
                mediaManager.videoSource.capturerObserver,
            )

            // and start capture
            videoCapturer.startCapture(
                selectedResolution.width,
                selectedResolution.height,
                selectedResolution.framerate.max,
            )
            isCapturingVideo = true
        }
    }

    /**
     * Stops capture if it's running
     */
    internal fun stopCapture() = synchronized(this) {
        safeCall {
            if (isCapturingVideo) {
                videoCapturer.stopCapture()
                isCapturingVideo = false
            }
        }
    }

    /**
     * Handle the setup of the camera manager and enumerator
     * You should only call this once the permissions have been granted
     */
    internal fun setup(force: Boolean = false) {
        if (setupCompleted && !force) {
            return
        }

        initDeviceList()

        val devicesMatchingDirection = devices.filter { it.direction == _direction.value }
        val selectedDevice = devicesMatchingDirection.firstOrNull()
        if (selectedDevice != null) {
            _selectedDevice.value = selectedDevice
            _resolution.value = selectDesiredResolution(
                selectedDevice.supportedFormats,
                mediaManager.call.state.settings.value?.video,
            )
            if (_resolution.value == null) {
                retryResolutionSelection()
            }
            _availableResolutions.value =
                selectedDevice.supportedFormats?.toList() ?: emptyList()

            surfaceTextureHelper = SurfaceTextureHelper.create(
                "CaptureThread", eglBaseContext,
            )
            setupCompleted = true
        }
    }

    private fun initDeviceList() {
        cameraManager = mediaManager.context.getSystemService()
        enumerator = Camera2Enumerator(mediaManager.context)
        val cameraIds = cameraManager?.cameraIdList ?: emptyArray()
        devices = sortDevices(cameraIds, cameraManager, enumerator)
    }

    /**
     * Creates a sorted list of camera devices
     *
     * @param cameraManager the system camera manager ([CameraManager].
     * @param enumerator the enumerator of cameras ([Camera2Enumerator]
     */
    internal fun sortDevices(
        ids: Array<String>,
        cameraManager: CameraManager?,
        enumerator: Camera2Enumerator,
    ): List<CameraDeviceWrapped> {
        val devices = mutableListOf<CameraDeviceWrapped>()

        for (id in ids) {
            try {
                val device = createCameraDeviceWrapper(id, cameraManager, enumerator)
                devices.add(device)
            } catch (t: Throwable) {
                logger.e(t) { "Could not create camera device for camera with id: $id" }
            }
        }
        return devices.sortedBy { it.maxResolution }
    }

    /**
     * Gets the resolution that's closest to our target resolution
     */
    internal fun selectDesiredResolution(
        supportedFormats: MutableList<CameraEnumerationAndroid.CaptureFormat>?,
        videoSettings: VideoSettingsResponse?,
    ): CameraEnumerationAndroid.CaptureFormat? {
        // needs the settings that we're going for
        // sort and get the one closest to 960
        val targetWidth = videoSettings?.targetResolution?.width ?: 1280
        val targetHeight = videoSettings?.targetResolution?.height ?: 720

        val matchingTarget =
            supportedFormats?.toList()
                ?.sortedBy { kotlin.math.abs(it.height - targetHeight) + kotlin.math.abs(it.width - targetWidth) }
        val selectedFormat = matchingTarget?.firstOrNull()
        logger.i { "selectDesiredResolution: $selectedFormat" }
        return selectedFormat
    }

    fun cleanup() {
        stopCapture()
        if (::videoCapturer.isInitialized) {
            videoCapturer.dispose()
        }
        if (::surfaceTextureHelper.isInitialized) {
            surfaceTextureHelper.dispose()
        }
        setupCompleted = false
    }

    private fun createCameraDeviceWrapper(
        id: String,
        cameraManager: CameraManager?,
        enumerator: Camera2Enumerator,
    ): CameraDeviceWrapped {
        val characteristics = cameraManager?.getCameraCharacteristics(id)
        val direction = when (characteristics?.get(CameraCharacteristics.LENS_FACING) ?: -1) {
            CameraCharacteristics.LENS_FACING_FRONT -> CameraDirection.Front
            CameraCharacteristics.LENS_FACING_BACK -> CameraDirection.Back
            // Note: The camera device is an external camera, and has no fixed facing relative to the device's screen.
            CameraCharacteristics.LENS_FACING_EXTERNAL -> CameraDirection.Back
            else -> null
        }
        val supportedFormats = enumerator.getSupportedFormats(id)
        val maxResolution = supportedFormats?.maxOfOrNull { it.width * it.height } ?: 0

        return CameraDeviceWrapped(
            id = id,
            direction = direction,
            characteristics = characteristics,
            supportedFormats = supportedFormats,
            maxResolution = maxResolution,
        )
    }

    private fun retryResolutionSelection(retries: Int = 5) {
        mediaManager.scope.launch {
            repeat(retries) { attempt ->
                delay((1000L * (attempt + 1)).coerceAtLeast(3000L))
                val selectedDevice = selectedDevice.value
                if (selectedDevice != null) {
                    val desired = selectDesiredResolution(
                        selectedDevice.supportedFormats,
                        mediaManager.call.state.settings.value?.video,
                    )
                    if (desired != null) {
                        _resolution.value = desired
                        startCapture()
                        return@launch
                    }
                }
            }
            logger.w { "Resolution selection failed after $retries retries" }
        }
    }
}

/**
 * Wrap all the audio/video interactions
 * This makes it easier to test our codebase
 *
 * This class knows about audio/ video.
 * It shouldn't be aware of webrtc tracks. Those are handled in the RtcSession
 *
 * @see RtcSession
 *
 * The Rtc session observes these stateflows and updates accordingly
 *
 * For development on this library also see:
 *
 * @see AudioSwitchHandler
 * @see AudioSwitch
 * @see BluetoothHeadsetManager
 */
class MediaManagerImpl(
    val context: Context,
    val call: Call,
    val scope: CoroutineScope,
    val eglBaseContext: EglBase.Context,
    val audioUsage: Int = defaultAudioUsage,
) {
    private val filterVideoProcessor =
        FilterVideoProcessor({ call.videoFilter }, { camera.surfaceTextureHelper })
    private val screenShareFilterVideoProcessor =
        FilterVideoProcessor({ null }, { screenShare.surfaceTextureHelper })

    // source & tracks
    val videoSource =
        call.peerConnectionFactory.makeVideoSource(false, filterVideoProcessor)

    val screenShareVideoSource =
        call.peerConnectionFactory.makeVideoSource(true, screenShareFilterVideoProcessor)

    // for track ids we emulate the browser behaviour of random UUIDs, doing something different would be confusing
    var videoTrack = call.peerConnectionFactory.makeVideoTrack(
        source = videoSource,
        trackId = UUID.randomUUID().toString(),
    )

    var screenShareTrack = call.peerConnectionFactory.makeVideoTrack(
        source = screenShareVideoSource,
        trackId = UUID.randomUUID().toString(),
    )

    val audioSource = call.peerConnectionFactory.makeAudioSource(buildAudioConstraints())

    // for track ids we emulate the browser behaviour of random UUIDs, doing something different would be confusing
    var audioTrack = call.peerConnectionFactory.makeAudioTrack(
        source = audioSource,
        trackId = UUID.randomUUID().toString(),
    )

    internal val camera = CameraManager(this, eglBaseContext)
    internal val microphone = MicrophoneManager(this, audioUsage)
    internal val speaker = SpeakerManager(this, microphone)
    internal val screenShare = ScreenShareManager(this, eglBaseContext)

    fun cleanup() {
        videoSource.dispose()
        screenShareVideoSource.dispose()
        videoTrack.dispose()
        audioSource.dispose()
        audioTrack.dispose()
        camera.cleanup()
        microphone.cleanup()
    }
}

fun MediaStreamTrack.trySetEnabled(enabled: Boolean) = safeCall { setEnabled(enabled) }<|MERGE_RESOLUTION|>--- conflicted
+++ resolved
@@ -509,23 +509,15 @@
                         _devices.value = devices.map { it.fromAudio() }
                         _selectedDevice.value = selected?.fromAudio()
 
-<<<<<<< HEAD
-                    capturedOnAudioDevicesUpdate?.invoke()
-                    capturedOnAudioDevicesUpdate = null
-                }
-=======
                         capturedOnAudioDevicesUpdate?.invoke()
                         capturedOnAudioDevicesUpdate = null
                         setupCompleted = true
                     },
                 )
->>>>>>> fcdb8f94
 
                 logger.d { "[setup] Calling start on instance $audioHandler" }
                 audioHandler.start()
             }
-
-            setupCompleted = true
         } else {
             logger.d { "[MediaManager#setup] usage is MEDIA, cannot handle device switch" }
         }
@@ -567,7 +559,7 @@
  * camera.resolution // the selected camera resolution
  *
  */
-class CameraManager(
+public class CameraManager(
     public val mediaManager: MediaManagerImpl,
     public val eglBaseContext: EglBase.Context,
     defaultCameraDirection: CameraDirection = CameraDirection.Front,
