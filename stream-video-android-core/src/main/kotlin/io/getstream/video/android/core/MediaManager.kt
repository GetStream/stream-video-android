/*
 * Copyright (c) 2014-2024 Stream.io Inc. All rights reserved.
 *
 * Licensed under the Stream License;
 * you may not use this file except in compliance with the License.
 * You may obtain a copy of the License at
 *
 *    https://github.com/GetStream/stream-video-android/blob/main/LICENSE
 *
 * Unless required by applicable law or agreed to in writing, software
 * distributed under the License is distributed on an "AS IS" BASIS,
 * WITHOUT WARRANTIES OR CONDITIONS OF ANY KIND, either express or implied.
 * See the License for the specific language governing permissions and
 * limitations under the License.
 */

package io.getstream.video.android.core

import android.content.ComponentName
import android.content.Context
import android.content.Intent
import android.content.ServiceConnection
import android.hardware.camera2.CameraCharacteristics
import android.hardware.camera2.CameraManager
import android.media.AudioAttributes
import android.media.AudioManager
import android.media.projection.MediaProjection
import android.os.Build
import android.os.IBinder
import androidx.core.content.ContextCompat
import androidx.core.content.getSystemService
import io.getstream.android.video.generated.models.VideoSettingsResponse
import io.getstream.log.taggedLogger
import io.getstream.video.android.core.audio.AudioHandler
import io.getstream.video.android.core.audio.AudioSwitchHandler
import io.getstream.video.android.core.audio.StreamAudioDevice
import io.getstream.video.android.core.audio.StreamAudioDevice.Companion.fromAudio
import io.getstream.video.android.core.audio.StreamAudioDevice.Companion.toAudioDevice
import io.getstream.video.android.core.call.video.FilterVideoProcessor
import io.getstream.video.android.core.screenshare.StreamScreenShareService
import io.getstream.video.android.core.utils.buildAudioConstraints
import io.getstream.video.android.core.utils.mapState
import io.getstream.video.android.core.utils.safeCall
import kotlinx.coroutines.CoroutineScope
import kotlinx.coroutines.flow.MutableStateFlow
import kotlinx.coroutines.flow.StateFlow
import kotlinx.coroutines.launch
import org.webrtc.Camera2Capturer
import org.webrtc.Camera2Enumerator
import org.webrtc.CameraEnumerationAndroid
import org.webrtc.EglBase
import org.webrtc.MediaStreamTrack
import org.webrtc.ScreenCapturerAndroid
import org.webrtc.SurfaceTextureHelper
import stream.video.sfu.models.VideoDimension
import java.util.UUID

sealed class DeviceStatus {
    data object NotSelected : DeviceStatus()
    data object Disabled : DeviceStatus()
    data object Enabled : DeviceStatus()
}

data class CameraDeviceWrapped(
    val id: String,
    val characteristics: CameraCharacteristics?,
    val supportedFormats: MutableList<CameraEnumerationAndroid.CaptureFormat>?,
    val maxResolution: Int,
    val direction: CameraDirection?,
)

class SpeakerManager(
    val mediaManager: MediaManagerImpl,
    val microphoneManager: MicrophoneManager,
    val initialVolume: Int? = null,
) {

    private val logger by taggedLogger("Media:SpeakerManager")

    private var priorVolume: Int? = null
    private val _volume = MutableStateFlow(initialVolume)
    val volume: StateFlow<Int?> = _volume

    /** The status of the audio */
    private val _status = MutableStateFlow<DeviceStatus>(DeviceStatus.NotSelected)
    val status: StateFlow<DeviceStatus> = _status

    /** Represents whether the speakerphone is enabled */
    public val isEnabled: StateFlow<Boolean> = _status.mapState { it is DeviceStatus.Enabled }

    val selectedDevice: StateFlow<StreamAudioDevice?> = microphoneManager.selectedDevice

    val devices: StateFlow<List<StreamAudioDevice>> = microphoneManager.devices

    private val _speakerPhoneEnabled = MutableStateFlow(true)
    val speakerPhoneEnabled: StateFlow<Boolean> = _speakerPhoneEnabled

    internal var selectedBeforeSpeaker: StreamAudioDevice? = null

    internal fun enable(fromUser: Boolean = true) {
        if (fromUser) {
            _status.value = DeviceStatus.Enabled
        }
        setSpeakerPhone(true)
    }

    fun disable(fromUser: Boolean = true) {
        if (fromUser) {
            _status.value = DeviceStatus.Disabled
        }
        setSpeakerPhone(false)
    }

    /**
     * Enable or disable the speakerphone.
     */
    fun setEnabled(enabled: Boolean, fromUser: Boolean = true) {
        logger.i { "setEnabled $enabled" }
        // TODO: what is fromUser?
        if (enabled) {
            enable(fromUser = fromUser)
        } else {
            disable(fromUser = fromUser)
        }
    }

    /**
     * Enables or disables the speakerphone.
     *
     * When the speaker is disabled the device that gets selected next is by default the first device
     * that is NOT a speakerphone. To override this use [defaultFallback].
     * If you want the earpice to be selected if the speakerphone is disabled do
     * ```kotlin
     * setSpeakerPhone(enable, StreamAudioDevice.Earpiece)
     * ```
     *
     * @param enable if true, enables the speakerphone, if false disables it and selects another device.
     * @param defaultFallback when [enable] is false this is used to select the next device after the speaker.
     * */
    fun setSpeakerPhone(enable: Boolean, defaultFallback: StreamAudioDevice? = null) {
        microphoneManager.enforceSetup {
            val devices = devices.value
            if (enable) {
                val speaker =
                    devices.filterIsInstance<StreamAudioDevice.Speakerphone>().firstOrNull()
                selectedBeforeSpeaker = selectedDevice.value
                _speakerPhoneEnabled.value = true
                microphoneManager.select(speaker)
            } else {
                _speakerPhoneEnabled.value = false
                // swap back to the old one
                val defaultFallbackFromType = defaultFallback?.let {
                    devices.filterIsInstance(defaultFallback::class.java)
                }?.firstOrNull()
                val fallback =
                    defaultFallbackFromType ?: selectedBeforeSpeaker ?: devices.firstOrNull {
                        it !is StreamAudioDevice.Speakerphone
                    }
                microphoneManager.select(fallback)
            }
        }
    }

    /**
     * Set the volume as a percentage, 0-100
     */
    fun setVolume(volumePercentage: Int) {
        microphoneManager.enforceSetup {
            microphoneManager.audioManager?.let {
                val max = it.getStreamMaxVolume(AudioManager.STREAM_VOICE_CALL)
                val level = max / 100 * volumePercentage
                _volume.value = volumePercentage
                it.setStreamVolume(AudioManager.STREAM_VOICE_CALL, level, 0)
            }
        }
    }

    fun pause() {
        priorVolume = _volume.value
        setVolume(0)
    }

    fun resume() {
        priorVolume?.let {
            if (it > 0) {
                setVolume(it)
            }
        }
    }
}

class ScreenShareManager(
    val mediaManager: MediaManagerImpl,
    val eglBaseContext: EglBase.Context,
) {

    companion object {
        // TODO: This could be configurable by the client
        internal val screenShareResolution = VideoDimension(1920, 1080)
        internal val screenShareBitrate = 1_000_000
        internal val screenShareFps = 15
    }

    private val logger by taggedLogger("Media:ScreenShareManager")

    private val _status = MutableStateFlow<DeviceStatus>(DeviceStatus.NotSelected)
    val status: StateFlow<DeviceStatus> = _status

    public val isEnabled: StateFlow<Boolean> = _status.mapState { it is DeviceStatus.Enabled }

    private lateinit var screenCapturerAndroid: ScreenCapturerAndroid
    internal lateinit var surfaceTextureHelper: SurfaceTextureHelper
    private var setupCompleted = false
    private var isScreenSharing = false
    private var mediaProjectionPermissionResultData: Intent? = null

    /**
     * The [ServiceConnection.onServiceConnected] is called when our [StreamScreenShareService]
     * has started. At this point we can start screen-sharing. Starting the screen-sharing without
     * waiting for the Service to start would throw an exception (
     */
    private val connection: ServiceConnection = object : ServiceConnection {
        override fun onServiceConnected(name: ComponentName, service: IBinder) {
            if (isScreenSharing) {
                logger.w { "We are already screen-sharing - ignoring call to start another screenshare" }
                return
            }

            // Create the ScreenCapturerAndroid from webrtc-android
            screenCapturerAndroid =
                ScreenCapturerAndroid(
                    mediaProjectionPermissionResultData,
                    object : MediaProjection.Callback() {
                        override fun onStop() {
                            super.onStop()
                            // User can also disable screen sharing from the system menu
                            disable()
                        }
                    },
                )

            // initialize it
            screenCapturerAndroid.initialize(
                surfaceTextureHelper,
                mediaManager.context,
                mediaManager.screenShareVideoSource.capturerObserver,
            )

            // start
            screenCapturerAndroid.startCapture(
                screenShareResolution.width,
                screenShareResolution.height,
                0,
            )

            isScreenSharing = true
        }

        override fun onServiceDisconnected(name: ComponentName) {}
    }

    fun enable(mediaProjectionPermissionResultData: Intent, fromUser: Boolean = true) {
        mediaManager.screenShareTrack.setEnabled(true)
        if (fromUser) {
            _status.value = DeviceStatus.Enabled
        }
        setup()
        startScreenShare(mediaProjectionPermissionResultData)
    }

    fun disable(fromUser: Boolean = true) {
        if (fromUser) {
            _status.value = DeviceStatus.Disabled
        }

        if (isScreenSharing) {
            mediaManager.screenShareTrack.setEnabled(false)
            screenCapturerAndroid.stopCapture()
            mediaManager.context.stopService(
                Intent(mediaManager.context, StreamScreenShareService::class.java),
            )
            isScreenSharing = false
        }
    }

    private fun startScreenShare(mediaProjectionPermissionResultData: Intent) {
        mediaManager.scope.launch {
            this@ScreenShareManager.mediaProjectionPermissionResultData =
                mediaProjectionPermissionResultData

            // Screen sharing requires a foreground service with foregroundServiceType "mediaProjection" to be started first.
            // We can wait for the service to be ready by binding to it and then starting the
            // media projection in onServiceConnected.
            val intent = StreamScreenShareService.createIntent(
                mediaManager.context,
                mediaManager.call.cid,
            )
            ContextCompat.startForegroundService(
                mediaManager.context,
                StreamScreenShareService.createIntent(mediaManager.context, mediaManager.call.cid),
            )
            mediaManager.context.bindService(intent, connection, 0)
        }
    }

    private fun setup() {
        if (setupCompleted) {
            return
        }

        surfaceTextureHelper = SurfaceTextureHelper.create("CaptureThread", eglBaseContext)

        setupCompleted = true
    }
}

/**
 * The Microphone manager makes it easy to use your microphone in a call
 *
 * @sample
 *
 * val call = client.call("default", "123")
 * val microphone = call.microphone
 *
 * microphone.enable() // enable the microphone
 * microphone.disable() // disable the microphone
 * microphone.setEnabled(true) // enable the microphone
 * microphone.setSpeaker(true) // enable the speaker
 *
 * microphone.listDevices() // return stateflow with the list of available devices
 * microphone.status // the status of the microphone
 * microphone.selectedDevice // the selected device
 * microphone.speakerPhoneEnabled // the status of the speaker. true/false
 */
class MicrophoneManager(
    val mediaManager: MediaManagerImpl,
    val audioUsage: Int,
) {
    // Internal data
    private val logger by taggedLogger("Media:MicrophoneManager")

    private lateinit var audioHandler: AudioHandler
    private var setupCompleted: Boolean = false
    internal var audioManager: AudioManager? = null
    internal var priorStatus: DeviceStatus? = null

    // Exposed state
    private val _status = MutableStateFlow<DeviceStatus>(DeviceStatus.NotSelected)

    /** The status of the audio */
    val status: StateFlow<DeviceStatus> = _status

    /** Represents whether the audio is enabled */
    public val isEnabled: StateFlow<Boolean> = _status.mapState { it is DeviceStatus.Enabled }

    private val _selectedDevice = MutableStateFlow<StreamAudioDevice?>(null)
    internal var selectedDeviceBeforeHeadset: StreamAudioDevice? = null

    /** Currently selected device */
    val selectedDevice: StateFlow<StreamAudioDevice?> = _selectedDevice

    private val _devices = MutableStateFlow<List<StreamAudioDevice>>(emptyList())

    /** List of available devices. */
    val devices: StateFlow<List<StreamAudioDevice>> = _devices

    // API
    /** Enable the audio, the rtc engine will automatically inform the SFU */
    internal fun enable(fromUser: Boolean = true) {
        enforceSetup {
            if (fromUser) {
                _status.value = DeviceStatus.Enabled
            }
            mediaManager.audioTrack.trySetEnabled(true)
        }
    }

    fun pause(fromUser: Boolean = true) {
        enforceSetup {
            // pause the microphone, and when resuming switched back to the previous state
            priorStatus = _status.value
            disable(fromUser = fromUser)
        }
    }

    fun resume(fromUser: Boolean = true) {
        enforceSetup {
            priorStatus?.let {
                if (it == DeviceStatus.Enabled) {
                    enable(fromUser = fromUser)
                }
            }
        }
    }

    /** Disable the audio track. Audio is still captured, but not send.
     * This allows for the "you are muted" toast to indicate you are talking while muted */
    fun disable(fromUser: Boolean = true) {
        enforceSetup {
            if (fromUser) {
                _status.value = DeviceStatus.Disabled
            }
            mediaManager.audioTrack.trySetEnabled(false)
        }
    }

    /**
     * Enable or disable the microphone
     */
    fun setEnabled(enabled: Boolean, fromUser: Boolean = true) {
        enforceSetup {
            if (enabled) {
                enable(fromUser = fromUser)
            } else {
                disable(fromUser = fromUser)
            }
        }
    }

    /**
     * Select a specific device
     */
    fun select(device: StreamAudioDevice?) {
<<<<<<< HEAD
        enforceSetup {
            logger.i { "selecting device $device" }
            ifAudioHandlerInitialized { it.selectDevice(device?.toAudioDevice()) }
            _selectedDevice.value = device

            if (device !is StreamAudioDevice.BluetoothHeadset && device !is StreamAudioDevice.WiredHeadset) {
                selectedDeviceBeforeHeadset = device
            }
        }
=======
        logger.i { "selecting device $device" }
        ifAudioHandlerInitialized { it.selectDevice(device?.toAudioDevice()) }
        _selectedDevice.value = device
>>>>>>> 5bfd343d
    }

    /**
     * List the devices, returns a stateflow with audio devices
     */
    fun listDevices(): StateFlow<List<StreamAudioDevice>> {
        setup()
        return devices
    }

    fun cleanup() {
        ifAudioHandlerInitialized { it.stop() }
        setupCompleted = false
    }

    fun canHandleDeviceSwitch() = audioUsage != AudioAttributes.USAGE_MEDIA

    // Internal logic
    internal fun setup(onAudioDevicesUpdate: (() -> Unit)? = null) {
        var capturedOnAudioDevicesUpdate = onAudioDevicesUpdate

        if (setupCompleted) {
            capturedOnAudioDevicesUpdate?.invoke()
            capturedOnAudioDevicesUpdate = null

            return
        }

        audioManager = mediaManager.context.getSystemService()
        if (Build.VERSION.SDK_INT >= Build.VERSION_CODES.Q) {
            audioManager?.allowedCapturePolicy = AudioAttributes.ALLOW_CAPTURE_BY_ALL
        }

        if (canHandleDeviceSwitch()) {
            if (!::audioHandler.isInitialized) { // This check is atomic
                audioHandler = AudioSwitchHandler(mediaManager.context) { devices, selected ->
                    logger.i { "audio devices. selected $selected, available devices are $devices" }

                    _devices.value = devices.map { it.fromAudio() }
                    _selectedDevice.value = selected?.fromAudio()

                    capturedOnAudioDevicesUpdate?.invoke()
                    capturedOnAudioDevicesUpdate = null
                    setupCompleted = true
                }

                logger.d { "[setup] Calling start on instance $audioHandler" }
                audioHandler.start()
            }
        } else {
            logger.d { "[MediaManager#setup] usage is MEDIA, cannot handle device switch" }
        }
    }

    internal fun enforceSetup(actual: () -> Unit) = setup(onAudioDevicesUpdate = actual)

    private fun ifAudioHandlerInitialized(then: (audioHandler: AudioSwitchHandler) -> Unit) {
        if (this::audioHandler.isInitialized) {
            then(this.audioHandler as AudioSwitchHandler)
        } else {
            logger.e { "Audio handler not initialized. Ensure calling setup(), before using the handler." }
        }
    }
}

public sealed class CameraDirection {
    public data object Front : CameraDirection()
    public data object Back : CameraDirection()
}

/**
 * The CameraManager class makes it easy to manage the camera for your video call
 *
 * @sample
 *
 * camera.enable() // enables the camera. starts capture
 * camera.disable() // disables the camera. stops capture
 * camera.flip() // flips the camera
 * camera.listDevices() // the list of available camera devices
 *
 * // stateflow objects:
 * camera.status // the status of the camera. enabled or disabled
 * camera.direction // if we're using the front facing or back facing camera
 * camera.selectedDevice // the selected camera device
 * camera.resolution // the selected camera resolution
 *
 */
public class CameraManager(
    public val mediaManager: MediaManagerImpl,
    public val eglBaseContext: EglBase.Context,
    defaultCameraDirection: CameraDirection = CameraDirection.Front,
) {
    private var priorStatus: DeviceStatus? = null
    internal lateinit var surfaceTextureHelper: SurfaceTextureHelper
    private lateinit var devices: List<CameraDeviceWrapped>
    private var isCapturingVideo: Boolean = false
    private lateinit var videoCapturer: Camera2Capturer
    private lateinit var enumerator: Camera2Enumerator
    private var cameraManager: CameraManager? = null
    private val logger by taggedLogger("Media:CameraManager")

    /** The status of the camera. enabled or disabled */
    private val _status = MutableStateFlow<DeviceStatus>(DeviceStatus.NotSelected)
    public val status: StateFlow<DeviceStatus> = _status

    /** Represents whether the camera is enabled */
    public val isEnabled: StateFlow<Boolean> = _status.mapState { it is DeviceStatus.Enabled }

    /** if we're using the front facing or back facing camera */
    private val _direction = MutableStateFlow(defaultCameraDirection)
    public val direction: StateFlow<CameraDirection> = _direction

    private val _selectedDevice = MutableStateFlow<CameraDeviceWrapped?>(null)
    public val selectedDevice: StateFlow<CameraDeviceWrapped?> = _selectedDevice

    private val _resolution = MutableStateFlow<CameraEnumerationAndroid.CaptureFormat?>(null)
    public val resolution: StateFlow<CameraEnumerationAndroid.CaptureFormat?> = _resolution

    private val _availableResolutions:
        MutableStateFlow<List<CameraEnumerationAndroid.CaptureFormat>> =
        MutableStateFlow(emptyList())
    public val availableResolutions: StateFlow<List<CameraEnumerationAndroid.CaptureFormat>> =
        _availableResolutions

    public fun listDevices(): List<CameraDeviceWrapped> {
        setup()
        return devices
    }

    internal fun enable(fromUser: Boolean = true) {
        setup()
        // 1. update our local state
        // 2. update the track enabled status
        // 3. Rtc listens and sends the update mute state request
        if (fromUser) {
            _status.value = DeviceStatus.Enabled
        }
        mediaManager.videoTrack.trySetEnabled(true)
        startCapture()
    }

    fun pause(fromUser: Boolean = true) {
        // pause the camera, and when resuming switched back to the previous state
        priorStatus = _status.value
        disable(fromUser = fromUser)
    }

    fun resume(fromUser: Boolean = true) {
        priorStatus?.let {
            if (it == DeviceStatus.Enabled) {
                enable(fromUser = fromUser)
            }
        }
    }

    fun setEnabled(enabled: Boolean, fromUser: Boolean = true) {
        if (enabled) {
            enable(fromUser = fromUser)
        } else {
            disable(fromUser = fromUser)
        }
    }

    fun disable(fromUser: Boolean = true) {
        if (fromUser) _status.value = DeviceStatus.Disabled

        if (isCapturingVideo) {
            // 1. update our local state
            // 2. update the track enabled status
            // 3. Rtc listens and sends the update mute state request
            mediaManager.videoTrack.trySetEnabled(false)
            videoCapturer.stopCapture()
            isCapturingVideo = false
        }
    }

    fun setDirection(cameraDirection: CameraDirection) {
        val previousDirection = _direction.value
        _direction.value = cameraDirection

        // flip camera if necessary
        if (previousDirection != cameraDirection) {
            flip()
        }
    }

    /**
     * Flips the camera
     */
    fun flip() {
        if (isCapturingVideo) {
            setup()
            val newDirection = when (_direction.value) {
                CameraDirection.Front -> CameraDirection.Back
                CameraDirection.Back -> CameraDirection.Front
            }
            val device = devices.firstOrNull { it.direction == newDirection }
            device?.let { select(it.id, triggeredByFlip = true) }

            videoCapturer.switchCamera(null)
        }
    }

    fun select(deviceId: String, triggeredByFlip: Boolean = false) {
        if (!triggeredByFlip) {
            stopCapture()
            if (!::devices.isInitialized) initDeviceList()
        }

        val selectedDevice = devices.firstOrNull { it.id == deviceId }
        if (selectedDevice != null) {
            _direction.value = selectedDevice.direction ?: CameraDirection.Back
            _selectedDevice.value = selectedDevice
            _availableResolutions.value = selectedDevice.supportedFormats?.toList() ?: emptyList()
            _resolution.value = selectDesiredResolution(
                selectedDevice.supportedFormats,
                mediaManager.call.state.settings.value?.video,
            )

            if (!triggeredByFlip) {
                setup(force = true)
                startCapture()
            }
        }
    }

    private var setupCompleted: Boolean = false

    /**
     * Capture is called whenever you call enable()
     */
    internal fun startCapture() = synchronized(this) {
        safeCall {
            if (isCapturingVideo) {
                stopCapture()
            }

            val selectedDevice = _selectedDevice.value ?: return
            val selectedResolution = resolution.value ?: return

            // setup the camera 2 capturer
            videoCapturer = Camera2Capturer(mediaManager.context, selectedDevice.id, null)

            // initialize it
            videoCapturer.initialize(
                surfaceTextureHelper,
                mediaManager.context,
                mediaManager.videoSource.capturerObserver,
            )

            // and start capture
            videoCapturer.startCapture(
                selectedResolution.width,
                selectedResolution.height,
                selectedResolution.framerate.max,
            )
            isCapturingVideo = true
        }
    }

    /**
     * Stops capture if it's running
     */
    internal fun stopCapture() = synchronized(this) {
        safeCall {
            if (isCapturingVideo) {
                videoCapturer.stopCapture()
                isCapturingVideo = false
            }
        }
    }

    /**
     * Handle the setup of the camera manager and enumerator
     * You should only call this once the permissions have been granted
     */
    internal fun setup(force: Boolean = false) {
        if (setupCompleted && !force) {
            return
        }

        initDeviceList()

        val devicesMatchingDirection = devices.filter { it.direction == _direction.value }
        val selectedDevice = devicesMatchingDirection.firstOrNull()
        if (selectedDevice != null) {
            _selectedDevice.value = selectedDevice
            _resolution.value = selectDesiredResolution(
                selectedDevice.supportedFormats,
                mediaManager.call.state.settings.value?.video,
            )
            _availableResolutions.value =
                selectedDevice.supportedFormats?.toList() ?: emptyList()

            surfaceTextureHelper = SurfaceTextureHelper.create(
                "CaptureThread", eglBaseContext,
            )
            setupCompleted = true
        }
    }

    private fun initDeviceList() {
        cameraManager = mediaManager.context.getSystemService()
        enumerator = Camera2Enumerator(mediaManager.context)
        val cameraIds = cameraManager?.cameraIdList ?: emptyArray()
        devices = sortDevices(cameraIds, cameraManager, enumerator)
    }

    /**
     * Creates a sorted list of camera devices
     *
     * @param cameraManager the system camera manager ([CameraManager].
     * @param enumerator the enumerator of cameras ([Camera2Enumerator]
     */
    internal fun sortDevices(
        ids: Array<String>,
        cameraManager: CameraManager?,
        enumerator: Camera2Enumerator,
    ): List<CameraDeviceWrapped> {
        val devices = mutableListOf<CameraDeviceWrapped>()

        for (id in ids) {
            try {
                val device = createCameraDeviceWrapper(id, cameraManager, enumerator)
                devices.add(device)
            } catch (t: Throwable) {
                logger.e(t) { "Could not create camera device for camera with id: $id" }
            }
        }
        return devices.sortedBy { it.maxResolution }
    }

    /**
     * Gets the resolution that's closest to our target resolution
     */
    internal fun selectDesiredResolution(
        supportedFormats: MutableList<CameraEnumerationAndroid.CaptureFormat>?,
        videoSettings: VideoSettingsResponse?,
    ): CameraEnumerationAndroid.CaptureFormat? {
        // needs the settings that we're going for
        // sort and get the one closest to 960
        val targetWidth = videoSettings?.targetResolution?.width ?: 1280
        val targetHeight = videoSettings?.targetResolution?.height ?: 720

        val matchingTarget =
            supportedFormats?.toList()
                ?.sortedBy { kotlin.math.abs(it.height - targetHeight) + kotlin.math.abs(it.width - targetWidth) }
        val selectedFormat = matchingTarget?.firstOrNull()
        logger.i { "selectDesiredResolution: $selectedFormat" }
        return selectedFormat
    }

    fun cleanup() {
        stopCapture()
        if (::videoCapturer.isInitialized) {
            videoCapturer.dispose()
        }
        if (::surfaceTextureHelper.isInitialized) {
            surfaceTextureHelper.dispose()
        }
        setupCompleted = false
    }

    private fun createCameraDeviceWrapper(
        id: String,
        cameraManager: CameraManager?,
        enumerator: Camera2Enumerator,
    ): CameraDeviceWrapped {
        val characteristics = cameraManager?.getCameraCharacteristics(id)
        val direction = when (characteristics?.get(CameraCharacteristics.LENS_FACING) ?: -1) {
            CameraCharacteristics.LENS_FACING_FRONT -> CameraDirection.Front
            CameraCharacteristics.LENS_FACING_BACK -> CameraDirection.Back
            // Note: The camera device is an external camera, and has no fixed facing relative to the device's screen.
            CameraCharacteristics.LENS_FACING_EXTERNAL -> CameraDirection.Back
            else -> null
        }
        val supportedFormats = enumerator.getSupportedFormats(id)
        val maxResolution = supportedFormats?.maxOfOrNull { it.width * it.height } ?: 0

        return CameraDeviceWrapped(
            id = id,
            direction = direction,
            characteristics = characteristics,
            supportedFormats = supportedFormats,
            maxResolution = maxResolution,
        )
    }
}

/**
 * Wrap all the audio/video interactions
 * This makes it easier to test our codebase
 *
 * This class knows about audio/ video.
 * It shouldn't be aware of webrtc tracks. Those are handled in the RtcSession
 *
 * @see RtcSession
 *
 * The Rtc session observes these stateflows and updates accordingly
 *
 * For development on this library also see:
 *
 * @see AudioSwitchHandler
 * @see AudioSwitch
 * @see BluetoothHeadsetManager
 */
class MediaManagerImpl(
    val context: Context,
    val call: Call,
    val scope: CoroutineScope,
    val eglBaseContext: EglBase.Context,
    val audioUsage: Int = defaultAudioUsage,
) {
    private val filterVideoProcessor =
        FilterVideoProcessor({ call.videoFilter }, { camera.surfaceTextureHelper })
    private val screenShareFilterVideoProcessor =
        FilterVideoProcessor({ null }, { screenShare.surfaceTextureHelper })

    // source & tracks
    val videoSource =
        call.peerConnectionFactory.makeVideoSource(false, filterVideoProcessor)

    val screenShareVideoSource =
        call.peerConnectionFactory.makeVideoSource(true, screenShareFilterVideoProcessor)

    // for track ids we emulate the browser behaviour of random UUIDs, doing something different would be confusing
    var videoTrack = call.peerConnectionFactory.makeVideoTrack(
        source = videoSource,
        trackId = UUID.randomUUID().toString(),
    )

    var screenShareTrack = call.peerConnectionFactory.makeVideoTrack(
        source = screenShareVideoSource,
        trackId = UUID.randomUUID().toString(),
    )

    val audioSource = call.peerConnectionFactory.makeAudioSource(buildAudioConstraints())

    // for track ids we emulate the browser behaviour of random UUIDs, doing something different would be confusing
    var audioTrack = call.peerConnectionFactory.makeAudioTrack(
        source = audioSource,
        trackId = UUID.randomUUID().toString(),
    )

    internal val camera = CameraManager(this, eglBaseContext)
    internal val microphone = MicrophoneManager(this, audioUsage)
    internal val speaker = SpeakerManager(this, microphone)
    internal val screenShare = ScreenShareManager(this, eglBaseContext)

    fun cleanup() {
        videoSource.dispose()
        screenShareVideoSource.dispose()
        videoTrack.dispose()
        audioSource.dispose()
        audioTrack.dispose()
        camera.cleanup()
        microphone.cleanup()
    }
}

fun MediaStreamTrack.trySetEnabled(enabled: Boolean) = safeCall { setEnabled(enabled) }<|MERGE_RESOLUTION|>--- conflicted
+++ resolved
@@ -421,21 +421,13 @@
      * Select a specific device
      */
     fun select(device: StreamAudioDevice?) {
-<<<<<<< HEAD
-        enforceSetup {
-            logger.i { "selecting device $device" }
-            ifAudioHandlerInitialized { it.selectDevice(device?.toAudioDevice()) }
-            _selectedDevice.value = device
-
-            if (device !is StreamAudioDevice.BluetoothHeadset && device !is StreamAudioDevice.WiredHeadset) {
-                selectedDeviceBeforeHeadset = device
-            }
-        }
-=======
         logger.i { "selecting device $device" }
         ifAudioHandlerInitialized { it.selectDevice(device?.toAudioDevice()) }
         _selectedDevice.value = device
->>>>>>> 5bfd343d
+
+        if (device !is StreamAudioDevice.BluetoothHeadset && device !is StreamAudioDevice.WiredHeadset) {
+            selectedDeviceBeforeHeadset = device
+        }
     }
 
     /**
