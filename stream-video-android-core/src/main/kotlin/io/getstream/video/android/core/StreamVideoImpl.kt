/*
 * Copyright (c) 2014-2022 Stream.io Inc. All rights reserved.
 *
 * Licensed under the Stream License;
 * you may not use this file except in compliance with the License.
 * You may obtain a copy of the License at
 *
 *    https://github.com/GetStream/stream-video-android/blob/main/LICENSE
 *
 * Unless required by applicable law or agreed to in writing, software
 * distributed under the License is distributed on an "AS IS" BASIS,
 * WITHOUT WARRANTIES OR CONDITIONS OF ANY KIND, either express or implied.
 * See the License for the specific language governing permissions and
 * limitations under the License.
 */

package io.getstream.video.android.core

import android.content.Context
import androidx.annotation.VisibleForTesting
import androidx.lifecycle.Lifecycle
import io.getstream.android.push.PushDeviceGenerator
import io.getstream.log.taggedLogger
<<<<<<< HEAD
import io.getstream.video.android.core.call.SFUSession
import io.getstream.video.android.core.call.connection.StreamPeerConnectionFactory
import io.getstream.video.android.core.errors.VideoBackendError
import io.getstream.video.android.core.errors.VideoError
=======
import io.getstream.result.Error
import io.getstream.result.Result
import io.getstream.result.Result.Failure
import io.getstream.result.Result.Success
import io.getstream.result.flatMap
import io.getstream.video.android.core.call.CallClient
import io.getstream.video.android.core.call.builder.CallClientBuilder
import io.getstream.video.android.core.coordinator.CallCoordinatorClient
import io.getstream.video.android.core.coordinator.state.UserState
import io.getstream.video.android.core.engine.StreamCallEngine
import io.getstream.video.android.core.engine.adapter.CoordinatorSocketListenerAdapter
>>>>>>> 40955808
import io.getstream.video.android.core.events.CallCreatedEvent
import io.getstream.video.android.core.events.ConnectedEvent
import io.getstream.video.android.core.events.VideoEvent
import io.getstream.video.android.core.events.VideoEventListener
import io.getstream.video.android.core.internal.module.ConnectionModule
import io.getstream.video.android.core.lifecycle.LifecycleHandler
import io.getstream.video.android.core.lifecycle.internal.StreamLifecycleObserver
import io.getstream.video.android.core.logging.LoggingLevel
import io.getstream.video.android.core.model.CallEventType
import io.getstream.video.android.core.model.CallMetadata
import io.getstream.video.android.core.model.CallUser
import io.getstream.video.android.core.model.Device
import io.getstream.video.android.core.model.EdgeData
import io.getstream.video.android.core.model.JoinedCall
import io.getstream.video.android.core.model.MuteUsersData
import io.getstream.video.android.core.model.QueriedCalls
import io.getstream.video.android.core.model.QueryCallsData
import io.getstream.video.android.core.model.QueryMembersData
import io.getstream.video.android.core.model.SendReactionData
import io.getstream.video.android.core.model.StartedCall
import io.getstream.video.android.core.model.StreamCallKind
import io.getstream.video.android.core.model.UpdateUserPermissionsData
import io.getstream.video.android.core.model.User
import io.getstream.video.android.core.model.mapper.toTypeAndId
import io.getstream.video.android.core.model.toIceServer
import io.getstream.video.android.core.model.toInfo
import io.getstream.video.android.core.model.toRequest
import io.getstream.video.android.core.socket.SocketListener
import io.getstream.video.android.core.socket.internal.SocketState
import io.getstream.video.android.core.socket.internal.VideoSocketImpl
import io.getstream.video.android.core.user.UserPreferencesManager
import io.getstream.video.android.core.utils.INTENT_EXTRA_CALL_CID
<<<<<<< HEAD
import io.getstream.video.android.core.utils.LatencyResult
import io.getstream.video.android.core.utils.Result
import io.getstream.video.android.core.utils.Success
import io.getstream.video.android.core.utils.getLatencyMeasurementsOKHttp
import io.getstream.video.android.core.utils.map
=======
import io.getstream.video.android.core.utils.getLatencyMeasurements
>>>>>>> 40955808
import io.getstream.video.android.core.utils.toCall
import io.getstream.video.android.core.utils.toCallUser
import io.getstream.video.android.core.utils.toEdge
import io.getstream.video.android.core.utils.toQueriedCalls
import io.getstream.video.android.core.utils.toRecording
import kotlinx.coroutines.CoroutineScope
import kotlinx.coroutines.Deferred
import kotlinx.coroutines.Dispatchers
import kotlinx.coroutines.async
import kotlinx.coroutines.awaitAll
import kotlinx.coroutines.flow.MutableStateFlow
import kotlinx.coroutines.flow.first
import kotlinx.coroutines.launch
import kotlinx.coroutines.withContext
import kotlinx.serialization.decodeFromString
import kotlinx.serialization.json.Json
import org.openapitools.client.models.BlockUserRequest
import org.openapitools.client.models.CallRequest
import org.openapitools.client.models.CallSettingsRequest
import org.openapitools.client.models.GetCallEdgeServerRequest
import org.openapitools.client.models.GetCallEdgeServerResponse
import org.openapitools.client.models.GetOrCreateCallRequest
import org.openapitools.client.models.GoLiveResponse
import org.openapitools.client.models.JoinCallRequest
import org.openapitools.client.models.JoinCallResponse
import org.openapitools.client.models.ListRecordingsResponse
import org.openapitools.client.models.MemberRequest
import org.openapitools.client.models.RequestPermissionRequest
import org.openapitools.client.models.SendEventRequest
import org.openapitools.client.models.SendEventResponse
import org.openapitools.client.models.SendReactionResponse
import org.openapitools.client.models.StopLiveResponse
import org.openapitools.client.models.UnblockUserRequest
import org.openapitools.client.models.UpdateCallRequest
import org.openapitools.client.models.UpdateCallResponse
import retrofit2.HttpException
import stream.video.coordinator.client_v1_rpc.CreateDeviceRequest
import stream.video.coordinator.client_v1_rpc.DeleteDeviceRequest
import stream.video.coordinator.client_v1_rpc.MemberInput
import stream.video.coordinator.client_v1_rpc.UpsertCallMembersRequest
import stream.video.coordinator.push_v1.DeviceInput
import kotlin.coroutines.Continuation

class EventSubscription(
    public val listener: VideoEventListener<VideoEvent>,
    public val filter: ((VideoEvent) -> Boolean)? = null,
) {
    var isDisposed: Boolean = false

    fun dispose() {
        isDisposed = true
    }
}

/**
 * @param lifecycle The lifecycle used to observe changes in the process. // TODO - docs
 */
internal class StreamVideoImpl internal constructor(
    override val context: Context,
    internal val scope: CoroutineScope,
    override val user: User,
    private val lifecycle: Lifecycle,
    private val loggingLevel: LoggingLevel,
    internal val connectionModule: ConnectionModule,
    internal val pushDeviceGenerators: List<PushDeviceGenerator>,
) : StreamVideo, SocketListener {

    private lateinit var connectContinuation: Continuation<Result<ConnectedEvent>>

    @VisibleForTesting
    public var peerConnectionFactory = StreamPeerConnectionFactory(context)
    public override val userId = user.id

    override fun onConnected(event: ConnectedEvent) {
        onEvent(event)
    }

    override fun onEvent(event: VideoEvent) {
        // TODO: maybe merge fire event into this?
        fireEvent(event)
    }

    override val state = ClientState(this)
    private val logger by taggedLogger("Call:StreamVideo")
    private var subscriptions = mutableSetOf<EventSubscription>()
    private var calls = mutableMapOf<String, Call>()

    val socketImpl = connectionModule.coordinatorSocket as VideoSocketImpl

    // caller: JOIN after accepting incoming call by callee
    /**
     * @see StreamVideo.joinCall
     */
    override suspend fun joinCall(call: CallMetadata): Result<JoinedCall> =
        withContext(scope.coroutineContext) {
            logger.d { "[joinCallOnly] call: $call" }
            // TODO: engine.onCallJoining(call)
            joinCallInternal(call)
                // .onSuccess { data -> engine.onCallJoined(data) }
                // .onError { engine.onCallFailed(it) }
                .also { logger.v { "[joinCallOnly] result: $it" } }
        }

    /**
     * @see StreamVideo.createDevice
     */
    override suspend fun createDevice(token: String, pushProvider: String): Result<Device> {
        logger.d { "[createDevice] token: $token, pushProvider: $pushProvider" }
        return wrapAPICall {
            val deviceResponse = connectionModule.oldService.createDevice(
                CreateDeviceRequest(
                    DeviceInput(
                        id = token,
                        push_provider_id = pushProvider
                    )
                )
            )
            val device = Device(
                token = deviceResponse.device?.id
                    ?: error("CreateDeviceResponse has no device object "),
                pushProvider = deviceResponse.device.push_provider_name
            )
            storeDevice(device)
            device
        }
    }

    /**
     * Ensure that every API call runs on the IO dispatcher and has correct error handling
     */
    internal suspend fun <T : Any> wrapAPICall(apiCall: suspend () -> T): Result<T> {
        return withContext(scope.coroutineContext) {
            try {
                Success(apiCall())
            } catch (e: HttpException) {
                val failure = parseError(e)
                val parsedError = failure.error as VideoBackendError
                if (parsedError.code == 5) {
                    // invalid token
                    // val newToken = tokenProvider.getToken()
                    // set the token, repeat API call
                    // keep track of retry count
                }
                failure
            }
        }
    }

    /**
     * @see StreamVideo.updateCall
     */
    override suspend fun updateCall(
        type: String,
        id: String,
        custom: Map<String, Any>,
    ): Result<UpdateCallResponse> {
        logger.d { "[updateCall] type: $type, id: $id, participantIds: $custom" }
        return wrapAPICall {
            connectionModule.videoCallsApi.updateCall(
                type = type,
                id = id,
                updateCallRequest = UpdateCallRequest(
                    custom = custom,
                    settingsOverride = CallSettingsRequest()
                )
            )
        }
    }

    internal fun parseError(e: HttpException): Failure {
        val errorBytes = e.response()?.errorBody()?.bytes()
        val error = errorBytes?.let {
            val errorBody = String(it, Charsets.UTF_8)
            val format = Json {
                prettyPrint = true
                ignoreUnknownKeys = true
            }
            format.decodeFromString<VideoBackendError>(errorBody)
        } ?: VideoError("failed to parse error response from server")
        return Failure(error)
    }

    public override fun subscribeFor(
        vararg eventTypes: Class<out VideoEvent>,
        listener: VideoEventListener<VideoEvent>,
    ): EventSubscription {
        val filter = { event: VideoEvent ->
            eventTypes.any { type -> type.isInstance(event) }
        }
        val sub = EventSubscription(listener, filter)
        subscriptions.add(sub)
        return sub
    }

    public override fun subscribe(
        listener: VideoEventListener<VideoEvent>
    ): EventSubscription {
        val sub = EventSubscription(listener)
        subscriptions.add(sub)
        return sub
    }

    /**
     * Observes the app lifecycle and attempts to reconnect/release the socket connection.
     */
    private val lifecycleObserver =
        StreamLifecycleObserver(
            lifecycle,
            object : LifecycleHandler {
                override fun resume() = reconnectSocket()
                override fun stopped() {
                    connectionModule.coordinatorSocket.releaseConnection()
                }
            }
        )

    private val SFUSessionHolder = MutableStateFlow<SFUSession?>(null)

    init {
        observeState()
        // addSocketListener(CoordinatorSocketListenerAdapter(engine))
        scope.launch(Dispatchers.Main.immediate) {
            lifecycleObserver.observe()
        }

        // listen to socket events
        connectionModule.coordinatorSocket.addListener(this)

        // TODO: Find the event listener
    }

    suspend fun connectAsync(): Deferred<Result<ConnectedEvent>> {
        return scope.async {
            val result = socketImpl.connect()
            if (result.isFailure) {
                logger.e { "Failed to connect to coordinator, error $result.error" }
            }
            result
        }
    }

    private fun observeState() {
        scope.launch {
//            engine.callState.collect { state ->
//                when (state) {
//                    is StreamCallState.Drop -> if (config.cancelOnTimeout && state.reason is DropReason.Timeout) {
//                        logger.i { "[observeState] call dropped by timeout" }
//                        cancelCall(state.callGuid.type, state.callGuid.id)
//                    }
//                    is StreamCallState.Idle -> clearCallState()
//                    is StreamCallState.Joined -> {
//                        logger.i { "[observeState] caller joins a call: $state" }
//                        createCallClient(
//                            callGuid = state.callGuid,
//                            signalUrl = state.callUrl,
//                            sfuToken = state.sfuToken,
//                            iceServers = state.iceServers,
//                        )
//                    }
//                    is StreamCallState.Outgoing -> if (config.joinOnAcceptedByCallee && state.acceptedByCallee) {
//                        logger.i { "[observeState] caller joins a call: $state" }
//                        joinCall(state.toMetadata())
//                    }
//                    else -> { /* no-op */
//                    }
//                }
//            }
        }
    }

<<<<<<< HEAD
    private fun storeDevice(device: Device) {
        logger.d { "[storeDevice] device: device" }
        val preferences = UserPreferencesManager.initialize(context)
=======
    private fun storeDevice(result: Result<Device>) {
        if (result is Success) {
            logger.d { "[storeDevice] device: ${result.value}" }
            val device = result.value
            val preferences = UserPreferencesManager.initialize(context)
>>>>>>> 40955808

        preferences.storeDevice(device)
    }

    /**
     * @see StreamVideo.deleteDevice
     */
    override suspend fun deleteDevice(id: String): Result<Unit> {
        logger.d { "[deleteDevice] id: $id" }

        val request = DeleteDeviceRequest(id = id)
        return wrapAPICall { connectionModule.oldService.deleteDevice(request) }
    }

    /**
     * @see StreamVideo.removeDevices
     */
    override fun removeDevices(devices: List<Device>) {
        scope.launch {
            val operations = devices.map {
                async { deleteDevice(it.token) }
            }

            operations.awaitAll()
        }
    }

    override suspend fun registerPushDevice() {
        // first get a push device generator that works for this device
        val generator = pushDeviceGenerators.firstOrNull { it.isValidForThisDevice(context) }

        // if we found one, register it at the server
        if (generator != null) {
            generator.onPushDeviceGeneratorSelected()

            generator.asyncGeneratePushDevice { generatedDevice ->
                scope.launch {
                    createDevice(
                        token = generatedDevice.token,
                        pushProvider = generatedDevice.pushProvider.key
                    )
                }
            }
        }
    }

    /**
     * Domain - Coordinator.
     */

    /**
     * Internal function that fires the event. It starts by updating client state and call state
     * After that it loops over the subscriptions and calls their listener
     */
    internal fun fireEvent(event: VideoEvent, cid: String = "") {

        // update state for the client
        state.handleEvent(event)

        // update state for the calls. calls handle updating participants and members
        val selectedCid = cid.ifEmpty { event.callCid }
        if (selectedCid.isNotEmpty()) {
            calls[selectedCid]?.let {
                it.state.handleEvent(event)
                it.activeSession?.let {
                    it.handleEvent(event)
                }
            }
        }

        // client level subscriptions
        subscriptions.forEach { sub ->
            if (!sub.isDisposed) {
                // subs without filters should always fire
                if (sub.filter == null) {
                    sub.listener.onEvent(event)
                }

                // if there is a filter, check it and fire if it matches
                sub.filter?.let {
                    if (it.invoke(event)) {
                        sub.listener.onEvent(event)
                    }
                }
            }
        }
        // call level subscriptions
        if (selectedCid.isNotEmpty()) {
            calls[selectedCid]?.let {
                it.fireEvent(event)
            }
        }
    }

    // caller: DIAL and wait answer
    /**
     * @see StreamVideo.getOrCreateCall
     */
    override suspend fun getOrCreateCall(
        type: String,
        id: String,
        participantIds: List<String>,
        ring: Boolean
    ): Result<CallMetadata> = withContext(scope.coroutineContext) {
        logger.d { "[getOrCreateCall] type: $type, id: $id, participantIds: $participantIds" }
        // engine.onCallStarting(type, id, participantIds, ring, forcedNewCall = false)

        try {
            Success(
                connectionModule.videoCallsApi.getOrCreateCall(
                    type = type,
                    id = id,
                    getOrCreateCallRequest = GetOrCreateCallRequest(
                        data = CallRequest(
                            members = participantIds.map {
                                MemberRequest(
                                    userId = it,
                                    role = "admin"
                                )
                            },
                        ),
                        ring = ring
                    )
                )
            )
                .also { logger.v { "[getOrCreateCall] Coordinator result: $it" } }
                .map { response ->
                    StartedCall(
                        call = response.toCall(
                            StreamCallKind.fromRinging(
                                ring
                            )
                        )
                    )
                }
//                .onSuccess { engine.onCallStarted(it.call) }
//                .onError { engine.onCallFailed(it) }
                .map { it.call }
                .also { logger.v { "[getOrCreateCall] Final result: $it" } }
        } catch (e: HttpException) {
            parseError(e)
        }
    }

    /**
     * @see StreamVideo.inviteUsers
     */
    override suspend fun inviteUsers(type: String, id: String, users: List<User>): Result<Unit> {
        logger.d { "[inviteUsers] users: $users" }

        return wrapAPICall {
            connectionModule.oldService.upsertCallMembers(
                UpsertCallMembersRequest(
                    call_cid = "$type:$id",
                    members = users.map { user ->
                        MemberInput(
                            user_id = user.id, role = user.role
                        )
                    }
                )
            )
        }
    }

    /**
     * Once the call is set up, we can initiate the Join flow, by analyzing the latency of servers
     * and choosing the correct one.
     *
     * @param call Information about the call.
     * @return [Result] wrapper around [JoinedCall] once the correct server is chosen.
     */
    private suspend fun joinCallInternal(call: CallMetadata): Result<JoinedCall> {
        return try {
            logger.d { "[joinCallInternal] call: $call" }

            val joinResult = wrapAPICall {
                connectionModule.videoCallsApi.joinCallTypeId0(
                    id = call.id,
                    type = call.type,
                    connectionId = connectionModule.coordinatorSocket.getConnectionId(),
                    joinCallRequest = JoinCallRequest()
                )
            }
            if (joinResult !is Success) {
                logger.e { "[joinCallInternal] failed joinResult: $joinResult" }
                return joinResult as Failure
            }
            logger.v { "[joinCallInternal] joinResult: $joinResult" }

            val validEdges = joinResult.value.edges.filter {
                it.latencyUrl.isNotBlank() && it.name.isNotBlank()
            }

            val latencyResults = measureLatency(validEdges.map { it.latencyUrl })
            logger.v { "[joinCallInternal] latencyResults: $latencyResults" }
            val selectEdgeServerResult = selectEdgeServer(
                type = call.type,
                id = call.id,
                request = GetCallEdgeServerRequest(
                    latencyMeasurements = latencyResults.associate { it.latencyUrl to it.measurements }
                )
            )
            logger.v { "[joinCallInternal] selectEdgeServerResult: $selectEdgeServerResult" }
            when (selectEdgeServerResult) {
                is Success -> {
<<<<<<< HEAD
                    connectionModule.coordinatorSocket.updateCallState(call)
                    val credentials = selectEdgeServerResult.data.credentials
=======
                    socket.updateCallState(call)
                    val credentials = selectEdgeServerResult.value.credentials
>>>>>>> 40955808
                    val url = credentials.server.url
                    val iceServers =
                        selectEdgeServerResult
                            .value
                            .credentials
                            .iceServers
                            .map { it.toIceServer() }

                    connectionModule.preferences.storeSfuToken(credentials.token)

                    Success(
                        JoinedCall(
                            call = call,
                            callUrl = url,
                            sfuToken = credentials.token,
                            iceServers = iceServers
                        )
                    )
                }
<<<<<<< HEAD

                is Failure -> Failure(selectEdgeServerResult.error)
=======
                is Failure -> Failure(selectEdgeServerResult.value)
>>>>>>> 40955808
            }
        } catch (error: Throwable) {
            logger.e(error) { "[joinCallInternal] failed: $error" }
            Failure(
                Error.ThrowableError(
                    error.message ?: "Couldn't join a call internal", error
                )
            )
        }
    }

    /**
     * Measures and prepares the latency which describes how much time it takes to ping the server.
     *
     * @param edgeUrl The edge we want to measure.
     *
     * @return [List] of [Float] values which represent measurements from ping connections.
     */
    // TODO - measure latencies in the following way:

    internal suspend fun measureLatency(edgeUrls: List<String>): List<LatencyResult> =
        withContext(scope.coroutineContext) {
            val jobs = edgeUrls.map {
                async {
                    getLatencyMeasurementsOKHttp(it)
                }
            }
            val results = jobs.awaitAll().sortedBy { it.average }
            results
        }

    /**
     * @see CallCoordinatorClient.selectEdgeServer for details.
     */
    public override suspend fun selectEdgeServer(
        type: String,
        id: String,
        request: GetCallEdgeServerRequest
    ): Result<GetCallEdgeServerResponse> {
        return wrapAPICall {
            connectionModule.videoCallsApi.getCallEdgeServer(
                type = type,
                id = id,
                getCallEdgeServerRequest = request
            )
        }
    }

    override suspend fun joinCall(type: String, id: String): Result<JoinCallResponse> {
        val joinCallRequest = JoinCallRequest()
        return wrapAPICall {
            connectionModule.videoCallsApi.joinCallTypeId0(
                type,
                id,
                joinCallRequest,
                connectionModule.coordinatorSocket.getConnectionId()
            )
        }
    }

    suspend fun joinCallOld(
        type: String,
        id: String,
        participantIds: List<String>,
        ring: Boolean
<<<<<<< HEAD
    ): Result<JoinedCall> {
        logger.d { "[getOrCreateAndJoinCall] type: $type, id: $id, participantIds: $participantIds" }

        // TODO: engine.onCallStarting(type, id, participantIds, ring, forcedNewCall = false)
        // TODO: remove this, join call automatically gets the call, no need to do it twice
//        getOrCreateCall(
//            type = type,
//            id = id,
//            request = GetOrCreateCallRequest(
//                data = CallRequest(
//                    members = participantIds.map {
//                        MemberRequest(
//                            userId = it,
//                            role = "admin"
//                        )
//                    },
//                ),
//                ring = ring
//            )
//        )
//            .also { logger.v { "[getOrCreateCall] Coordinator result: $it" } }
//            .map { response -> StartedCall(call = response.toCall(StreamCallKind.fromRinging(ring))) }
//            .onSuccess { engine.onCallJoining(it.call) }
//            .flatMap { joinCallInternal(it.call) }
//            .onSuccess { engine.onCallJoined(it) }
//            .onError { engine.onCallFailed(it) }
//            .also { logger.v { "[getOrCreateAndJoinCall] result: $it" } }
        return wrapAPICall {
            // TODO: FiXME
            JoinedCall(CallMetadata.empty(), "", "", emptyList())
        }
=======
    ): Result<JoinedCall> = withContext(scope.coroutineContext) {
        logger.d { "[getOrCreateCall] type: $type, id: $id, participantIds: $participantIds" }
        engine.onCallStarting(type, id, participantIds, ring, forcedNewCall = false)
        callCoordinatorClient.getOrCreateCall(
            type = type,
            id = id,
            getOrCreateCallRequest = GetOrCreateCallRequest(
                data = CallRequest(
                    members = participantIds.map {
                        MemberRequest(
                            userId = it,
                            role = "admin"
                        )
                    },
                ),
                ring = ring
            )
        )
            .also { logger.v { "[getOrCreateCall] Coordinator result: $it" } }
            .map { response -> StartedCall(call = response.toCall(StreamCallKind.fromRinging(ring))) }
            .onSuccess { engine.onCallJoining(it.call) }
            .flatMap { joinCallInternal(it.call) }
            .onSuccess { engine.onCallJoined(it) }
            .onError { engine.onCallFailed(it) }
            .also { logger.v { "[getOrCreateAndJoinCall] result: $it" } }
>>>>>>> 40955808
    }

    // callee: SEND Accepted or Rejected
    /**
     * @see StreamVideo.sendEvent
     */
    override suspend fun sendEvent(
        type: String,
        id: String,
        eventType: CallEventType
    ): Result<SendEventResponse> {
        logger.d { "[sendEvent] callCid: $type:$id, eventType: $eventType" }
        val callCid = "$type:$id"

        return wrapAPICall {
            connectionModule.eventsApi.sendEvent(
                type,
                id,
                SendEventRequest(type = eventType.eventType)
            ).also {
                // engine.onCallEventSent(callCid, eventType)
            }
        }
    }

    /**
     * @see StreamVideo.sendCustomEvent
     */
    override suspend fun sendCustomEvent(
        type: String,
        id: String,
        dataJson: Map<String, Any>,
        eventType: String
    ): Result<SendEventResponse> {
        val callCid = "$type:$id"
        logger.d { "[sendCustomEvent] callCid: $callCid, dataJson: $dataJson, eventType: $eventType" }
        val (type, id) = callCid.toTypeAndId()

        return wrapAPICall {
            connectionModule.eventsApi.sendEvent(
                type,
                id,
                SendEventRequest(custom = dataJson, type = eventType)
            )
        }
    }

    /**
     * @see StreamVideo.queryMembers
     */
    override suspend fun queryMembers(
        type: String,
        id: String,
        queryMembersData: QueryMembersData
    ): Result<List<CallUser>> {
        logger.d { "[queryMembers] callCid: $type:$id, queryMembersData: $queryMembersData" }

        return wrapAPICall {
            connectionModule.videoCallsApi.queryMembers(
                queryMembersData.toRequest(
                    id,
                    type
                )
            ).members.map { it.toCallUser() }
        }
    }

    /**
     * @see StreamVideo.blockUser
     */
    override suspend fun blockUser(type: String, id: String, userId: String): Result<Unit> {
        logger.d { "[blockUser] callCid: $type:$id, userId: $userId" }

        return wrapAPICall {
            connectionModule.moderationApi.blockUser(
                type,
                id,
                BlockUserRequest(userId)
            )
        }
    }

    /**
     * @see StreamVideo.unblockUser
     */
    override suspend fun unblockUser(type: String, id: String, userId: String): Result<Unit> {
        logger.d { "[unblockUser] callCid: $type:$id, userId: $userId" }

        return wrapAPICall {
            connectionModule.videoCallsApi.unblockUser(
                type,
                id,
                UnblockUserRequest(userId)
            )
        }
    }

    /**
     * @see StreamVideo.endCall
     */
    override suspend fun endCall(type: String, id: String): Result<Unit> {
        return wrapAPICall { connectionModule.videoCallsApi.endCall(type, id) }
    }

    /**
     * @see StreamVideo.goLive
     */
    override suspend fun goLive(type: String, id: String): Result<GoLiveResponse> {
        logger.d { "[goLive] callCid: $type:$id" }

        return wrapAPICall { connectionModule.videoCallsApi.goLive(type, id) }
    }

    /**
     * @see StreamVideo.stopLive
     */
    override suspend fun stopLive(type: String, id: String): Result<StopLiveResponse> {

        return wrapAPICall { connectionModule.videoCallsApi.stopLive(type, id) }
    }

    /**
     * @see StreamVideo.muteUsers
     */
    override suspend fun muteUsers(
        type: String,
        id: String,
        muteUsersData: MuteUsersData
    ): Result<Unit> {

        val request = muteUsersData.toRequest()
        return wrapAPICall {
            connectionModule.moderationApi.muteUsers(type, id, request)
        }
    }

    /**
     * @see StreamVideo.queryCalls
     */
    override suspend fun queryCalls(queryCallsData: QueryCallsData): Result<QueriedCalls> {
        logger.d { "[queryCalls] queryCallsData: $queryCallsData" }
        val request = queryCallsData.toRequest()
        val connectionId = connectionModule.coordinatorSocket.getConnectionId()
        return wrapAPICall {
            connectionModule.defaultApi.queryCalls(request, connectionId).toQueriedCalls()
        }
    }

    /**
     * @see StreamVideo.requestPermissions
     */
    override suspend fun requestPermissions(
        type: String,
        id: String,
        permissions: List<String>
    ): Result<Unit> {
        logger.d { "[requestPermissions] callCid: $type:$id, permissions: $permissions" }

        return wrapAPICall {
            connectionModule.defaultApi.requestPermission(
                type,
                id,
                RequestPermissionRequest(permissions)
            )
        }
    }

    /**
     * @see StreamVideo.startBroadcasting
     */
    override suspend fun startBroadcasting(type: String, id: String): Result<Unit> {
        logger.d { "[startBroadcasting] callCid: $type $id" }

        return wrapAPICall { connectionModule.defaultApi.startBroadcasting(type, id) }
    }

    /**
     * @see StreamVideo.stopBroadcasting
     */
    override suspend fun stopBroadcasting(type: String, id: String): Result<Unit> {

        return wrapAPICall { connectionModule.defaultApi.stopBroadcasting(type, id) }
    }

    /**
     * @see StreamVideo.startRecording
     */
    override suspend fun startRecording(type: String, id: String): Result<Unit> {

        return wrapAPICall { connectionModule.defaultApi.startRecording(type, id) }
    }

    /**
     * @see StreamVideo.stopRecording
     */
    override suspend fun stopRecording(type: String, id: String): Result<Unit> {

        return wrapAPICall {
            connectionModule.defaultApi.stopRecording(type, id)
        }
    }

    /**
     * @see StreamVideo.updateUserPermissions
     */
    override suspend fun updateUserPermissions(
        type: String,
        id: String,
        updateUserPermissionsData: UpdateUserPermissionsData
    ): Result<Unit> {
        return wrapAPICall {
            connectionModule.defaultApi.updateUserPermissions(
                type,
                id,
                updateUserPermissionsData.toRequest()
            )
        }
    }

    /**
     * @see StreamVideo.listRecordings
     */
    override suspend fun listRecordings(
        type: String,
        id: String,
        sessionId: String
    ): Result<ListRecordingsResponse> {
        // TODO: Result structure isn't flexible
        return wrapAPICall {
            val result = connectionModule.defaultApi.listRecordings(type, id, sessionId)

            result.recordings.map { it.toRecording() }
            result
        }
    }

    /**
     * @see StreamVideo.sendReaction
     */
    override suspend fun sendReaction(
        type: String,
        id: String,
        sendReactionData: SendReactionData
    ): Result<SendReactionResponse> {
        logger.d { "[sendVideoReaction] callCid: $type:$id, sendReactionData: $sendReactionData" }

        return wrapAPICall {
            connectionModule.defaultApi.sendVideoReaction(type, id, sendReactionData.toRequest())
        }
    }

    /**
     * @see StreamVideo.getEdges
     */
    override suspend fun getEdges(): Result<List<EdgeData>> {
        logger.d { "[getEdges] no params" }

        return wrapAPICall {
            val result = connectionModule.videoCallsApi.getEdges()

            result.edges.map { it.toEdge() }
        }
    }

    /**
     * @see StreamVideo.logOut
     */
    override fun logOut() {
        val preferences = UserPreferencesManager.getPreferences()

        removeDevices(preferences.getDevices())
        preferences.clear()
    }

    /**
     * Attempts to reconnect the socket if it's in a disconnected state and the user is available.
     */
    private fun reconnectSocket() {

        if (connectionModule.coordinatorStateService.state !is SocketState.Connected && user.id.isNotBlank()) {
            connectionModule.coordinatorSocket.reconnect()
        }
    }

    /**
     * Creates an instance of the [SFUSession] for the given call input, which is persisted and
     * used to communicate with the BE.
     *
     * Use it to control the track state, mute/unmute devices and listen to call events.
     *
     * @param callGuid The GUID of the Call, containing the ID and its type.
     * @param signalUrl The URL of the server in which the call is being hosted.
     * @param sfuToken User's ticket to enter the call.
     * @param iceServers Servers required to appropriately connect to the call and receive tracks.
     *
     * @return An instance of [SFUSession] ready to connect to a call. Make sure to call
     * [SFUSession.connectToCall] when you're ready to fully join a call.
     */

    /**
     * @see StreamVideo.getActiveCallClient
     */
    override fun getActiveCallClient(): SFUSession? {
        return SFUSessionHolder.value
    }

    /**
     * @see StreamVideo.awaitCallClient
     */
    override suspend fun awaitCallClient(): SFUSession = withContext(scope.coroutineContext) {
        SFUSessionHolder.first { it != null } ?: error("callClient must not be null")
    }

    override suspend fun acceptCall(type: String, id: String) {
        TODO("Not yet implemented")
    }

    /**
     * @see StreamVideo.acceptCall
     */
<<<<<<< HEAD
//    override suspend fun acceptCall(type: String, id: String): Result<JoinedCall> =
//        withContext(scope.coroutineContext) {
//            Result<JoinedCall>(JoinedCall())
// //            try {
// //
// //                sendEvent(
// //                    type, id,
// //                    eventType = CallEventType.ACCEPTED
// //                ).flatMap {
// //                    joinCall(type, id)
// //                }.also {
// //                    logger.v { "[acceptCall] result: $it" }
// //                }
// //            } catch (e: Throwable) {
// //                logger.e { "[acceptCall] failed: $e" }
// //                Failure(VideoError(e.message, e))
// //            }
//        }
=======
    override suspend fun acceptCall(cid: StreamCallCid): Result<JoinedCall> =
        withContext(scope.coroutineContext) {
            try {
                logger.d { "[acceptCall] cid: $cid" }
                val (type, id) = cid.toTypeAndId()
                sendEvent(
                    callCid = cid,
                    eventType = CallEventType.ACCEPTED
                ).flatMap {
                    joinCall(type, id)
                }.also {
                    logger.v { "[acceptCall] result: $it" }
                }
            } catch (e: Throwable) {
                logger.e { "[acceptCall] failed: $e" }
                Failure(
                    Error.ThrowableError(e.message ?: "Couldn't accept a call.", e)
                )
            }
        }
>>>>>>> 40955808

    /**
     * @see StreamVideo.rejectCall
     */
    override suspend fun rejectCall(type: String, id: String): Result<SendEventResponse> {
        logger.d { "[rejectCall] cid: $type:$id" }
        return sendEvent(type, id, CallEventType.REJECTED)
    }

    /**
     * @see StreamVideo.cancelCall
     */
    override suspend fun cancelCall(type: String, id: String): Result<SendEventResponse> {
        return sendEvent(type = type, id = id, CallEventType.CANCELLED)
    }

    /**
     * @see StreamVideo.handlePushMessage
     */
    override suspend fun handlePushMessage(payload: Map<String, Any>): Result<Unit> =
        withContext(scope.coroutineContext) {
            val callCid = payload[INTENT_EXTRA_CALL_CID] as? String
                ?: return@withContext Failure(Error.GenericError("Missing Call CID!"))

            val (type, id) = callCid.toTypeAndId()

            when (val result = getOrCreateCall(type, id, emptyList(), false)) {
                is Success -> {
                    val callMetadata = result.value

                    val event = CallCreatedEvent(
                        callCid = callMetadata.cid,
                        ringing = true,
                        users = callMetadata.users,
                        callInfo = callMetadata.toInfo(),
                        callDetails = callMetadata.callDetails
                    )

                    // TODO engine.onCoordinatorEvent(event)
                    Success(Unit)
                }

                is Failure -> result
            }
        }

    override fun call(type: String, id: String, token: String): Call {
        val cid = "$type:$id"
        return if (calls.contains(cid)) {
            calls[cid]!!
        } else {
            val call = Call(this, type, id, token, user)
            calls[cid] = call
            call
        }
    }
}

/** Extension function that makes it easy to use on kotlin, but keeps Java usable as well */
public inline fun <reified T : VideoEvent> StreamVideo.subscribeFor(
    listener: VideoEventListener<T>
): EventSubscription {
    return this.subscribeFor(
        T::class.java,
        listener = { event ->
            listener.onEvent(event as T)
        }
    )
}<|MERGE_RESOLUTION|>--- conflicted
+++ resolved
@@ -21,24 +21,12 @@
 import androidx.lifecycle.Lifecycle
 import io.getstream.android.push.PushDeviceGenerator
 import io.getstream.log.taggedLogger
-<<<<<<< HEAD
-import io.getstream.video.android.core.call.SFUSession
-import io.getstream.video.android.core.call.connection.StreamPeerConnectionFactory
-import io.getstream.video.android.core.errors.VideoBackendError
-import io.getstream.video.android.core.errors.VideoError
-=======
 import io.getstream.result.Error
 import io.getstream.result.Result
 import io.getstream.result.Result.Failure
 import io.getstream.result.Result.Success
-import io.getstream.result.flatMap
-import io.getstream.video.android.core.call.CallClient
-import io.getstream.video.android.core.call.builder.CallClientBuilder
-import io.getstream.video.android.core.coordinator.CallCoordinatorClient
-import io.getstream.video.android.core.coordinator.state.UserState
-import io.getstream.video.android.core.engine.StreamCallEngine
-import io.getstream.video.android.core.engine.adapter.CoordinatorSocketListenerAdapter
->>>>>>> 40955808
+import io.getstream.video.android.core.call.SFUSession
+import io.getstream.video.android.core.call.connection.StreamPeerConnectionFactory
 import io.getstream.video.android.core.events.CallCreatedEvent
 import io.getstream.video.android.core.events.ConnectedEvent
 import io.getstream.video.android.core.events.VideoEvent
@@ -71,15 +59,8 @@
 import io.getstream.video.android.core.socket.internal.VideoSocketImpl
 import io.getstream.video.android.core.user.UserPreferencesManager
 import io.getstream.video.android.core.utils.INTENT_EXTRA_CALL_CID
-<<<<<<< HEAD
 import io.getstream.video.android.core.utils.LatencyResult
-import io.getstream.video.android.core.utils.Result
-import io.getstream.video.android.core.utils.Success
 import io.getstream.video.android.core.utils.getLatencyMeasurementsOKHttp
-import io.getstream.video.android.core.utils.map
-=======
-import io.getstream.video.android.core.utils.getLatencyMeasurements
->>>>>>> 40955808
 import io.getstream.video.android.core.utils.toCall
 import io.getstream.video.android.core.utils.toCallUser
 import io.getstream.video.android.core.utils.toEdge
@@ -216,8 +197,8 @@
                 Success(apiCall())
             } catch (e: HttpException) {
                 val failure = parseError(e)
-                val parsedError = failure.error as VideoBackendError
-                if (parsedError.code == 5) {
+                val parsedError = failure.value as Error.NetworkError
+                if (parsedError.serverErrorCode == 5) {
                     // invalid token
                     // val newToken = tokenProvider.getToken()
                     // set the token, repeat API call
@@ -249,7 +230,7 @@
         }
     }
 
-    internal fun parseError(e: HttpException): Failure {
+    private fun parseError(e: HttpException): Failure {
         val errorBytes = e.response()?.errorBody()?.bytes()
         val error = errorBytes?.let {
             val errorBody = String(it, Charsets.UTF_8)
@@ -257,8 +238,8 @@
                 prettyPrint = true
                 ignoreUnknownKeys = true
             }
-            format.decodeFromString<VideoBackendError>(errorBody)
-        } ?: VideoError("failed to parse error response from server")
+            format.decodeFromString<Error.NetworkError>(errorBody)
+        } ?: Error.NetworkError("failed to parse error response from server", e.code())
         return Failure(error)
     }
 
@@ -350,17 +331,9 @@
         }
     }
 
-<<<<<<< HEAD
     private fun storeDevice(device: Device) {
         logger.d { "[storeDevice] device: device" }
         val preferences = UserPreferencesManager.initialize(context)
-=======
-    private fun storeDevice(result: Result<Device>) {
-        if (result is Success) {
-            logger.d { "[storeDevice] device: ${result.value}" }
-            val device = result.value
-            val preferences = UserPreferencesManager.initialize(context)
->>>>>>> 40955808
 
         preferences.storeDevice(device)
     }
@@ -566,13 +539,8 @@
             logger.v { "[joinCallInternal] selectEdgeServerResult: $selectEdgeServerResult" }
             when (selectEdgeServerResult) {
                 is Success -> {
-<<<<<<< HEAD
                     connectionModule.coordinatorSocket.updateCallState(call)
-                    val credentials = selectEdgeServerResult.data.credentials
-=======
-                    socket.updateCallState(call)
                     val credentials = selectEdgeServerResult.value.credentials
->>>>>>> 40955808
                     val url = credentials.server.url
                     val iceServers =
                         selectEdgeServerResult
@@ -592,12 +560,8 @@
                         )
                     )
                 }
-<<<<<<< HEAD
-
-                is Failure -> Failure(selectEdgeServerResult.error)
-=======
+
                 is Failure -> Failure(selectEdgeServerResult.value)
->>>>>>> 40955808
             }
         } catch (error: Throwable) {
             logger.e(error) { "[joinCallInternal] failed: $error" }
@@ -663,7 +627,6 @@
         id: String,
         participantIds: List<String>,
         ring: Boolean
-<<<<<<< HEAD
     ): Result<JoinedCall> {
         logger.d { "[getOrCreateAndJoinCall] type: $type, id: $id, participantIds: $participantIds" }
 
@@ -695,33 +658,6 @@
             // TODO: FiXME
             JoinedCall(CallMetadata.empty(), "", "", emptyList())
         }
-=======
-    ): Result<JoinedCall> = withContext(scope.coroutineContext) {
-        logger.d { "[getOrCreateCall] type: $type, id: $id, participantIds: $participantIds" }
-        engine.onCallStarting(type, id, participantIds, ring, forcedNewCall = false)
-        callCoordinatorClient.getOrCreateCall(
-            type = type,
-            id = id,
-            getOrCreateCallRequest = GetOrCreateCallRequest(
-                data = CallRequest(
-                    members = participantIds.map {
-                        MemberRequest(
-                            userId = it,
-                            role = "admin"
-                        )
-                    },
-                ),
-                ring = ring
-            )
-        )
-            .also { logger.v { "[getOrCreateCall] Coordinator result: $it" } }
-            .map { response -> StartedCall(call = response.toCall(StreamCallKind.fromRinging(ring))) }
-            .onSuccess { engine.onCallJoining(it.call) }
-            .flatMap { joinCallInternal(it.call) }
-            .onSuccess { engine.onCallJoined(it) }
-            .onError { engine.onCallFailed(it) }
-            .also { logger.v { "[getOrCreateAndJoinCall] result: $it" } }
->>>>>>> 40955808
     }
 
     // callee: SEND Accepted or Rejected
@@ -866,7 +802,7 @@
         val request = queryCallsData.toRequest()
         val connectionId = connectionModule.coordinatorSocket.getConnectionId()
         return wrapAPICall {
-            connectionModule.defaultApi.queryCalls(request, connectionId).toQueriedCalls()
+            connectionModule.videoCallsApi.queryCalls(request, connectionId).toQueriedCalls()
         }
     }
 
@@ -881,7 +817,7 @@
         logger.d { "[requestPermissions] callCid: $type:$id, permissions: $permissions" }
 
         return wrapAPICall {
-            connectionModule.defaultApi.requestPermission(
+            connectionModule.moderationApi.requestPermission(
                 type,
                 id,
                 RequestPermissionRequest(permissions)
@@ -895,7 +831,7 @@
     override suspend fun startBroadcasting(type: String, id: String): Result<Unit> {
         logger.d { "[startBroadcasting] callCid: $type $id" }
 
-        return wrapAPICall { connectionModule.defaultApi.startBroadcasting(type, id) }
+        return wrapAPICall { connectionModule.livestreamingApi.startBroadcasting(type, id) }
     }
 
     /**
@@ -903,7 +839,7 @@
      */
     override suspend fun stopBroadcasting(type: String, id: String): Result<Unit> {
 
-        return wrapAPICall { connectionModule.defaultApi.stopBroadcasting(type, id) }
+        return wrapAPICall { connectionModule.livestreamingApi.stopBroadcasting(type, id) }
     }
 
     /**
@@ -911,7 +847,7 @@
      */
     override suspend fun startRecording(type: String, id: String): Result<Unit> {
 
-        return wrapAPICall { connectionModule.defaultApi.startRecording(type, id) }
+        return wrapAPICall { connectionModule.recordingApi.startRecording(type, id) }
     }
 
     /**
@@ -920,7 +856,7 @@
     override suspend fun stopRecording(type: String, id: String): Result<Unit> {
 
         return wrapAPICall {
-            connectionModule.defaultApi.stopRecording(type, id)
+            connectionModule.recordingApi.stopRecording(type, id)
         }
     }
 
@@ -933,7 +869,7 @@
         updateUserPermissionsData: UpdateUserPermissionsData
     ): Result<Unit> {
         return wrapAPICall {
-            connectionModule.defaultApi.updateUserPermissions(
+            connectionModule.moderationApi.updateUserPermissions(
                 type,
                 id,
                 updateUserPermissionsData.toRequest()
@@ -951,7 +887,7 @@
     ): Result<ListRecordingsResponse> {
         // TODO: Result structure isn't flexible
         return wrapAPICall {
-            val result = connectionModule.defaultApi.listRecordings(type, id, sessionId)
+            val result = connectionModule.recordingApi.listRecordings(type, id, sessionId)
 
             result.recordings.map { it.toRecording() }
             result
@@ -969,7 +905,7 @@
         logger.d { "[sendVideoReaction] callCid: $type:$id, sendReactionData: $sendReactionData" }
 
         return wrapAPICall {
-            connectionModule.defaultApi.sendVideoReaction(type, id, sendReactionData.toRequest())
+            connectionModule.videoCallsApi.sendVideoReaction(type, id, sendReactionData.toRequest())
         }
     }
 
@@ -1042,7 +978,6 @@
     /**
      * @see StreamVideo.acceptCall
      */
-<<<<<<< HEAD
 //    override suspend fun acceptCall(type: String, id: String): Result<JoinedCall> =
 //        withContext(scope.coroutineContext) {
 //            Result<JoinedCall>(JoinedCall())
@@ -1061,28 +996,6 @@
 // //                Failure(VideoError(e.message, e))
 // //            }
 //        }
-=======
-    override suspend fun acceptCall(cid: StreamCallCid): Result<JoinedCall> =
-        withContext(scope.coroutineContext) {
-            try {
-                logger.d { "[acceptCall] cid: $cid" }
-                val (type, id) = cid.toTypeAndId()
-                sendEvent(
-                    callCid = cid,
-                    eventType = CallEventType.ACCEPTED
-                ).flatMap {
-                    joinCall(type, id)
-                }.also {
-                    logger.v { "[acceptCall] result: $it" }
-                }
-            } catch (e: Throwable) {
-                logger.e { "[acceptCall] failed: $e" }
-                Failure(
-                    Error.ThrowableError(e.message ?: "Couldn't accept a call.", e)
-                )
-            }
-        }
->>>>>>> 40955808
 
     /**
      * @see StreamVideo.rejectCall
