--- conflicted
+++ resolved
@@ -27,22 +27,15 @@
 import io.getstream.result.Result.Success
 import io.getstream.video.android.core.call.connection.StreamPeerConnectionFactory
 import io.getstream.video.android.core.errors.VideoErrorCode
-<<<<<<< HEAD
-import io.getstream.video.android.core.events.ConnectedEvent
-import io.getstream.video.android.core.events.VideoEvent
-=======
->>>>>>> 28067299
 import io.getstream.video.android.core.events.VideoEventListener
 import io.getstream.video.android.core.internal.module.ConnectionModule
 import io.getstream.video.android.core.lifecycle.LifecycleHandler
 import io.getstream.video.android.core.lifecycle.internal.StreamLifecycleObserver
 import io.getstream.video.android.core.logging.LoggingLevel
 import io.getstream.video.android.core.model.CallEventType
-import io.getstream.video.android.core.model.CallMetadata
 import io.getstream.video.android.core.model.CallUser
 import io.getstream.video.android.core.model.Device
 import io.getstream.video.android.core.model.EdgeData
-import io.getstream.video.android.core.model.JoinedCall
 import io.getstream.video.android.core.model.MuteUsersData
 import io.getstream.video.android.core.model.QueriedCalls
 import io.getstream.video.android.core.model.QueryCallsData
@@ -51,7 +44,6 @@
 import io.getstream.video.android.core.model.UpdateUserPermissionsData
 import io.getstream.video.android.core.model.User
 import io.getstream.video.android.core.model.mapper.toTypeAndId
-import io.getstream.video.android.core.model.toIceServer
 import io.getstream.video.android.core.model.toRequest
 import io.getstream.video.android.core.socket.ErrorResponse
 import io.getstream.video.android.core.socket.SocketState
@@ -63,7 +55,6 @@
 import io.getstream.video.android.core.utils.toCallUser
 import io.getstream.video.android.core.utils.toEdge
 import io.getstream.video.android.core.utils.toQueriedCalls
-import io.getstream.video.android.core.utils.toRecording
 import kotlinx.coroutines.CoroutineScope
 import kotlinx.coroutines.Deferred
 import kotlinx.coroutines.Dispatchers
@@ -74,10 +65,13 @@
 import kotlinx.serialization.decodeFromString
 import kotlinx.serialization.json.Json
 import org.openapitools.client.models.BlockUserRequest
+import org.openapitools.client.models.BlockUserResponse
 import org.openapitools.client.models.CallRequest
 import org.openapitools.client.models.CallSettingsRequest
+import org.openapitools.client.models.ConnectedEvent
 import org.openapitools.client.models.GetCallEdgeServerRequest
 import org.openapitools.client.models.GetCallEdgeServerResponse
+import org.openapitools.client.models.GetCallResponse
 import org.openapitools.client.models.GetOrCreateCallRequest
 import org.openapitools.client.models.GetOrCreateCallResponse
 import org.openapitools.client.models.GoLiveResponse
@@ -85,14 +79,20 @@
 import org.openapitools.client.models.JoinCallResponse
 import org.openapitools.client.models.ListRecordingsResponse
 import org.openapitools.client.models.MemberRequest
+import org.openapitools.client.models.MuteUsersResponse
 import org.openapitools.client.models.RequestPermissionRequest
 import org.openapitools.client.models.SendEventRequest
 import org.openapitools.client.models.SendEventResponse
 import org.openapitools.client.models.SendReactionResponse
 import org.openapitools.client.models.StopLiveResponse
 import org.openapitools.client.models.UnblockUserRequest
+import org.openapitools.client.models.UpdateCallMembersRequest
+import org.openapitools.client.models.UpdateCallMembersResponse
 import org.openapitools.client.models.UpdateCallRequest
 import org.openapitools.client.models.UpdateCallResponse
+import org.openapitools.client.models.UpdateUserPermissionsResponse
+import org.openapitools.client.models.VideoEvent
+import org.openapitools.client.models.WSCallEvent
 import retrofit2.HttpException
 import stream.video.coordinator.client_v1_rpc.CreateDeviceRequest
 import stream.video.coordinator.client_v1_rpc.DeleteDeviceRequest
@@ -285,6 +285,7 @@
                         }
                     }
                 }
+
                 override fun stopped() {
                     // We should only disconnect if we were previously connected
                     if (connectionModule.coordinatorSocket.connectionState.value != SocketState.NotConnected) {
@@ -481,8 +482,8 @@
             settingsOverride = settingsOverride,
             startsAt = startsAt,
             team = team,
-            ring = ring)
-
+            ring = ring
+        )
     }
 
     internal suspend fun getOrCreateCallFullMembers(
@@ -570,19 +571,30 @@
         }
     }
 
-    suspend fun joinCall(type: String, id: String, create: Boolean= false, members: List<MemberRequest>? = null,
-                         custom: Map<String, Any>? = null,
-                         settingsOverride: CallSettingsRequest? = null,
-                         startsAt: org.threeten.bp.OffsetDateTime? = null,
-                         team: String? = null,
-                         ring: Boolean = false): Result<JoinCallResponse> {
+    suspend fun joinCall(
+        type: String,
+        id: String,
+        create: Boolean = false,
+        members: List<MemberRequest>? = null,
+        custom: Map<String, Any>? = null,
+        settingsOverride: CallSettingsRequest? = null,
+        startsAt: org.threeten.bp.OffsetDateTime? = null,
+        team: String? = null,
+        ring: Boolean = false
+    ): Result<JoinCallResponse> {
 
         val joinCallRequest = JoinCallRequest(
-            create=create,
-            data = CallRequest(members=members, custom=custom, settingsOverride=settingsOverride, startsAt=startsAt, team=team),
-            ring=ring,
+            create = create,
+            data = CallRequest(
+                members = members,
+                custom = custom,
+                settingsOverride = settingsOverride,
+                startsAt = startsAt,
+                team = team
+            ),
+            ring = ring,
         )
-        
+
         val result = wrapAPICall {
             connectionModule.videoCallsApi.joinCallTypeId0(
                 type,
@@ -594,7 +606,11 @@
         return result
     }
 
-    suspend fun updateMembers(type: String, id: String, request: UpdateCallMembersRequest): Result<UpdateCallMembersResponse> {
+    suspend fun updateMembers(
+        type: String,
+        id: String,
+        request: UpdateCallMembersRequest
+    ): Result<UpdateCallMembersResponse> {
         return wrapAPICall {
             connectionModule.videoCallsApi.updateCallMembers(type, id, request)
         }
@@ -747,7 +763,6 @@
                 it.calls.forEach { callData ->
                     val call = this.call(callData.call.type, callData.call.id)
                     call.state.updateFromResponse(callData)
-
                 }
             }
         }
@@ -898,7 +913,6 @@
         TODO("Not yet implemented")
     }
 
-
     /**
      * @see StreamVideo.rejectCall
      */
