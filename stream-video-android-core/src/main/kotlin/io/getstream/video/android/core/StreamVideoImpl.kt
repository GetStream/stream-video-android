/*
 * Copyright (c) 2014-2024 Stream.io Inc. All rights reserved.
 *
 * Licensed under the Stream License;
 * you may not use this file except in compliance with the License.
 * You may obtain a copy of the License at
 *
 *    https://github.com/GetStream/stream-video-android/blob/main/LICENSE
 *
 * Unless required by applicable law or agreed to in writing, software
 * distributed under the License is distributed on an "AS IS" BASIS,
 * WITHOUT WARRANTIES OR CONDITIONS OF ANY KIND, either express or implied.
 * See the License for the specific language governing permissions and
 * limitations under the License.
 */

package io.getstream.video.android.core

import android.content.Context
import android.media.AudioAttributes
import androidx.lifecycle.Lifecycle
import io.getstream.android.push.PushDevice
import io.getstream.log.taggedLogger
import io.getstream.result.Error
import io.getstream.result.Result
import io.getstream.result.Result.Failure
import io.getstream.result.Result.Success
import io.getstream.video.android.core.audio.AudioFilter
import io.getstream.video.android.core.call.connection.StreamPeerConnectionFactory
import io.getstream.video.android.core.errors.VideoErrorCode
import io.getstream.video.android.core.events.VideoEventListener
import io.getstream.video.android.core.filter.Filters
import io.getstream.video.android.core.filter.toMap
import io.getstream.video.android.core.internal.InternalStreamVideoApi
import io.getstream.video.android.core.internal.module.ConnectionModule
import io.getstream.video.android.core.lifecycle.LifecycleHandler
import io.getstream.video.android.core.lifecycle.internal.StreamLifecycleObserver
import io.getstream.video.android.core.logging.LoggingLevel
import io.getstream.video.android.core.model.EdgeData
import io.getstream.video.android.core.model.MuteUsersData
import io.getstream.video.android.core.model.QueriedCalls
import io.getstream.video.android.core.model.QueriedMembers
import io.getstream.video.android.core.model.RejectReason
import io.getstream.video.android.core.model.SortField
import io.getstream.video.android.core.model.UpdateUserPermissionsData
import io.getstream.video.android.core.model.toRequest
import io.getstream.video.android.core.notifications.NotificationHandler
import io.getstream.video.android.core.notifications.internal.StreamNotificationManager
import io.getstream.video.android.core.notifications.internal.service.CallService
import io.getstream.video.android.core.notifications.internal.service.CallServiceConfig
import io.getstream.video.android.core.notifications.internal.service.callServiceConfig
import io.getstream.video.android.core.permission.android.DefaultStreamPermissionCheck
import io.getstream.video.android.core.permission.android.StreamPermissionCheck
import io.getstream.video.android.core.socket.ErrorResponse
import io.getstream.video.android.core.socket.PersistentSocket
import io.getstream.video.android.core.socket.SocketState
import io.getstream.video.android.core.sounds.Sounds
import io.getstream.video.android.core.utils.LatencyResult
import io.getstream.video.android.core.utils.getLatencyMeasurementsOKHttp
import io.getstream.video.android.core.utils.safeCall
import io.getstream.video.android.core.utils.safeSuspendingCall
import io.getstream.video.android.core.utils.toEdge
import io.getstream.video.android.core.utils.toQueriedCalls
import io.getstream.video.android.core.utils.toQueriedMembers
import io.getstream.video.android.model.ApiKey
import io.getstream.video.android.model.Device
import io.getstream.video.android.model.User
import kotlinx.coroutines.CoroutineExceptionHandler
import kotlinx.coroutines.CoroutineName
import kotlinx.coroutines.CoroutineScope
import kotlinx.coroutines.Deferred
import kotlinx.coroutines.Dispatchers
import kotlinx.coroutines.InternalCoroutinesApi
import kotlinx.coroutines.SupervisorJob
import kotlinx.coroutines.async
import kotlinx.coroutines.awaitAll
import kotlinx.coroutines.cancel
import kotlinx.coroutines.delay
import kotlinx.coroutines.flow.first
import kotlinx.coroutines.launch
import kotlinx.coroutines.suspendCancellableCoroutine
import kotlinx.coroutines.withContext
import kotlinx.coroutines.withTimeoutOrNull
import kotlinx.serialization.json.Json
import okhttp3.Callback
import okhttp3.Request
import okhttp3.Response
import org.openapitools.client.models.AcceptCallResponse
import org.openapitools.client.models.BlockUserRequest
import org.openapitools.client.models.BlockUserResponse
import org.openapitools.client.models.CallAcceptedEvent
import org.openapitools.client.models.CallRequest
import org.openapitools.client.models.CallSettingsRequest
import org.openapitools.client.models.ConnectedEvent
import org.openapitools.client.models.CreateGuestRequest
import org.openapitools.client.models.CreateGuestResponse
import org.openapitools.client.models.GetCallResponse
import org.openapitools.client.models.GetOrCreateCallRequest
import org.openapitools.client.models.GetOrCreateCallResponse
import org.openapitools.client.models.GoLiveRequest
import org.openapitools.client.models.GoLiveResponse
import org.openapitools.client.models.JoinCallRequest
import org.openapitools.client.models.JoinCallResponse
import org.openapitools.client.models.ListRecordingsResponse
import org.openapitools.client.models.MemberRequest
import org.openapitools.client.models.MuteUsersResponse
import org.openapitools.client.models.PinRequest
import org.openapitools.client.models.QueryCallMembersRequest
import org.openapitools.client.models.QueryCallMembersResponse
import org.openapitools.client.models.QueryCallsRequest
import org.openapitools.client.models.RejectCallRequest
import org.openapitools.client.models.RejectCallResponse
import org.openapitools.client.models.RequestPermissionRequest
import org.openapitools.client.models.SendCallEventRequest
import org.openapitools.client.models.SendCallEventResponse
import org.openapitools.client.models.SendReactionRequest
import org.openapitools.client.models.SendReactionResponse
import org.openapitools.client.models.StartHLSBroadcastingResponse
import org.openapitools.client.models.StartRecordingRequest
import org.openapitools.client.models.StopLiveResponse
import org.openapitools.client.models.UnblockUserRequest
import org.openapitools.client.models.UnpinRequest
import org.openapitools.client.models.UpdateCallMembersRequest
import org.openapitools.client.models.UpdateCallMembersResponse
import org.openapitools.client.models.UpdateCallRequest
import org.openapitools.client.models.UpdateCallResponse
import org.openapitools.client.models.UpdateUserPermissionsResponse
import org.openapitools.client.models.UserRequest
import org.openapitools.client.models.VideoEvent
import org.openapitools.client.models.WSCallEvent
import retrofit2.HttpException
import java.net.ConnectException
import java.util.*
import kotlin.coroutines.Continuation

internal const val WAIT_FOR_CONNECTION_ID_TIMEOUT = 5000L
internal const val defaultAudioUsage = AudioAttributes.USAGE_VOICE_COMMUNICATION

/**
 * @param lifecycle The lifecycle used to observe changes in the process
 */
internal class StreamVideoImpl internal constructor(
    override val context: Context,
    internal val _scope: CoroutineScope,
    override val user: User,
    internal val apiKey: ApiKey,
    internal var token: String,
    private val lifecycle: Lifecycle,
    private val loggingLevel: LoggingLevel,
    internal val connectionModule: ConnectionModule,
    internal val tokenProvider: (suspend (error: Throwable?) -> String)?,
    internal val streamNotificationManager: StreamNotificationManager,
    internal val callServiceConfig: CallServiceConfig = callServiceConfig(),
    internal val testSfuAddress: String? = null,
    internal val sounds: Sounds,
    internal val permissionCheck: StreamPermissionCheck = DefaultStreamPermissionCheck(),
    internal val crashOnMissingPermission: Boolean = false,
    internal val audioUsage: Int = defaultAudioUsage,
<<<<<<< HEAD
    internal val audioFilter: AudioFilter? = null,
=======
    internal val appName: String? = null,
>>>>>>> b7391b45
) : StreamVideo, NotificationHandler by streamNotificationManager {

    private var locationJob: Deferred<Result<String>>? = null

    /** the state for the client, includes the current user */
    override val state = ClientState(this)

    private val coroutineExceptionHandler =
        CoroutineExceptionHandler { coroutineContext, exception ->
            val coroutineName = coroutineContext[CoroutineName]?.name ?: "unknown"
            logger.e(exception) {
                "[StreamVideo#Scope] Uncaught exception in coroutine $coroutineName: $exception"
            }
        }
    internal val scope =
        CoroutineScope(_scope.coroutineContext + SupervisorJob() + coroutineExceptionHandler)

    /** if true we fail fast on errors instead of logging them */

    /** session id is generated client side */
    public val sessionId = UUID.randomUUID().toString()

    internal var guestUserJob: Deferred<Unit>? = null
    private lateinit var connectContinuation: Continuation<Result<ConnectedEvent>>

    @InternalStreamVideoApi
    public var peerConnectionFactory = StreamPeerConnectionFactory(context, audioUsage, audioFilter)

    public override val userId = user.id

    private val logger by taggedLogger("Call:StreamVideo")
    private var subscriptions = mutableSetOf<EventSubscription>()
    private var calls = mutableMapOf<String, Call>()

    val socketImpl = connectionModule.coordinatorSocket

    fun onCallCleanUp(call: Call) {
        calls.remove(call.cid)
    }

    override fun cleanup() {
        // remove all cached calls
        calls.clear()
        // stop all running coroutines
        scope.cancel()
        // stop the socket
        socketImpl.cleanup()
        // call cleanup on the active call
        val activeCall = state.activeCall.value
        activeCall?.leave()
        // Stop the call service if it was running
        if (callServiceConfig.runCallServiceInForeground) {
            safeCall {
                val serviceIntent = CallService.buildStopIntent(context, callServiceConfig)
                context.stopService(serviceIntent)
            }
        }
    }

    /**
     * @see StreamVideo.createDevice
     */
    override suspend fun createDevice(pushDevice: PushDevice): Result<Device> {
        return streamNotificationManager.createDevice(pushDevice)
    }

    /**
     * Ensure that every API call runs on the IO dispatcher and has correct error handling
     */
    internal suspend fun <T : Any> wrapAPICall(apiCall: suspend () -> T): Result<T> {
        return withContext(scope.coroutineContext) {
            try {
                Success(apiCall())
            } catch (e: HttpException) {
                val failure = parseError(e)
                val parsedError = failure.value as Error.NetworkError
                if (parsedError.serverErrorCode == VideoErrorCode.TOKEN_EXPIRED.code) {
                    if (tokenProvider != null) {
                        // TODO - handle this better, error structure is not great right now
                        val newToken = tokenProvider.invoke(null)
                        token = newToken
                        connectionModule.updateToken(newToken)
                    }
                    // retry the API call once
                    try {
                        Success(apiCall())
                    } catch (e: HttpException) {
                        parseError(e)
                    } catch (e: Throwable) {
                        // rethrow exception (will be handled by outer-catch)
                        throw e
                    }

                    // set the token, repeat API call
                    // keep track of retry count
                } else {
                    failure
                }
            } catch (e: Throwable) {
                // Other issues. For example UnknownHostException.
                Failure(Error.ThrowableError(e.message ?: "", e))
            }
        }
    }

    /**
     * @see StreamVideo.updateCall
     */
    suspend fun updateCall(
        type: String,
        id: String,
        request: UpdateCallRequest,
    ): Result<UpdateCallResponse> {
        logger.d { "[updateCall] type: $type, id: $id, request: $request" }
        return wrapAPICall {
            connectionModule.api.updateCall(
                type = type,
                id = id,
                updateCallRequest = request,
            )
        }
    }

    private fun parseError(e: HttpException): Failure {
        val errorBytes = e.response()?.errorBody()?.bytes()
        val error = errorBytes?.let {
            try {
                val errorBody = String(it, Charsets.UTF_8)
                val format = Json {
                    prettyPrint = true
                    ignoreUnknownKeys = true
                }
                format.decodeFromString<ErrorResponse>(errorBody)
            } catch (e: Exception) {
                return Failure(
                    Error.NetworkError(
                        "failed to parse error response from server: ${e.message}",
                        VideoErrorCode.PARSER_ERROR.code,
                    ),
                )
            }
        } ?: return Failure(
            Error.NetworkError("failed to parse error response from server", e.code()),
        )
        return Failure(
            Error.NetworkError(
                message = error.message,
                serverErrorCode = error.code,
                statusCode = error.statusCode,
                cause = Throwable(error.moreInfo),
            ),
        )
    }

    public override fun subscribeFor(
        vararg eventTypes: Class<out VideoEvent>,
        listener: VideoEventListener<VideoEvent>,
    ): EventSubscription {
        val filter = { event: VideoEvent ->
            eventTypes.any { type -> type.isInstance(event) }
        }
        val sub = EventSubscription(listener, filter)
        subscriptions.add(sub)
        return sub
    }

    public override fun subscribe(
        listener: VideoEventListener<VideoEvent>,
    ): EventSubscription {
        val sub = EventSubscription(listener)
        subscriptions.add(sub)
        return sub
    }

    override suspend fun connectIfNotAlreadyConnected() = safeSuspendingCall {
        if (connectionModule.coordinatorSocket.canConnect()) {
            connectionModule.coordinatorSocket.connect()
        }
    }

    /**
     * Observes the app lifecycle and attempts to reconnect/release the socket connection.
     */
    private val lifecycleObserver = StreamLifecycleObserver(
        lifecycle,
        object : LifecycleHandler {
            override fun started() {
                scope.launch(CoroutineName("lifecycleObserver.started")) {
                    connectIfNotAlreadyConnected()
                }
            }

            override fun stopped() {
                safeCall {
                    // We should only disconnect if we were previously connected
                    // Also don't disconnect the socket if we are in an active call
                    val socketDecision = connectionModule.coordinatorSocket.canDisconnect()
                    val activeCallDecision = state.hasActiveOrRingingCall()
                    val decision = socketDecision && !activeCallDecision
                    logger.d {
                        "[lifecycle#stopped] Decision to disconnect: $decision, caused by socket state: $socketDecision, active or ringing call: $activeCallDecision"
                    }
                    if (decision) {
                        connectionModule.coordinatorSocket.disconnect(
                            PersistentSocket.DisconnectReason.ByRequest,
                        )
                    }
                }
            }
        },
    )

    init {

        scope.launch(Dispatchers.Main.immediate + CoroutineName("init#lifecycleObserver.observe")) {
            lifecycleObserver.observe()
        }

        // listen to socket events and errors
        scope.launch(CoroutineName("init#coordinatorSocket.events.collect")) {
            connectionModule.coordinatorSocket.events.collect {
                fireEvent(it)
            }
        }
        scope.launch(CoroutineName("init#coordinatorSocket.errors.collect")) {
            connectionModule.coordinatorSocket.errors.collect { throwable ->
                if (throwable is ConnectException) {
                    state.handleError(throwable)
                } else {
                    (throwable as? ErrorResponse)?.let {
                        if (it.code == VideoErrorCode.TOKEN_EXPIRED.code) refreshToken(it)
                    }
                }
            }
        }

        scope.launch(CoroutineName("init#coordinatorSocket.connectionState.collect")) {
            connectionModule.coordinatorSocket.connectionState.collect { it ->
                // If the socket is reconnected then we have a new connection ID.
                // We need to re-watch every watched call with the new connection ID
                // (otherwise the WS events will stop)
                val watchedCalls = calls
                if (it is SocketState.Connected && watchedCalls.isNotEmpty()) {
                    val filter = Filters.`in`("cid", watchedCalls.values.map { it.cid }).toMap()
                    queryCalls(filters = filter, watch = true).also {
                        if (it is Failure) {
                            logger.e { "Failed to re-watch calls (${it.value}" }
                        }
                    }
                }
            }
        }
    }

    var location: String? = null

    internal suspend fun getCachedLocation(): Result<String> {
        val job = loadLocationAsync()
        job.join()
        location?.let {
            return Success(it)
        }
        return selectLocation()
    }

    internal fun loadLocationAsync(): Deferred<Result<String>> {
        if (locationJob != null) return locationJob as Deferred<Result<String>>
        locationJob = scope.async { selectLocation() }
        return locationJob as Deferred<Result<String>>
    }

    internal suspend fun selectLocation(): Result<String> {
        var attempts = 0
        var lastResult: Result<String>?
        while (attempts < 3) {
            attempts += 1
            lastResult = _selectLocation()
            if (lastResult is Success) {
                location = lastResult.value
                return lastResult
            }
            delay(100L)
            if (attempts == 3) {
                return lastResult
            }
        }

        return Failure(Error.GenericError("failed to select location"))
    }

    override suspend fun connectAsync(): Deferred<Result<Long>> {
        return scope.async {
            // wait for the guest user setup if we're using guest users
            guestUserJob?.await()
            try {
                val startTime = System.currentTimeMillis()
                socketImpl.connect()
                val duration = System.currentTimeMillis() - startTime
                Success(duration)
            } catch (e: ErrorResponse) {
                if (e.code == VideoErrorCode.TOKEN_EXPIRED.code) {
                    refreshToken(e)
                    Failure(Error.GenericError("Initialize error. Token expired."))
                } else {
                    throw e
                }
            }
        }
    }

    private suspend fun refreshToken(error: Throwable) {
        tokenProvider?.let {
            val newToken = tokenProvider.invoke(error)
            connectionModule.updateToken(newToken)

            logger.d { "[refreshToken] Token has been refreshed with: $newToken" }

            socketImpl.reconnect(0)
        }
    }

    /**
     * @see StreamVideo.deleteDevice
     */
    override suspend fun deleteDevice(device: Device): Result<Unit> {
        return streamNotificationManager.deleteDevice(device)
    }

    fun setupGuestUser(user: User) {
        guestUserJob = scope.async {
            val response = createGuestUser(
                userRequest = UserRequest(
                    id = user.id,
                    image = user.image,
                    name = user.name,
                    custom = user.custom,
                ),
            )
            if (response.isFailure) {
                throw IllegalStateException("Failed to create guest user")
            }
            response.onSuccess {
                connectionModule.updateAuthType("jwt")
                connectionModule.updateToken(it.accessToken)
            }
        }
    }

    suspend fun createGuestUser(userRequest: UserRequest): Result<CreateGuestResponse> {
        return wrapAPICall {
            connectionModule.api.createGuest(
                createGuestRequest = CreateGuestRequest(userRequest),
            )
        }
    }

    internal suspend fun registerPushDevice() {
        streamNotificationManager.registerPushDevice()
    }

    /**
     * Domain - Coordinator.
     */

    /**
     * Internal function that fires the event. It starts by updating client state and call state
     * After that it loops over the subscriptions and calls their listener
     */
    internal fun fireEvent(event: VideoEvent, cid: String = "") {
        logger.d { "Event received $event" }
        // update state for the client
        state.handleEvent(event)

        // update state for the calls. calls handle updating participants and members
        val selectedCid = cid.ifEmpty {
            val callEvent = event as? WSCallEvent
            callEvent?.getCallCID()
        } ?: ""

        // client level subscriptions
        subscriptions.forEach { sub ->
            if (!sub.isDisposed) {
                // subs without filters should always fire
                if (sub.filter == null) {
                    sub.listener.onEvent(event)
                }

                // if there is a filter, check it and fire if it matches
                sub.filter?.let {
                    if (it.invoke(event)) {
                        sub.listener.onEvent(event)
                    }
                }
            }
        }
        // call level subscriptions
        if (selectedCid.isNotEmpty()) {
            calls[selectedCid]?.fireEvent(event)
        }

        if (selectedCid.isNotEmpty()) {
            // Special handling  for accepted events
            if (event is CallAcceptedEvent) {
                // Skip accepted events not meant for the current outgoing call.
                val currentRingingCall = state.ringingCall.value
                val state = currentRingingCall?.state?.ringingState?.value
                if (currentRingingCall != null &&
                    (state is RingingState.Outgoing || state == RingingState.Idle) &&
                    currentRingingCall.cid != event.callCid
                ) {
                    // Skip this event
                    return
                }
            }

            // Update calls as usual
            calls[selectedCid]?.let {
                it.state.handleEvent(event)
                it.session?.handleEvent(event)
                it.handleEvent(event)
            }
        }
    }

    internal suspend fun getCall(type: String, id: String): Result<GetCallResponse> {
        return wrapAPICall {
            connectionModule.api.getCall(
                type,
                id,
                connectionId = waitForConnectionId(),
            )
        }
    }

    // caller: DIAL and wait answer
    internal suspend fun getOrCreateCall(
        type: String,
        id: String,
        memberIds: List<String>? = null,
        custom: Map<String, Any>? = null,
        settingsOverride: CallSettingsRequest? = null,
        startsAt: org.threeten.bp.OffsetDateTime? = null,
        team: String? = null,
        ring: Boolean,
        notify: Boolean,
    ): Result<GetOrCreateCallResponse> {
        val members = memberIds?.map {
            MemberRequest(
                userId = it,
            )
        }

        return getOrCreateCallFullMembers(
            type = type,
            id = id,
            members = members,
            custom = custom,
            settingsOverride = settingsOverride,
            startsAt = startsAt,
            team = team,
            ring = ring,
            notify = notify,
        )
    }

    internal suspend fun getOrCreateCallFullMembers(
        type: String,
        id: String,
        members: List<MemberRequest>? = null,
        custom: Map<String, Any>? = null,
        settingsOverride: CallSettingsRequest? = null,
        startsAt: org.threeten.bp.OffsetDateTime? = null,
        team: String? = null,
        ring: Boolean,
        notify: Boolean,
    ): Result<GetOrCreateCallResponse> {
        logger.d { "[getOrCreateCall] type: $type, id: $id, members: $members" }

        return wrapAPICall {
            connectionModule.api.getOrCreateCall(
                type = type,
                id = id,
                getOrCreateCallRequest = GetOrCreateCallRequest(
                    data = CallRequest(
                        members = members,
                        custom = custom,
                        settingsOverride = settingsOverride,
                        startsAt = startsAt,
                        team = team,
                    ),
                    ring = ring,
                    notify = notify,
                ),
                connectionId = waitForConnectionId(),
            )
        }
    }

    private suspend fun waitForConnectionId(): String? =
        // The Coordinator WS connection can take a moment to set up - this can be an issue
        // if we jump right into the call from a deep link and we connect the call quickly.
        // We return null on timeout. The Coordinator WS will update the connectionId later
        // after it reconnects (it will call queryCalls)
        withTimeoutOrNull(timeMillis = WAIT_FOR_CONNECTION_ID_TIMEOUT) {
            val value = connectionModule.coordinatorSocket.connectionId.first { it != null }
            value
        }.also {
            if (it == null) {
                logger.w { "[waitForConnectionId] connectionId timeout - returning null" }
            }
        }

    internal suspend fun inviteUsers(
        type: String,
        id: String,
        users: List<User>,
    ): Result<Unit> {
        logger.d { "[inviteUsers] users: $users" }

        return wrapAPICall {
            error("TODO: not support yet")
        }
    }

    /**
     * Measures and prepares the latency which describes how much time it takes to ping the server.
     *
     *
     * @return [List] of [Float] values which represent measurements from ping connections.
     */
    internal suspend fun measureLatency(edgeUrls: List<String>): List<LatencyResult> =
        withContext(scope.coroutineContext) {
            val jobs = edgeUrls.map {
                async {
                    getLatencyMeasurementsOKHttp(it)
                }
            }
            val results = jobs.awaitAll().sortedBy { it.average }
            results
        }

    suspend fun joinCall(
        type: String,
        id: String,
        create: Boolean = false,
        members: List<MemberRequest>? = null,
        custom: Map<String, Any>? = null,
        settingsOverride: CallSettingsRequest? = null,
        startsAt: org.threeten.bp.OffsetDateTime? = null,
        team: String? = null,
        ring: Boolean = false,
        notify: Boolean = false,
        location: String,
        migratingFrom: String?,
    ): Result<JoinCallResponse> {
        val joinCallRequest = JoinCallRequest(
            create = create,
            data = CallRequest(
                members = members,
                custom = custom,
                settingsOverride = settingsOverride,
                startsAt = startsAt,
                team = team,
            ),
            ring = ring,
            notify = notify,
            location = location,
            migratingFrom = migratingFrom,
        )

        val result = wrapAPICall {
            connectionModule.api.joinCall(
                type,
                id,
                joinCallRequest,
                waitForConnectionId(),
            )
        }
        return result
    }

    suspend fun updateMembers(
        type: String,
        id: String,
        request: UpdateCallMembersRequest,
    ): Result<UpdateCallMembersResponse> {
        return wrapAPICall {
            connectionModule.api.updateCallMembers(type, id, request)
        }
    }

    internal suspend fun sendCustomEvent(
        type: String,
        id: String,
        dataJson: Map<String, Any>,
    ): Result<SendCallEventResponse> {
        logger.d { "[sendCustomEvent] callCid: $type:$id, dataJson: $dataJson" }

        return wrapAPICall {
            connectionModule.api.sendCallEvent(
                type,
                id,
                SendCallEventRequest(custom = dataJson),
            )
        }
    }

    internal suspend fun queryMembersInternal(
        type: String,
        id: String,
        filter: Map<String, Any>?,
        sort: List<SortField>,
        prev: String?,
        next: String?,
        limit: Int,
    ): Result<QueryCallMembersResponse> {
        return wrapAPICall {
            connectionModule.api.queryCallMembers(
                QueryCallMembersRequest(
                    type = type,
                    id = id,
                    filterConditions = filter,
                    sort = sort.map { it.toRequest() },
                    prev = prev,
                    next = next,
                    limit = limit,
                ),
            )
        }
    }

    override suspend fun queryMembers(
        type: String,
        id: String,
        filter: Map<String, Any>?,
        sort: List<SortField>,
        prev: String?,
        next: String?,
        limit: Int,
    ): Result<QueriedMembers> {
        return queryMembersInternal(
            type = type,
            id = id,
            filter = filter,
            sort = sort,
            prev = prev,
            next = next,
            limit = limit,
        ).map { it.toQueriedMembers() }
    }

    suspend fun blockUser(type: String, id: String, userId: String): Result<BlockUserResponse> {
        logger.d { "[blockUser] callCid: $type:$id, userId: $userId" }

        return wrapAPICall {
            connectionModule.api.blockUser(
                type,
                id,
                BlockUserRequest(userId),
            )
        }
    }

    suspend fun unblockUser(type: String, id: String, userId: String): Result<Unit> {
        logger.d { "[unblockUser] callCid: $type:$id, userId: $userId" }

        return wrapAPICall {
            connectionModule.api.unblockUser(
                type,
                id,
                UnblockUserRequest(userId),
            )
        }
    }

    suspend fun pinForEveryone(type: String, callId: String, sessionId: String, userId: String) =
        wrapAPICall {
            connectionModule.api.videoPin(
                type,
                callId,
                PinRequest(
                    sessionId,
                    userId,
                ),
            )
        }

    suspend fun unpinForEveryone(type: String, callId: String, sessionId: String, userId: String) =
        wrapAPICall {
            connectionModule.api.videoUnpin(
                type,
                callId,
                UnpinRequest(
                    sessionId,
                    userId,
                ),
            )
        }

    suspend fun endCall(type: String, id: String): Result<Unit> {
        return wrapAPICall { connectionModule.api.endCall(type, id) }
    }

    suspend fun goLive(
        type: String,
        id: String,
        startHls: Boolean,
        startRecording: Boolean,
        startTranscription: Boolean,
    ): Result<GoLiveResponse> {
        logger.d { "[goLive] callCid: $type:$id" }

        return wrapAPICall {
            connectionModule.api.goLive(
                type = type,
                id = id,
                goLiveRequest = GoLiveRequest(
                    startHls = startHls,
                    startRecording = startRecording,
                    startTranscription = startTranscription,
                ),
            )
        }
    }

    suspend fun stopLive(type: String, id: String): Result<StopLiveResponse> {
        return wrapAPICall { connectionModule.api.stopLive(type, id) }
    }

    suspend fun muteUsers(
        type: String,
        id: String,
        muteUsersData: MuteUsersData,
    ): Result<MuteUsersResponse> {
        val request = muteUsersData.toRequest()
        return wrapAPICall {
            connectionModule.api.muteUsers(type, id, request)
        }
    }

    /**
     * @see StreamVideo.queryCalls
     */
    override suspend fun queryCalls(
        filters: Map<String, Any>,
        sort: List<SortField>,
        limit: Int,
        prev: String?,
        next: String?,
        watch: Boolean,
    ): Result<QueriedCalls> {
        logger.d { "[queryCalls] filters: $filters, sort: $sort, limit: $limit, watch: $watch" }
        val request = QueryCallsRequest(
            filterConditions = filters,
            sort = sort.map { it.toRequest() },
            limit = limit,
            prev = prev,
            next = next,
            watch = watch,
        )
        val result = wrapAPICall {
            connectionModule.api.queryCalls(request, waitForConnectionId())
        }
        if (result.isSuccess) {
            // update state for these calls
            result.onSuccess {
                it.calls.forEach { callData ->
                    val call = this.call(callData.call.type, callData.call.id)
                    call.state.updateFromResponse(callData)
                }
            }
        }

        return result.map { it.toQueriedCalls() }
    }

    suspend fun requestPermissions(
        type: String,
        id: String,
        permissions: List<String>,
    ): Result<Unit> {
        logger.d { "[requestPermissions] callCid: $type:$id, permissions: $permissions" }

        return wrapAPICall {
            connectionModule.api.requestPermission(
                type,
                id,
                RequestPermissionRequest(permissions),
            )
        }
    }

    suspend fun startBroadcasting(type: String, id: String): Result<StartHLSBroadcastingResponse> {
        logger.d { "[startBroadcasting] callCid: $type $id" }

        return wrapAPICall { connectionModule.api.startHLSBroadcasting(type, id) }
    }

    suspend fun stopBroadcasting(type: String, id: String): Result<Unit> {
        return wrapAPICall { connectionModule.api.stopHLSBroadcasting(type, id) }
    }

    suspend fun startRecording(
        type: String,
        id: String,
        externalStorage: String? = null,
    ): Result<Unit> {
        return wrapAPICall {
            val req = StartRecordingRequest(externalStorage)
            connectionModule.api.startRecording(type, id, req)
        }
    }

    suspend fun stopRecording(type: String, id: String): Result<Unit> {
        return wrapAPICall {
            connectionModule.api.stopRecording(type, id)
        }
    }

    suspend fun updateUserPermissions(
        type: String,
        id: String,
        updateUserPermissionsData: UpdateUserPermissionsData,
    ): Result<UpdateUserPermissionsResponse> {
        return wrapAPICall {
            connectionModule.api.updateUserPermissions(
                type,
                id,
                updateUserPermissionsData.toRequest(),
            )
        }
    }

    suspend fun listRecordings(
        type: String,
        id: String,
        sessionId: String?,
    ): Result<ListRecordingsResponse> {
        return wrapAPICall {
            connectionModule.api.listRecordings(type, id)
        }
    }

    suspend fun sendReaction(
        callType: String,
        id: String,
        type: String,
        emoji: String? = null,
        custom: Map<String, Any>? = null,
    ): Result<SendReactionResponse> {
        val request = SendReactionRequest(type, custom, emoji)

        logger.d { "[sendVideoReaction] callCid: $type:$id, sendReactionData: $request" }

        return wrapAPICall {
            connectionModule.api.sendVideoReaction(callType, id, request)
        }
    }

    /**
     * @see StreamVideo.getEdges
     */
    override suspend fun getEdges(): Result<List<EdgeData>> {
        logger.d { "[getEdges] no params" }

        return wrapAPICall {
            val result = connectionModule.api.getEdges()

            result.edges.map { it.toEdge() }
        }
    }

    /**
     * @see StreamVideo.logOut
     */
    override fun logOut() {
        scope.launch(
            CoroutineName("logOut"),
        ) { streamNotificationManager.deviceTokenStorage.clear() }
    }

    override fun call(type: String, id: String): Call {
        val idOrRandom = id.ifEmpty { UUID.randomUUID().toString() }

        val cid = "$type:$idOrRandom"
        return if (calls.contains(cid)) {
            calls[cid]!!
        } else {
            val call = Call(this, type, idOrRandom, user)
            calls[cid] = call
            call
        }
    }

    @OptIn(InternalCoroutinesApi::class)
    suspend fun _selectLocation(): Result<String> {
        return wrapAPICall {
            val url = "https://hint.stream-io-video.com/"
            val request: Request = Request.Builder().url(url).method("HEAD", null).build()
            val call = connectionModule.okHttpClient.newCall(request)
            val response = suspendCancellableCoroutine { continuation ->
                call.enqueue(object : Callback {
                    override fun onFailure(call: okhttp3.Call, e: java.io.IOException) {
                        continuation.tryResumeWithException(e)?.let {
                            continuation.completeResume(it)
                        }
                    }

                    override fun onResponse(call: okhttp3.Call, response: Response) {
                        continuation.resume(response) {
                            call.cancel()
                        }
                    }
                })
            }

            if (!response.isSuccessful) {
                throw Error("Unexpected code $response")
            }
            val locationHeader = response.headers["X-Amz-Cf-Pop"]
            locationHeader?.take(3) ?: "missing-location"
        }
    }

    internal suspend fun accept(type: String, id: String): Result<AcceptCallResponse> {
        return wrapAPICall {
            connectionModule.api.acceptCall(type, id)
        }
    }

    internal suspend fun reject(
        type: String,
        id: String,
        reason: RejectReason? = null,
    ): Result<RejectCallResponse> {
        return wrapAPICall {
            connectionModule.api.rejectCall(type, id, RejectCallRequest(reason?.alias))
        }
    }

    internal suspend fun notify(type: String, id: String): Result<GetCallResponse> {
        return wrapAPICall {
            connectionModule.api.getCall(type, id, notify = true)
        }
    }

    internal suspend fun ring(type: String, id: String): Result<GetCallResponse> {
        return wrapAPICall {
            connectionModule.api.getCall(type, id, ring = true)
        }
    }

    internal fun isAudioFilterEnabled(): Boolean {
        return peerConnectionFactory.isAudioFilterEnabled()
    }

    internal fun toggleAudioFilter(): Boolean {
        return peerConnectionFactory.toggleAudioFilter()
    }
}

/** Extension function that makes it easy to use on kotlin, but keeps Java usable as well */
public inline fun <reified T : VideoEvent> StreamVideo.subscribeFor(
    listener: VideoEventListener<T>,
): EventSubscription {
    return this.subscribeFor(
        T::class.java,
        listener = { event ->
            listener.onEvent(event as T)
        },
    )
}<|MERGE_RESOLUTION|>--- conflicted
+++ resolved
@@ -156,11 +156,8 @@
     internal val permissionCheck: StreamPermissionCheck = DefaultStreamPermissionCheck(),
     internal val crashOnMissingPermission: Boolean = false,
     internal val audioUsage: Int = defaultAudioUsage,
-<<<<<<< HEAD
+    internal val appName: String? = null,
     internal val audioFilter: AudioFilter? = null,
-=======
-    internal val appName: String? = null,
->>>>>>> b7391b45
 ) : StreamVideo, NotificationHandler by streamNotificationManager {
 
     private var locationJob: Deferred<Result<String>>? = null
