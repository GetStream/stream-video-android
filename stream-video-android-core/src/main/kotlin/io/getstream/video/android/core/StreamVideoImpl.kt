--- conflicted
+++ resolved
@@ -92,12 +92,9 @@
 import org.openapitools.client.models.GetCallEdgeServerRequest
 import org.openapitools.client.models.GetCallEdgeServerResponse
 import org.openapitools.client.models.GetOrCreateCallRequest
-<<<<<<< HEAD
 import org.openapitools.client.models.GoLiveResponse
+import org.openapitools.client.models.JoinCallRequest
 import org.openapitools.client.models.ListRecordingsResponse
-=======
-import org.openapitools.client.models.JoinCallRequest
->>>>>>> cdd40bc5
 import org.openapitools.client.models.MemberRequest
 import org.openapitools.client.models.RequestPermissionRequest
 import org.openapitools.client.models.SendEventRequest
@@ -460,24 +457,15 @@
     private suspend fun joinCallInternal(call: CallMetadata): Result<JoinedCall> {
         return try {
             logger.d { "[joinCallInternal] call: $call" }
-<<<<<<< HEAD
 
             val joinResult = wrapAPICall {
-                videoCallApi.joinCall(
+                videoCallApi.joinCallTypeId0(
                     id = call.id,
                     type = call.type,
                     connectionId = socket.getConnectionId(),
-                    getOrCreateCallRequest = GetOrCreateCallRequest()
+                    joinCallRequest = JoinCallRequest()
                 )
             }
-=======
-            val joinResult = callCoordinatorClient.joinCall(
-                id = call.id,
-                type = call.type,
-                connectionId = socket.getConnectionId(),
-                request = JoinCallRequest()
-            )
->>>>>>> cdd40bc5
             if (joinResult !is Success) {
                 logger.e { "[joinCallInternal] failed joinResult: $joinResult" }
                 return joinResult as Failure
