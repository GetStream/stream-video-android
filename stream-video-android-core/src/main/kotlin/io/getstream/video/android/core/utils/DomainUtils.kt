--- conflicted
+++ resolved
@@ -73,14 +73,8 @@
 internal fun MemberResponse.toCallUser(): CallUser {
     return CallUser(
         id = userId,
-<<<<<<< HEAD
-        name = user.name ?: "",
-        role = role ?: "",
-        imageUrl = user.image ?: "",
-=======
         name = user.name.orEmpty(),
         imageUrl = user.image.orEmpty(),
->>>>>>> 40955808
         teams = user.teams ?: emptyList(),
         role = user.role,
         state = null,
