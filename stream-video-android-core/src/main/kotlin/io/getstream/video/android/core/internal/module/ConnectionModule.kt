--- conflicted
+++ resolved
@@ -46,95 +46,6 @@
 import retrofit2.converter.wire.WireConverterFactory
 import java.util.concurrent.TimeUnit
 
-<<<<<<< HEAD
-internal class SFUConnectionModule(
-    sfuUrl: String,
-    sessionId: String,
-    sfuToken: String,
-    getSubscriberSdp: suspend () -> String,
-    scope: CoroutineScope = CoroutineScope(DispatcherProvider.IO),
-    okHttpClient: OkHttpClient,
-    networkStateProvider: NetworkStateProvider
-) {
-    internal lateinit var sfuSocket: SfuSocket
-    val updatedSignalUrl = sfuUrl.removeSuffix(suffix = "/twirp")
-
-    internal val signalRetrofitClient: Retrofit by lazy {
-        Retrofit.Builder()
-            .client(okHttpClient)
-            .addConverterFactory(WireConverterFactory.create())
-            .baseUrl(updatedSignalUrl)
-            .build()
-    }
-
-    internal val signalService: SignalServerService by lazy {
-        signalRetrofitClient.create(SignalServerService::class.java)
-    }
-
-    init {
-        val socketUrl = "$updatedSignalUrl/ws".replace("https", "wss")
-        sfuSocket = SfuSocket(socketUrl, sessionId, sfuToken, getSubscriberSdp, scope, okHttpClient, networkStateProvider)
-    }
-}
-
-internal data class InterceptorWrapper(
-    var baseUrl: HttpUrl?,
-    val token: String
-)
-
-internal class BaseUrlInterceptor(var baseUrl: HttpUrl?) : Interceptor {
-    private val REPLACEMENT_HOST = "replacement.url"
-
-    override fun intercept(chain: Interceptor.Chain): Response {
-        baseUrl = baseUrl ?: return chain.proceed(chain.request())
-        val host = baseUrl?.host!!
-        val original = chain.request()
-        return if (original.url.host == REPLACEMENT_HOST) {
-            val updatedBaseUrl = original.url.newBuilder()
-                .host(host)
-                .build()
-            val updated = original.newBuilder()
-                .url(updatedBaseUrl)
-                .build()
-            chain.proceed(updated)
-        } else {
-            chain.proceed(chain.request())
-        }
-    }
-}
-
-internal class CoordinatorAuthInterceptor(var apiKey: String, var token: String) : Interceptor {
-    private val REPLACEMENT_HOST = "replacement.url"
-    /**
-     * Query key used to authenticate to the API.
-     */
-    private val API_KEY = "api_key"
-    private val STREAM_AUTH_TYPE = "stream-auth-type"
-    private val HEADER_AUTHORIZATION = "Authorization"
-
-    override fun intercept(chain: Interceptor.Chain): Response {
-        val original = chain.request()
-
-        val updatedUrl = if (original.url.toString().contains("video")) {
-            original.url.newBuilder()
-                .addQueryParameter(API_KEY, apiKey)
-                .build()
-        } else {
-            original.url
-        }
-
-        val updated = original.newBuilder()
-            .url(updatedUrl)
-            .addHeader(HEADER_AUTHORIZATION, token)
-            .header(STREAM_AUTH_TYPE, "jwt")
-            .build()
-
-        return chain.proceed(updated)
-    }
-}
-=======
->>>>>>> 28067299
-
 /**
  * ConnectionModule provides several helpful attributes
  *
@@ -171,7 +82,8 @@
 
     init {
         // setup the OKHttpClient
-        authInterceptor = CoordinatorAuthInterceptor(preferences.getApiKey(), preferences.getUserToken())
+        authInterceptor =
+            CoordinatorAuthInterceptor(preferences.getApiKey(), preferences.getUserToken())
         baseUrlInterceptor = BaseUrlInterceptor(null)
 
         okHttpClient = buildOkHttpClient(
@@ -273,31 +185,31 @@
         )
     }
 
-<<<<<<< HEAD
     internal fun createSFUConnectionModule(
         sfuUrl: String,
         sessionId: String,
         sfuToken: String,
         getSubscriberSdp: suspend () -> String,
-    ): SFUConnectionModule {
-=======
-
-    internal fun createSFUConnectionModule(    sfuUrl: String,
-                                               sessionId: String,
-                                               sfuToken: String,
-                                               getSubscriberSdp: suspend () -> String,
     ): SfuConnectionModule {
->>>>>>> 28067299
         val updatedSignalUrl = sfuUrl.removeSuffix(suffix = "/twirp")
         val baseUrl = updatedSignalUrl.toHttpUrl()
         val okHttpClient = buildOkHttpClient(preferences, baseUrl)
 
-        return SfuConnectionModule(sfuUrl, sessionId, sfuToken, getSubscriberSdp, scope, okHttpClient, networkStateProvider)
+        return SfuConnectionModule(
+            sfuUrl,
+            sessionId,
+            sfuToken,
+            getSubscriberSdp,
+            scope,
+            okHttpClient,
+            networkStateProvider
+        )
     }
 
     fun updateToken(newToken: String) {
         authInterceptor.token = newToken
     }
+
     fun updateAuthType(authType: String) {
         authInterceptor.authType = authType
     }
@@ -339,14 +251,22 @@
 
     init {
         val socketUrl = "$updatedSignalUrl/ws".replace("https", "wss")
-        sfuSocket = SfuSocket(socketUrl, sessionId, sfuToken, getSubscriberSdp, scope, okHttpClient, networkStateProvider)
+        sfuSocket = SfuSocket(
+            socketUrl,
+            sessionId,
+            sfuToken,
+            getSubscriberSdp,
+            scope,
+            okHttpClient,
+            networkStateProvider
+        )
     }
 }
 
 /**
  * Interceptor that changes urls for the coordinator
  */
-internal class BaseUrlInterceptor(var baseUrl: HttpUrl?): Interceptor {
+internal class BaseUrlInterceptor(var baseUrl: HttpUrl?) : Interceptor {
     private val REPLACEMENT_HOST = "replacement.url"
 
     override fun intercept(chain: Interceptor.Chain): Response {
@@ -365,21 +285,24 @@
             chain.proceed(chain.request())
         }
     }
-
 }
 
 /**
  * CoordinatorAuthInterceptor adds the token authentication to the API calls
  */
-internal class CoordinatorAuthInterceptor(var apiKey: String, var token: String, var authType:String = "jwt"): Interceptor {
+internal class CoordinatorAuthInterceptor(
+    var apiKey: String,
+    var token: String,
+    var authType: String = "jwt"
+) : Interceptor {
     private val REPLACEMENT_HOST = "replacement.url"
+
     /**
      * Query key used to authenticate to the API.
      */
     private val API_KEY = "api_key"
     private val STREAM_AUTH_TYPE = "stream-auth-type"
     private val HEADER_AUTHORIZATION = "Authorization"
-
 
     override fun intercept(chain: Interceptor.Chain): Response {
         val original = chain.request()
@@ -400,6 +323,4 @@
 
         return chain.proceed(updated)
     }
-
-}
-
+}