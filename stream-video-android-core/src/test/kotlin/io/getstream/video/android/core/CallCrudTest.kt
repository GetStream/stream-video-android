--- conflicted
+++ resolved
@@ -88,21 +88,9 @@
 
     @Test
     fun createACall() = runTest {
-<<<<<<< HEAD
         val client = helper.client
-        val result2 = client.getOrCreateCall("default", "abc")
         // TODO: update call needs to expose more..
         val result3 = client.updateCall("default", "abc", mutableMapOf("color" to "green"))
-        result2.onSuccess { it.kind }
-        System.out.println(result3.onError {
-            System.out.println("abc")
-            System.out.println(it.toString())
-        })
-        System.out.println(result3.onSuccess {
-            System.out.println("123")
-            System.out.println(it)
-        })
-=======
 
         val result2 = helper.client.getOrCreateCall("default", "123")
 
@@ -118,6 +106,5 @@
                 System.out.println(it)
             }
         )
->>>>>>> d468cf0b
     }
 }