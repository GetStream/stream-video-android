/*
 * Copyright (c) 2014-2023 Stream.io Inc. All rights reserved.
 *
 * Licensed under the Stream License;
 * you may not use this file except in compliance with the License.
 * You may obtain a copy of the License at
 *
 *    https://github.com/GetStream/stream-video-android/blob/main/LICENSE
 *
 * Unless required by applicable law or agreed to in writing, software
 * distributed under the License is distributed on an "AS IS" BASIS,
 * WITHOUT WARRANTIES OR CONDITIONS OF ANY KIND, either express or implied.
 * See the License for the specific language governing permissions and
 * limitations under the License.
 */

package io.getstream.video.android.core

import com.google.common.truth.Truth.assertThat
import io.getstream.video.android.core.events.AudioLevelChangedEvent
import io.getstream.video.android.core.events.CallAcceptedEvent
import io.getstream.video.android.core.events.CallEndedEvent
import io.getstream.video.android.core.events.CallRejectedEvent
import io.getstream.video.android.core.events.CallUpdatedEvent
import io.getstream.video.android.core.events.ConnectionQualityChangeEvent
import io.getstream.video.android.core.events.DominantSpeakerChangedEvent
import io.getstream.video.android.core.events.ParticipantJoinedEvent
import io.getstream.video.android.core.events.ParticipantLeftEvent
import io.getstream.video.android.core.events.PermissionRequestEvent
import io.getstream.video.android.core.events.RecordingStartedEvent
import io.getstream.video.android.core.events.RecordingStoppedEvent
import io.getstream.video.android.core.events.UpdatedCallPermissionsEvent
import io.getstream.video.android.core.model.CallInfo
import io.getstream.video.android.core.model.User
import io.getstream.video.android.core.model.UserAudioLevel
import kotlinx.coroutines.test.runTest
import org.junit.Test
import org.junit.runner.RunWith
import org.openapitools.client.models.OwnCapability
import org.robolectric.RobolectricTestRunner
import stream.video.sfu.event.ConnectionQualityInfo
import stream.video.sfu.models.ConnectionQuality
import stream.video.sfu.models.Participant
import java.util.*

@RunWith(RobolectricTestRunner::class)
class EventTest : IntegrationTestBase(connectCoordinatorWS = false) {
    /**
     * Every event should update state properly
     * - Coordinator events
     * - SFU events
     *
     * Also review:
     * - CallMetadata
     * - JoinedCall
     * - CallViewModel
     * - Compose lib Call.kt object
     * - StreamVideoStateLauncher
     * - CallClientImpl
     *
     * At the client level
     * - Ringing call
     * - Active call
     *
     * Call level
     * - Call Data and settings
     * - Participants
     * - Various sorting/filtering on participants
     * - Call duration
     * - Own permissions
     *
     * Me & Other participants (members)
     * - Video on/off
     * - Speaking
     * - Network
     *
     * Ringing calls
     * - Normal
     * - Incoming (CallCreatedEvent. Ring=true)
     * - Outgoing, ring=true, and people didn't join yet (member, not a participant)
     * - Rejected/Accept event
     *
     * Server TODO:
     * - call id options: not specified, cid, callId, callId as last argument. We should standardize on 1.
     * - we should document the event, the structure of the data, when it's fired and how the SDK handles it
     * - some events provide a list with user ids inside, other events a map<userId, thing>
     * - We should not expose enums like owncapabilities
     *
     * Other Server TODO:
     * - One of the API endpoints returns a list instead of a dict, that's hard to change in the future
     */
    @Test
    fun `test start and stop recording`() = runTest {
        // start by sending the start recording event
        val event = RecordingStartedEvent(callCid = call.cid, cid = call.cid, type = "123")
        clientImpl.fireEvent(event)
        assertThat(call.state.recording.value).isTrue()
        // now stop recording
        val stopRecordingEvent =
            RecordingStoppedEvent(callCid = call.cid, cid = call.cid, type = "123")
        clientImpl.fireEvent(stopRecordingEvent)
        assertThat(call.state.recording.value).isFalse()
    }

    @Test
    fun `Accepting & rejecting a call`() = runTest {
<<<<<<< HEAD
        val acceptedEvent = CallAcceptedEvent(callCid = call.cid, sentByUserId = "123")
=======
        val acceptedEvent = CallAcceptedEvent(callCid = call.cid, sentByUserId = "123", sessionId = "123")
>>>>>>> 7e4640fd
        clientImpl.fireEvent(acceptedEvent)
        assertThat(call.state.getParticipant("123")?.acceptedAt?.value).isNotNull()

        val rejectedEvent =
<<<<<<< HEAD
            CallRejectedEvent(callCid = call.cid, user = User(id = "123"), updatedAt = Date())
=======
            CallRejectedEvent(callCid = call.cid, user = User(id = "123"), updatedAt = Date(), sessionId = "123")
>>>>>>> 7e4640fd
        clientImpl.fireEvent(rejectedEvent)
        assertThat(call.state.getParticipant("123")?.rejectedAt?.value).isNotNull()
    }

    @Test
    fun `Audio level changes`() = runTest {
        val levels = mutableMapOf("thierry" to UserAudioLevel("thierry", true, 10F))
        val event = AudioLevelChangedEvent(levels = levels)
        clientImpl.fireEvent(event, call.cid)

        // ensure we update call data and capabilities
        // TODO: change the map structure
        println(call.state.getParticipant("thierry")?.audioLevel?.value)
    }

    @Test
    fun `Dominant speaker change`() = runTest {
        val event = DominantSpeakerChangedEvent(userId = "jaewoong", sessionId = "jaewoong")
        clientImpl.fireEvent(event, call.cid)

        // ensure we update call data and capabilities
        // TODO: is nesting state objects ok?
        assertThat(call.state.dominantSpeaker.value?.user?.value?.id).isEqualTo("jaewoong")
    }

    @Test
    fun `Network connection quality changes`() = runTest {
        // TODO: this is a list, other events its a map, make up your mind
        val quality = ConnectionQualityInfo(
            user_id = "thierry",
            connection_quality = ConnectionQuality.CONNECTION_QUALITY_EXCELLENT
        )
        val event = ConnectionQualityChangeEvent(updates = mutableListOf(quality))
        clientImpl.fireEvent(event, call.cid)

        assertThat(call.state.getParticipant("thierry")?.connectionQuality?.value).isEqualTo(
            ConnectionQuality.CONNECTION_QUALITY_EXCELLENT
        )
    }

    @Test
    fun `Call updates`() = runTest {
        val capability = OwnCapability.decode("end-call")!!
        val ownCapabilities = mutableListOf<OwnCapability>(capability)
        val custom = mutableMapOf<String, Any>("fruit" to "apple")
        val callInfo = CallInfo(
            call.cid,
            call.type,
            call.id,
            createdByUserId = "thierry",
            false,
            false,
            null,
            Date(),
            custom
        )
        val capabilitiesByRole = mutableMapOf<String, List<String>>(
            "admin" to mutableListOf(
                "end-call",
                "create-call"
            )
        )
        val event = CallUpdatedEvent(
            callCid = call.cid,
            capabilitiesByRole,
            info = callInfo,
            ownCapabilities = ownCapabilities
        )
        clientImpl.fireEvent(event)
        // ensure we update call data and capabilities
        assertThat(call.state.capabilitiesByRole.value).isEqualTo(capabilitiesByRole)
        assertThat(call.state.ownCapabilities.value).isEqualTo(ownCapabilities)
        // TODO: think about custom data assertThat(call.custom).isEqualTo(custom)
    }

    @Test
    fun `Call permissions updated`() {

        // TODO: CID & Type?
        val permissions = mutableListOf<String>("screenshare")
        val requestEvent =
            PermissionRequestEvent(call.cid, "whatsthis", permissions, testData.users["thierry"]!!)
        clientImpl.fireEvent(requestEvent)
        // TODO: How do we show this in the state?
        // TODO: How is this different than call updates?
        // TODO: user field isn't clear, what user?
        val capability = OwnCapability.decode("screenshare")!!
        val ownCapabilities = mutableListOf(capability)
        val permissionsUpdated = UpdatedCallPermissionsEvent(
            call.cid,
            "what",
            ownCapabilities,
            testData.users["thierry"]!!
        )
        clientImpl.fireEvent(permissionsUpdated, call.cid)

        assertThat(call.state.ownCapabilities.value).isEqualTo(ownCapabilities)
    }

    @Test
    fun `Call Ended`() = runTest {
        val call = client.call("default", randomUUID())
        val event = CallEndedEvent(callCid = call.cid, endedByUser = testData.users["thierry"])
        clientImpl.fireEvent(event)

        // TODO: server. you want to know when the call ended and by who.
        // call.state -> endedAt should be set
        assertThat(call.state.endedAt.value).isNotNull()
        assertThat(call.state.endedByUser.value).isEqualTo(testData.users["thierry"])
    }

    @Test
    fun `Participants join and leave`() = runTest {
        val call = client.call("default", randomUUID())
        val participant = Participant(user_id = "thierry", is_speaking = true)
        val joinEvent = ParticipantJoinedEvent(participant = participant, callCid = call.cid)
        clientImpl.fireEvent(joinEvent)
        assertThat(call.state.getParticipant("thierry")!!.speaking.value).isTrue()
        val leaveEvent = ParticipantLeftEvent(participant, callCid = call.cid)
        clientImpl.fireEvent(leaveEvent)
        // TODO: should participants be fully removed or marked as left?
        assertThat(call.state.getParticipant("thierry")).isNull()
    }

    @Test
    fun `Update and delete members`() = runTest {
        val call = client.call("default", randomUUID())
        // TODO: call details/ call info structure is super weird
//        val callUser = CallUser(id="thierry")
//        val callInfo = CallInfo()
//        val callDetails = CallDetails(mutableListOf("thierry"), mutableMapOf("thierry" to callUser), emptyList())
//        val eventUpdated = CallMembersUpdatedEvent(emptyMap(), info=callInfo, details=callDetails)
//        clientImpl.fireEvent(eventUpdated)
        // TODO clean this up val eventDeleted = CallMembersDeletedEvent(user_id="thierry", is_speaking=true)
    }
}<|MERGE_RESOLUTION|>--- conflicted
+++ resolved
@@ -36,7 +36,7 @@
 import kotlinx.coroutines.test.runTest
 import org.junit.Test
 import org.junit.runner.RunWith
-import org.openapitools.client.models.OwnCapability
+import org.openapitools.client.models.*
 import org.robolectric.RobolectricTestRunner
 import stream.video.sfu.event.ConnectionQualityInfo
 import stream.video.sfu.models.ConnectionQuality
@@ -104,20 +104,13 @@
 
     @Test
     fun `Accepting & rejecting a call`() = runTest {
-<<<<<<< HEAD
-        val acceptedEvent = CallAcceptedEvent(callCid = call.cid, sentByUserId = "123")
-=======
+
         val acceptedEvent = CallAcceptedEvent(callCid = call.cid, sentByUserId = "123", sessionId = "123")
->>>>>>> 7e4640fd
         clientImpl.fireEvent(acceptedEvent)
         assertThat(call.state.getParticipant("123")?.acceptedAt?.value).isNotNull()
 
         val rejectedEvent =
-<<<<<<< HEAD
-            CallRejectedEvent(callCid = call.cid, user = User(id = "123"), updatedAt = Date())
-=======
             CallRejectedEvent(callCid = call.cid, user = User(id = "123"), updatedAt = Date(), sessionId = "123")
->>>>>>> 7e4640fd
         clientImpl.fireEvent(rejectedEvent)
         assertThat(call.state.getParticipant("123")?.rejectedAt?.value).isNotNull()
     }
