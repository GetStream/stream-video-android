--- conflicted
+++ resolved
@@ -19,7 +19,6 @@
 import android.content.Context
 import android.net.ConnectivityManager
 import io.getstream.video.android.core.dispatchers.DispatcherProvider
-import io.getstream.video.android.core.internal.module.ConnectionModule
 import io.getstream.video.android.core.internal.network.NetworkStateProvider
 import io.getstream.video.android.core.socket.CoordinatorSocket
 import io.getstream.video.android.core.socket.SfuSocket
@@ -45,22 +44,6 @@
  * - monitors network state
  * - in case of temporary errors retry and for permanent ones fail
  *
-<<<<<<< HEAD
- * * https://sfu-000c954.fdc-ams1.stream-io-video.com/ws?api_key=hd8szvscpxvd
- * * SFU Token:
- *
- * @see ConnectionModule
- * @see SfuSocketImpl
- * @see VideoSocketImpl
- * @see EventsParser
- * @see SignalEventsParser
- * @see EventMapper
- * @see SocketFactory
- * @see Socket
- * @see SFUConnectionModule
- * @see FiniteStateMachine
- * @see SocketStateService
-=======
  * The Sfu and coordinator have slightly different implements
  * Auth receives different events
  *
@@ -69,7 +52,6 @@
  *
  * The sfu uses binary messages and the coordinator text
  * Other than it's mostly the same logic
->>>>>>> 28067299
  *
  */
 @RunWith(RobolectricTestRunner::class)
@@ -109,37 +91,23 @@
                 .getSystemService(Context.CONNECTIVITY_SERVICE) as ConnectivityManager
         )
         val scope = CoroutineScope(DispatcherProvider.IO)
-<<<<<<< HEAD
-        val socket = CoordinatorSocket(
-            coordinatorUrl,
-            testData.users["thierry"]!!,
-            testData.tokens["thierry"]!!,
-            scope,
-            buildOkHttp(),
-            networkStateProvider
-        )
-        println("a")
-=======
-        val socket = CoordinatorSocket(coordinatorUrl, testData.users["thierry"]!!, testData.tokens["thierry"]!!, scope , buildOkHttp(), networkStateProvider)
-        
->>>>>>> 28067299
+        val socket = CoordinatorSocket(coordinatorUrl, testData.users["thierry"]!!, testData.tokens["thierry"]!!, scope, buildOkHttp(), networkStateProvider)
+
         socket.connect()
 
-        
         val job = launch {
-            
+
             socket.events.collect() {
-                
             }
         }
-        
+
         val job2 = launch {
-            
+
             socket.errors.collect() {
                 throw it
             }
         }
-        
+
         // wait for the socket to connect (connect response or error)
 
         socket.disconnect()
@@ -170,14 +138,13 @@
         socket.connect()
 
         launch {
-            
+
             socket.events.collect() {
-                
             }
         }
 
         launch {
-            
+
             socket.errors.collect() {
                 throw it
             }
@@ -186,19 +153,12 @@
 
     @Test
     fun `if we get a temporary error we should retry`() = runTest {
-<<<<<<< HEAD
-=======
         // for instance a network failure
->>>>>>> 28067299
     }
 
     @Test
     fun `a permanent error shouldn't be retried`() = runTest {
-<<<<<<< HEAD
-=======
         // for authentication failures
-        
->>>>>>> 28067299
     }
 
     @Test
