/*
 * Copyright (c) 2014-2024 Stream.io Inc. All rights reserved.
 *
 * Licensed under the Stream License;
 * you may not use this file except in compliance with the License.
 * You may obtain a copy of the License at
 *
 *    https://github.com/GetStream/stream-video-android/blob/main/LICENSE
 *
 * Unless required by applicable law or agreed to in writing, software
 * distributed under the License is distributed on an "AS IS" BASIS,
 * WITHOUT WARRANTIES OR CONDITIONS OF ANY KIND, either express or implied.
 * See the License for the specific language governing permissions and
 * limitations under the License.
 */

package io.getstream.video.android.core.notifications.internal.service

import android.Manifest
import android.app.Notification
import android.content.Context
import android.content.ContextWrapper
import android.content.Intent
import android.content.pm.PackageManager
import android.content.pm.ServiceInfo
import android.os.Build
import androidx.core.content.ContextCompat
import io.getstream.video.android.core.StreamVideoClient
import io.getstream.video.android.core.notifications.NotificationHandler
import io.getstream.video.android.core.notifications.NotificationHandler.Companion.INTENT_EXTRA_CALL_CID
import io.getstream.video.android.core.notifications.NotificationHandler.Companion.INTENT_EXTRA_CALL_DISPLAY_NAME
import io.getstream.video.android.core.notifications.internal.service.CallService.Companion.TRIGGER_INCOMING_CALL
import io.getstream.video.android.core.notifications.internal.service.CallService.Companion.TRIGGER_KEY
import io.getstream.video.android.core.notifications.internal.service.CallService.Companion.TRIGGER_ONGOING_CALL
import io.getstream.video.android.core.notifications.internal.service.CallService.Companion.TRIGGER_OUTGOING_CALL
import io.getstream.video.android.core.notifications.internal.service.CallService.Companion.TRIGGER_REMOVE_INCOMING_CALL
import io.getstream.video.android.model.StreamCallId
import io.getstream.video.android.model.streamCallDisplayName
import io.getstream.video.android.model.streamCallId
import io.mockk.MockKAnnotations
<<<<<<< HEAD
import io.mockk.impl.annotations.MockK
=======
import io.mockk.clearAllMocks
import io.mockk.every
import io.mockk.impl.annotations.MockK
import io.mockk.mockk
import io.mockk.mockkStatic
import io.mockk.unmockkStatic
import org.junit.After
>>>>>>> 08ece0cd
import org.junit.Assert.assertEquals
import org.junit.Assert.assertNull
import org.junit.Before
import org.junit.Test
import org.junit.runner.RunWith
import org.robolectric.RobolectricTestRunner
import org.robolectric.RuntimeEnvironment
import org.robolectric.annotation.Config

@RunWith(RobolectricTestRunner::class)
class CallServiceTest {

    @MockK
    lateinit var mockContext: Context

    @MockK
    private lateinit var mockStreamVideoClient: StreamVideoClient

    @MockK
    lateinit var mockNotification: Notification

    @MockK
    lateinit var payload: Map<String, Any?>

    private lateinit var context: Context
    private lateinit var callService: CallService
    private lateinit var testCallId: StreamCallId

    @Before
    fun setUp() {
        MockKAnnotations.init(this, relaxUnitFun = true)
        context = RuntimeEnvironment.getApplication()
        callService = CallService()
        testCallId = StreamCallId(type = "default", id = "test-call-123")
        mockkStatic(ContextCompat::class)
    }

    @After
    fun tearDown() {
        unmockkStatic(ContextCompat::class)
        clearAllMocks()
    }

    // Test companion object constants
    @Test
    fun `service constants have expected values`() {
        assertEquals("incoming_call", TRIGGER_INCOMING_CALL)
        assertEquals("outgoing_call", TRIGGER_OUTGOING_CALL)
        assertEquals("ongoing_call", TRIGGER_ONGOING_CALL)
        assertEquals("remove_call", TRIGGER_REMOVE_INCOMING_CALL)
        assertEquals(
            "io.getstream.video.android.core.notifications.internal.service.CallService.call_trigger",
            TRIGGER_KEY,
        )
    }

    @Test
    @Config(sdk = [Build.VERSION_CODES.R])
    fun `service has correct service type for Android R`() {
        callService.attachContext(context)

        every {
            ContextCompat.checkSelfPermission(any(), Manifest.permission.RECORD_AUDIO)
        } returns PackageManager.PERMISSION_GRANTED

        every {
            ContextCompat.checkSelfPermission(any(), Manifest.permission.CAMERA)
        } returns PackageManager.PERMISSION_GRANTED

        assertEquals(
            ServiceInfo.FOREGROUND_SERVICE_TYPE_MICROPHONE or ServiceInfo.FOREGROUND_SERVICE_TYPE_CAMERA or ServiceInfo.FOREGROUND_SERVICE_TYPE_PHONE_CALL,
            callService.serviceType,
        )
    }

    @Test
    @Config(sdk = [Build.VERSION_CODES.Q])
    fun `service has correct service type for Android Q`() {
        callService.attachContext(context)

        every {
            ContextCompat.checkSelfPermission(any(), Manifest.permission.RECORD_AUDIO)
        } returns PackageManager.PERMISSION_GRANTED

        every {
            ContextCompat.checkSelfPermission(any(), Manifest.permission.CAMERA)
        } returns PackageManager.PERMISSION_GRANTED

        assertEquals(ServiceInfo.FOREGROUND_SERVICE_TYPE_PHONE_CALL, callService.serviceType)
    }

<<<<<<< HEAD
    // Test service subclasses have correct service types
    @Test
    fun `LivestreamCallService has correct service type`() {
        val livestreamService = LivestreamCallService()
        val expectedType = ServiceInfo.FOREGROUND_SERVICE_TYPE_CAMERA or ServiceInfo.FOREGROUND_SERVICE_TYPE_MICROPHONE
        assertEquals(expectedType, livestreamService.serviceType)
    }

    @Test
    fun `LivestreamAudioCallService has correct service type`() {
        val audioService = LivestreamAudioCallService()
        assertEquals(ServiceInfo.FOREGROUND_SERVICE_TYPE_MICROPHONE, audioService.serviceType)
    }

    @Test
    fun `LivestreamViewerService has correct service type`() {
        val viewerService = LivestreamViewerService()
        assertEquals(ServiceInfo.FOREGROUND_SERVICE_TYPE_MEDIA_PLAYBACK, viewerService.serviceType)
    }

    @Test
    fun `AudioCallService has correct service type`() {
        val audioCallService = AudioCallService()
        assertEquals(ServiceInfo.FOREGROUND_SERVICE_TYPE_MICROPHONE, audioCallService.serviceType)
=======
    @Test
    fun `service has correct service type for pre Android Q`() {
        callService.attachContext(context)

        every {
            ContextCompat.checkSelfPermission(any(), Manifest.permission.RECORD_AUDIO)
        } returns PackageManager.PERMISSION_GRANTED

        every {
            ContextCompat.checkSelfPermission(any(), Manifest.permission.CAMERA)
        } returns PackageManager.PERMISSION_GRANTED

        assertEquals(0, callService.serviceType)
    }

    @Test
    fun `service has correct service type without permission granted`() {
        callService.attachContext(context)
        assertEquals(ServiceInfo.FOREGROUND_SERVICE_TYPE_PHONE_CALL, callService.serviceType)
    }

    @Test
    @Config(sdk = [Build.VERSION_CODES.UPSIDE_DOWN_CAKE])
    fun `LivestreamAudioCallService has correct service type without permission for Android UPSIDE_DOWN_CAKE`() {
        val audioService = LivestreamAudioCallService()
        audioService.attachContext(context)

        assertEquals(ServiceInfo.FOREGROUND_SERVICE_TYPE_SHORT_SERVICE, audioService.serviceType)
    }

    // Test intent building
    @Test
    fun `buildStartIntent creates correct intent for incoming call`() {
        // When
        val intent = CallService.buildStartIntent(
            context = context,
            callId = testCallId,
            trigger = TRIGGER_INCOMING_CALL,
            callDisplayName = "John Doe",
        )

        // Then
        assertEquals(CallService::class.java.name, intent.component?.className)
        assertEquals(testCallId, intent.streamCallId(INTENT_EXTRA_CALL_CID))
        assertEquals("John Doe", intent.streamCallDisplayName(INTENT_EXTRA_CALL_DISPLAY_NAME))
        assertEquals(TRIGGER_INCOMING_CALL, intent.getStringExtra(TRIGGER_KEY))
    }

    @Test
    fun `buildStartIntent creates correct intent for outgoing call`() {
        // When
        val intent = CallService.buildStartIntent(
            context = context,
            callId = testCallId,
            trigger = TRIGGER_OUTGOING_CALL,
        )

        // Then
        assertEquals(CallService::class.java.name, intent.component?.className)
        assertEquals(testCallId, intent.streamCallId(INTENT_EXTRA_CALL_CID))
        assertEquals(TRIGGER_OUTGOING_CALL, intent.getStringExtra(TRIGGER_KEY))
        assertNull(intent.streamCallDisplayName(INTENT_EXTRA_CALL_DISPLAY_NAME))
    }

    @Test
    fun `buildStartIntent creates correct intent for ongoing call`() {
        // When
        val intent = CallService.buildStartIntent(
            context = context,
            callId = testCallId,
            trigger = TRIGGER_ONGOING_CALL,
        )

        // Then
        assertEquals(CallService::class.java.name, intent.component?.className)
        assertEquals(testCallId, intent.streamCallId(INTENT_EXTRA_CALL_CID))
        assertEquals(TRIGGER_ONGOING_CALL, intent.getStringExtra(TRIGGER_KEY))
    }

    @Test
    fun `buildStartIntent creates correct intent for remove incoming call`() {
        // When
        val intent = CallService.buildStartIntent(
            context = context,
            callId = testCallId,
            trigger = TRIGGER_REMOVE_INCOMING_CALL,
        )

        // Then
        assertEquals(CallService::class.java.name, intent.component?.className)
        assertEquals(testCallId, intent.streamCallId(INTENT_EXTRA_CALL_CID))
        assertEquals(TRIGGER_REMOVE_INCOMING_CALL, intent.getStringExtra(TRIGGER_KEY))
    }

    @Test
    fun `buildStartIntent throws exception for invalid trigger`() {
        // When & Then
        assertThrows(IllegalArgumentException::class.java) {
            CallService.buildStartIntent(
                context = context,
                callId = testCallId,
                trigger = "invalid_trigger",
            )
        }
    }

    @Test
    fun `buildStartIntent uses custom service class from configuration`() {
        // Given
        val customConfig = CallServiceConfig(
            serviceClass = LivestreamCallService::class.java,
        )

        // When
        val intent = CallService.buildStartIntent(
            context = context,
            callId = testCallId,
            trigger = TRIGGER_INCOMING_CALL,
            callServiceConfiguration = customConfig,
        )

        // Then
        assertEquals(LivestreamCallService::class.java.name, intent.component?.className)
    }

    @Test
    fun `buildStopIntent creates correct intent`() {
        // When
        val intent = CallService.buildStopIntent(context)

        // Then
        assertNotNull(intent)
        assertEquals(CallService::class.java.name, intent.component?.className)
    }

    @Test
    fun `buildStopIntent uses custom service class from configuration`() {
        // Given
        val customConfig = CallServiceConfig(
            serviceClass = LivestreamCallService::class.java,
        )

        // When
        val intent = CallService.buildStopIntent(
            context = context,
            callServiceConfiguration = customConfig,
        )

        // Then
        assertNotNull(intent)
        // Note: The actual implementation has some complex logic for running services
        // so we just verify the intent is created
    }

    // Test notification generation logic
    @Test
    fun `getNotificationPair returns correct data for ongoing call`() {
        // Given
        every {
            mockStreamVideoClient.getOngoingCallNotification(any(), any(), payload = any())
        } returns mockNotification

        // When
        val result = callService.getNotificationPair(
            trigger = TRIGGER_ONGOING_CALL,
            streamVideo = mockStreamVideoClient,
            streamCallId = testCallId,
            intentCallDisplayName = "John Doe",
        )

        // Then
        assertEquals(mockNotification, result.first)
        assertEquals(testCallId.hashCode(), result.second)
    }

    @Test
    fun `getNotificationPair returns correct data for incoming call`() {
        // Given
        val mockState = mockk<io.getstream.video.android.core.ClientState>()
        every { mockStreamVideoClient.state } returns mockState
        every { mockState.activeCall } returns mockk {
            every { value } returns null
        }
        every {
            mockStreamVideoClient.getRingingCallNotification(any(), any(), any(), any(), any())
        } returns mockNotification

        // When
        val result = callService.getNotificationPair(
            trigger = TRIGGER_INCOMING_CALL,
            streamVideo = mockStreamVideoClient,
            streamCallId = testCallId,
            intentCallDisplayName = "John Doe",
        )

        // Then
        assertEquals(mockNotification, result.first)
        assertEquals(testCallId.getNotificationId(NotificationType.Incoming), result.second)
    }

    @Test
    fun `getNotificationPair returns null notification for remove incoming call`() {
        // When
        val result = callService.getNotificationPair(
            trigger = TRIGGER_REMOVE_INCOMING_CALL,
            streamVideo = mockStreamVideoClient,
            streamCallId = testCallId,
            intentCallDisplayName = null,
        )

        // Then
        assertNull(result.first)
        assertEquals(testCallId.getNotificationId(NotificationType.Incoming), result.second)
    }

    @Test
    fun `getNotificationPair returns null notification for unknown trigger`() {
        // When
        val result = callService.getNotificationPair(
            trigger = "unknown_trigger",
            streamVideo = mockStreamVideoClient,
            streamCallId = testCallId,
            intentCallDisplayName = null,
        )

        // Then
        assertNull(result.first)
        assertEquals(testCallId.hashCode(), result.second)
>>>>>>> 08ece0cd
    }

    // Test intent extra handling
    @Test
    fun `intent extras are properly set and retrieved`() {
        // Given
        val intent = Intent()
        val callDisplayName = "Test User"

        // When
        intent.putExtra(INTENT_EXTRA_CALL_CID, testCallId)
        intent.putExtra(INTENT_EXTRA_CALL_DISPLAY_NAME, callDisplayName)
        intent.putExtra(TRIGGER_KEY, TRIGGER_INCOMING_CALL)

        // Then
        assertEquals(testCallId, intent.streamCallId(INTENT_EXTRA_CALL_CID))
        assertEquals(callDisplayName, intent.streamCallDisplayName(INTENT_EXTRA_CALL_DISPLAY_NAME))
        assertEquals(TRIGGER_INCOMING_CALL, intent.getStringExtra(TRIGGER_KEY))
    }

    @Test
    fun `intent handles null call display name gracefully`() {
        // Given
        val intent = Intent()

        // When
        intent.putExtra(INTENT_EXTRA_CALL_CID, testCallId)
        // Intentionally not setting INTENT_EXTRA_CALL_DISPLAY_NAME

        // Then
        assertEquals(testCallId, intent.streamCallId(INTENT_EXTRA_CALL_CID))
        assertNull(intent.streamCallDisplayName(INTENT_EXTRA_CALL_DISPLAY_NAME))
    }

    // Test constants consistency
    @Test
    fun `notification ID constants are consistent`() {
        // These constants should remain stable as they affect notification behavior
        assertEquals(24756, NotificationHandler.INCOMING_CALL_NOTIFICATION_ID)
    }

    @Test
    fun `intent extra keys are consistent`() {
        // These keys should remain stable as they affect intent parsing
        assertEquals("io.getstream.video.android.intent-extra.call_cid", INTENT_EXTRA_CALL_CID)
        assertEquals(
            "io.getstream.video.android.intent-extra.call_displayname",
            INTENT_EXTRA_CALL_DISPLAY_NAME,
        )
    }
}

internal fun CallService.attachContext(context: Context) {
    val method = ContextWrapper::class.java.getDeclaredMethod(
        "attachBaseContext",
        Context::class.java,
    )
    method.isAccessible = true
    method.invoke(this, context)
}<|MERGE_RESOLUTION|>--- conflicted
+++ resolved
@@ -29,6 +29,7 @@
 import io.getstream.video.android.core.notifications.NotificationHandler
 import io.getstream.video.android.core.notifications.NotificationHandler.Companion.INTENT_EXTRA_CALL_CID
 import io.getstream.video.android.core.notifications.NotificationHandler.Companion.INTENT_EXTRA_CALL_DISPLAY_NAME
+import io.getstream.video.android.core.notifications.NotificationType
 import io.getstream.video.android.core.notifications.internal.service.CallService.Companion.TRIGGER_INCOMING_CALL
 import io.getstream.video.android.core.notifications.internal.service.CallService.Companion.TRIGGER_KEY
 import io.getstream.video.android.core.notifications.internal.service.CallService.Companion.TRIGGER_ONGOING_CALL
@@ -38,9 +39,6 @@
 import io.getstream.video.android.model.streamCallDisplayName
 import io.getstream.video.android.model.streamCallId
 import io.mockk.MockKAnnotations
-<<<<<<< HEAD
-import io.mockk.impl.annotations.MockK
-=======
 import io.mockk.clearAllMocks
 import io.mockk.every
 import io.mockk.impl.annotations.MockK
@@ -48,7 +46,6 @@
 import io.mockk.mockkStatic
 import io.mockk.unmockkStatic
 import org.junit.After
->>>>>>> 08ece0cd
 import org.junit.Assert.assertEquals
 import org.junit.Assert.assertNull
 import org.junit.Before
@@ -140,32 +137,6 @@
         assertEquals(ServiceInfo.FOREGROUND_SERVICE_TYPE_PHONE_CALL, callService.serviceType)
     }
 
-<<<<<<< HEAD
-    // Test service subclasses have correct service types
-    @Test
-    fun `LivestreamCallService has correct service type`() {
-        val livestreamService = LivestreamCallService()
-        val expectedType = ServiceInfo.FOREGROUND_SERVICE_TYPE_CAMERA or ServiceInfo.FOREGROUND_SERVICE_TYPE_MICROPHONE
-        assertEquals(expectedType, livestreamService.serviceType)
-    }
-
-    @Test
-    fun `LivestreamAudioCallService has correct service type`() {
-        val audioService = LivestreamAudioCallService()
-        assertEquals(ServiceInfo.FOREGROUND_SERVICE_TYPE_MICROPHONE, audioService.serviceType)
-    }
-
-    @Test
-    fun `LivestreamViewerService has correct service type`() {
-        val viewerService = LivestreamViewerService()
-        assertEquals(ServiceInfo.FOREGROUND_SERVICE_TYPE_MEDIA_PLAYBACK, viewerService.serviceType)
-    }
-
-    @Test
-    fun `AudioCallService has correct service type`() {
-        val audioCallService = AudioCallService()
-        assertEquals(ServiceInfo.FOREGROUND_SERVICE_TYPE_MICROPHONE, audioCallService.serviceType)
-=======
     @Test
     fun `service has correct service type for pre Android Q`() {
         callService.attachContext(context)
@@ -194,207 +165,6 @@
         audioService.attachContext(context)
 
         assertEquals(ServiceInfo.FOREGROUND_SERVICE_TYPE_SHORT_SERVICE, audioService.serviceType)
-    }
-
-    // Test intent building
-    @Test
-    fun `buildStartIntent creates correct intent for incoming call`() {
-        // When
-        val intent = CallService.buildStartIntent(
-            context = context,
-            callId = testCallId,
-            trigger = TRIGGER_INCOMING_CALL,
-            callDisplayName = "John Doe",
-        )
-
-        // Then
-        assertEquals(CallService::class.java.name, intent.component?.className)
-        assertEquals(testCallId, intent.streamCallId(INTENT_EXTRA_CALL_CID))
-        assertEquals("John Doe", intent.streamCallDisplayName(INTENT_EXTRA_CALL_DISPLAY_NAME))
-        assertEquals(TRIGGER_INCOMING_CALL, intent.getStringExtra(TRIGGER_KEY))
-    }
-
-    @Test
-    fun `buildStartIntent creates correct intent for outgoing call`() {
-        // When
-        val intent = CallService.buildStartIntent(
-            context = context,
-            callId = testCallId,
-            trigger = TRIGGER_OUTGOING_CALL,
-        )
-
-        // Then
-        assertEquals(CallService::class.java.name, intent.component?.className)
-        assertEquals(testCallId, intent.streamCallId(INTENT_EXTRA_CALL_CID))
-        assertEquals(TRIGGER_OUTGOING_CALL, intent.getStringExtra(TRIGGER_KEY))
-        assertNull(intent.streamCallDisplayName(INTENT_EXTRA_CALL_DISPLAY_NAME))
-    }
-
-    @Test
-    fun `buildStartIntent creates correct intent for ongoing call`() {
-        // When
-        val intent = CallService.buildStartIntent(
-            context = context,
-            callId = testCallId,
-            trigger = TRIGGER_ONGOING_CALL,
-        )
-
-        // Then
-        assertEquals(CallService::class.java.name, intent.component?.className)
-        assertEquals(testCallId, intent.streamCallId(INTENT_EXTRA_CALL_CID))
-        assertEquals(TRIGGER_ONGOING_CALL, intent.getStringExtra(TRIGGER_KEY))
-    }
-
-    @Test
-    fun `buildStartIntent creates correct intent for remove incoming call`() {
-        // When
-        val intent = CallService.buildStartIntent(
-            context = context,
-            callId = testCallId,
-            trigger = TRIGGER_REMOVE_INCOMING_CALL,
-        )
-
-        // Then
-        assertEquals(CallService::class.java.name, intent.component?.className)
-        assertEquals(testCallId, intent.streamCallId(INTENT_EXTRA_CALL_CID))
-        assertEquals(TRIGGER_REMOVE_INCOMING_CALL, intent.getStringExtra(TRIGGER_KEY))
-    }
-
-    @Test
-    fun `buildStartIntent throws exception for invalid trigger`() {
-        // When & Then
-        assertThrows(IllegalArgumentException::class.java) {
-            CallService.buildStartIntent(
-                context = context,
-                callId = testCallId,
-                trigger = "invalid_trigger",
-            )
-        }
-    }
-
-    @Test
-    fun `buildStartIntent uses custom service class from configuration`() {
-        // Given
-        val customConfig = CallServiceConfig(
-            serviceClass = LivestreamCallService::class.java,
-        )
-
-        // When
-        val intent = CallService.buildStartIntent(
-            context = context,
-            callId = testCallId,
-            trigger = TRIGGER_INCOMING_CALL,
-            callServiceConfiguration = customConfig,
-        )
-
-        // Then
-        assertEquals(LivestreamCallService::class.java.name, intent.component?.className)
-    }
-
-    @Test
-    fun `buildStopIntent creates correct intent`() {
-        // When
-        val intent = CallService.buildStopIntent(context)
-
-        // Then
-        assertNotNull(intent)
-        assertEquals(CallService::class.java.name, intent.component?.className)
-    }
-
-    @Test
-    fun `buildStopIntent uses custom service class from configuration`() {
-        // Given
-        val customConfig = CallServiceConfig(
-            serviceClass = LivestreamCallService::class.java,
-        )
-
-        // When
-        val intent = CallService.buildStopIntent(
-            context = context,
-            callServiceConfiguration = customConfig,
-        )
-
-        // Then
-        assertNotNull(intent)
-        // Note: The actual implementation has some complex logic for running services
-        // so we just verify the intent is created
-    }
-
-    // Test notification generation logic
-    @Test
-    fun `getNotificationPair returns correct data for ongoing call`() {
-        // Given
-        every {
-            mockStreamVideoClient.getOngoingCallNotification(any(), any(), payload = any())
-        } returns mockNotification
-
-        // When
-        val result = callService.getNotificationPair(
-            trigger = TRIGGER_ONGOING_CALL,
-            streamVideo = mockStreamVideoClient,
-            streamCallId = testCallId,
-            intentCallDisplayName = "John Doe",
-        )
-
-        // Then
-        assertEquals(mockNotification, result.first)
-        assertEquals(testCallId.hashCode(), result.second)
-    }
-
-    @Test
-    fun `getNotificationPair returns correct data for incoming call`() {
-        // Given
-        val mockState = mockk<io.getstream.video.android.core.ClientState>()
-        every { mockStreamVideoClient.state } returns mockState
-        every { mockState.activeCall } returns mockk {
-            every { value } returns null
-        }
-        every {
-            mockStreamVideoClient.getRingingCallNotification(any(), any(), any(), any(), any())
-        } returns mockNotification
-
-        // When
-        val result = callService.getNotificationPair(
-            trigger = TRIGGER_INCOMING_CALL,
-            streamVideo = mockStreamVideoClient,
-            streamCallId = testCallId,
-            intentCallDisplayName = "John Doe",
-        )
-
-        // Then
-        assertEquals(mockNotification, result.first)
-        assertEquals(testCallId.getNotificationId(NotificationType.Incoming), result.second)
-    }
-
-    @Test
-    fun `getNotificationPair returns null notification for remove incoming call`() {
-        // When
-        val result = callService.getNotificationPair(
-            trigger = TRIGGER_REMOVE_INCOMING_CALL,
-            streamVideo = mockStreamVideoClient,
-            streamCallId = testCallId,
-            intentCallDisplayName = null,
-        )
-
-        // Then
-        assertNull(result.first)
-        assertEquals(testCallId.getNotificationId(NotificationType.Incoming), result.second)
-    }
-
-    @Test
-    fun `getNotificationPair returns null notification for unknown trigger`() {
-        // When
-        val result = callService.getNotificationPair(
-            trigger = "unknown_trigger",
-            streamVideo = mockStreamVideoClient,
-            streamCallId = testCallId,
-            intentCallDisplayName = null,
-        )
-
-        // Then
-        assertNull(result.first)
-        assertEquals(testCallId.hashCode(), result.second)
->>>>>>> 08ece0cd
     }
 
     // Test intent extra handling
