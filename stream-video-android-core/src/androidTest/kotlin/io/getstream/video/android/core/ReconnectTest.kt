/*
 * Copyright (c) 2014-2023 Stream.io Inc. All rights reserved.
 *
 * Licensed under the Stream License;
 * you may not use this file except in compliance with the License.
 * You may obtain a copy of the License at
 *
 *    https://github.com/GetStream/stream-video-android/blob/main/LICENSE
 *
 * Unless required by applicable law or agreed to in writing, software
 * distributed under the License is distributed on an "AS IS" BASIS,
 * WITHOUT WARRANTIES OR CONDITIONS OF ANY KIND, either express or implied.
 * See the License for the specific language governing permissions and
 * limitations under the License.
 */

package io.getstream.video.android.core

import com.google.common.truth.Truth.assertThat
import io.getstream.log.taggedLogger
import kotlinx.coroutines.launch
import kotlinx.coroutines.test.runTest
import org.junit.Ignore
import org.junit.Test
import org.webrtc.PeerConnection.IceConnectionState

/**
 * Connection state shows if we've established a connection with the SFU
 * - join state (did we try to setup the RtcSession yes or no?). API calls can fail during the join and require us to repeat it
 * - socket connection health. the socket can disconnect.
 * - peer connection subscriber
 * - peer connection publisher
 * - network detection might be faster than the peer connection
 * The call connection state is the health of these 5 components
 *
 * Note that the video connection can still be working even if:
 * * the socket is disconnected
 * * publisher is disconnected
 *
 * When the connection breaks the subscriber peer connection will usually indicate the issue first (since it has constant traffic)
 * The subscriber can break because of 2 reasons:
 * * Something is wrong with your network (90% of the time)
 * * Something is wrong with the SFU (should be rare)
 *
 * We want the reconnect to be as fast as possible.
 * * If you can reach our edge network your connection is fine. So the optimal flow here is
 * * When there is an error try to connect to the same SFU immediately
 * * Meanwhile ask the API if we need to switch to a different
 * * If the API says we need to switch, swap to the new SFU
 *
 * Note that the SFU doesnt set up the subscriber ice connection if nobody is publishing
 *
 */
class ReconnectTest : IntegrationTestBase(connectCoordinatorWS = false) {

    private val logger by taggedLogger("Test:AndroidDeviceTest")

    @Test
    fun networkDown() = runTest {
        // join a call
        call.join()
        Thread.sleep(2000L)
        // disconnect the network
        call.monitor.networkStateListener.onDisconnected()
        // verify that the connection state is reconnecting
        assertThat(call.state.connection.value).isEqualTo(RtcConnectionState.Reconnecting)
        // go online and verify we're reconnected
        call.monitor.networkStateListener.onConnected()
        Thread.sleep(2000L)
<<<<<<< HEAD
        assertThat(call.state.connection.value).isEqualTo(RtcConnectionState.Connected)

=======
        assertThat(call.state.connection.value).isInstanceOf(RtcConnectionState.Joined::class.java)
>>>>>>> 5a87bc35
    }

    @Test
    @Ignore("need more mocking for this test")
    fun peerConnectionBad() = runTest {
        val states = mutableListOf<RtcConnectionState>()
        backgroundScope.launch {
            call.state.connection.collect { states.add(it) }
        }

        // join a call
        call.join()
        Thread.sleep(2000L)
        // disconnect a peer connection
        call.session?.publisher?.connection?.dispose()
        // if we wait a bit we should recover
<<<<<<< HEAD
        Thread.sleep(4000L)
        println(states)

=======
        Thread.sleep(2000L)
        assertThat(call.state.connection.value).isEqualTo(RtcConnectionState.Connected)
>>>>>>> 5a87bc35
    }

    /**
     * If the peer connection breaks we should retry
     */
    @Test
    fun restartIce() = runTest {
        call.join()
        Thread.sleep(2000)
        val b = call.session?.publisher?.state?.value
        // TOD: better to use the higher level state perhaps instead of ice state
        assertThat(b).isEqualTo(PeerConnectionState.CONNECTED)

        // the socket and rtc connection disconnect...,
        // or ice candidate don't arrive due to temporary network failure
        call.session?.reconnect()
        Thread.sleep(2000)
        // reconnect recreates the peer connections
        val pub = call.session?.publisher?.state?.value
        assertThat(pub).isEqualTo(PeerConnectionState.CONNECTED)
    }

    /**
     * Switching an Sfu should be fast
     */
    @Test
    fun switchSfuQuickly() = runTest {
        call.join()

        // connect to the new socket
        // do an ice restart
        call.session?.let {
            it.switchSfu(it.sfuUrl, it.sfuToken, it.remoteIceServers)
        }
        Thread.sleep(5000)
        val pub = call.session?.publisher?.state?.value
        assertThat(pub).isEqualTo(PeerConnectionState.CONNECTED)
    }
}<|MERGE_RESOLUTION|>--- conflicted
+++ resolved
@@ -22,6 +22,7 @@
 import kotlinx.coroutines.test.runTest
 import org.junit.Ignore
 import org.junit.Test
+import org.webrtc.PeerConnection
 import org.webrtc.PeerConnection.IceConnectionState
 
 /**
@@ -67,12 +68,7 @@
         // go online and verify we're reconnected
         call.monitor.networkStateListener.onConnected()
         Thread.sleep(2000L)
-<<<<<<< HEAD
         assertThat(call.state.connection.value).isEqualTo(RtcConnectionState.Connected)
-
-=======
-        assertThat(call.state.connection.value).isInstanceOf(RtcConnectionState.Joined::class.java)
->>>>>>> 5a87bc35
     }
 
     @Test
@@ -89,14 +85,9 @@
         // disconnect a peer connection
         call.session?.publisher?.connection?.dispose()
         // if we wait a bit we should recover
-<<<<<<< HEAD
         Thread.sleep(4000L)
         println(states)
 
-=======
-        Thread.sleep(2000L)
-        assertThat(call.state.connection.value).isEqualTo(RtcConnectionState.Connected)
->>>>>>> 5a87bc35
     }
 
     /**
@@ -108,7 +99,7 @@
         Thread.sleep(2000)
         val b = call.session?.publisher?.state?.value
         // TOD: better to use the higher level state perhaps instead of ice state
-        assertThat(b).isEqualTo(PeerConnectionState.CONNECTED)
+        assertThat(b).isEqualTo(PeerConnection.PeerConnectionState.CONNECTED)
 
         // the socket and rtc connection disconnect...,
         // or ice candidate don't arrive due to temporary network failure
@@ -116,7 +107,7 @@
         Thread.sleep(2000)
         // reconnect recreates the peer connections
         val pub = call.session?.publisher?.state?.value
-        assertThat(pub).isEqualTo(PeerConnectionState.CONNECTED)
+        assertThat(pub).isEqualTo(PeerConnection.PeerConnectionState.CONNECTED)
     }
 
     /**
@@ -128,11 +119,12 @@
 
         // connect to the new socket
         // do an ice restart
+        Thread.sleep(2000)
         call.session?.let {
             it.switchSfu(it.sfuUrl, it.sfuToken, it.remoteIceServers)
         }
-        Thread.sleep(5000)
+        Thread.sleep(6000)
         val pub = call.session?.publisher?.state?.value
-        assertThat(pub).isEqualTo(PeerConnectionState.CONNECTED)
+        assertThat(pub).isEqualTo(PeerConnection.PeerConnectionState.CONNECTED)
     }
 }