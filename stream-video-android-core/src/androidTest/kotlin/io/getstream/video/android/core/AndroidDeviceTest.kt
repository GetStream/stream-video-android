/*
 * Copyright (c) 2014-2023 Stream.io Inc. All rights reserved.
 *
 * Licensed under the Stream License;
 * you may not use this file except in compliance with the License.
 * You may obtain a copy of the License at
 *
 *    https://github.com/GetStream/stream-video-android/blob/main/LICENSE
 *
 * Unless required by applicable law or agreed to in writing, software
 * distributed under the License is distributed on an "AS IS" BASIS,
 * WITHOUT WARRANTIES OR CONDITIONS OF ANY KIND, either express or implied.
 * See the License for the specific language governing permissions and
 * limitations under the License.
 */

package io.getstream.video.android.core

import com.google.common.truth.Truth.assertThat
import io.getstream.log.taggedLogger
import io.getstream.video.android.core.events.JoinCallResponseEvent
import io.getstream.video.android.core.utils.buildAudioConstraints
import kotlinx.coroutines.delay
<<<<<<< HEAD
import kotlinx.coroutines.flow.collect
import kotlinx.coroutines.flow.forEach
=======
>>>>>>> b1ce07ae
import kotlinx.coroutines.test.runTest
import org.junit.Ignore
import org.junit.Test
import org.webrtc.MediaStreamTrack
import org.webrtc.PeerConnection

/**
 * Things to test in a real android environment
 *
 * * Video decoding: VP8, VP9, H264
 * * Audio decoding: Opus, Opus Red, Opus DTX
 * * Video encoding
 * * Connection/join call flow
 *
 * For the connection flow
 * * Does the coordinator WS connect
 * * Does the SFU WS connect
 * * Do we receive the join event
 */
class AndroidDeviceTest : IntegrationTestBase(connectCoordinatorWS = false) {

    private val logger by taggedLogger("Test:AndroidDeviceTest")

    @Test
    fun camera() = runTest {
        val manager = MediaManagerImpl(context)
        val camera = manager.camera
        assertThat(camera).isNotNull()
        camera.startCapture()
    }

    @Test
    fun microphone() = runTest {
        val manager = MediaManagerImpl(context)
        val mic = manager.microphone
        assertThat(mic).isNotNull()
        mic.startCapture()
    }

    @Test
    fun audioAndVideoSource() = runTest {
        val audioConstraints = buildAudioConstraints()
        val videoSource = clientImpl.peerConnectionFactory.makeVideoSource(false)
        assertThat(videoSource).isNotNull()
        val audioSource = clientImpl.peerConnectionFactory.makeAudioSource(audioConstraints)
        assertThat(audioSource).isNotNull()
    }

    @Test
    fun createACall() = runTest {
        val call = client.call("default", randomUUID())
        val createResult = call.create()
        assertSuccess(createResult)
    }

    @Test
    fun coordinatorWSConnection() = runTest {
        assertThat(client.state.connection.value).isEqualTo(ConnectionState.Connected)
    }

    @Test
    fun joinACall() = runTest {
        val joinResult = call.join()
        assertSuccess(joinResult)
        val joinResponse = waitForNextEvent<JoinCallResponseEvent>()
        assertThat(call.state.connection.value).isEqualTo(ConnectionState.Connected)

        val participantsResponse = joinResponse.callState.participants
        assertThat(participantsResponse.size).isEqualTo(1)
        val participants = call.state.participants
        assertThat(participants.value.size).isEqualTo(1)
    }

    @Test
    fun localTrack() = runTest {
        // join will automatically start the audio and video capture
        // based on the call settings
        val joinResult = call.join()
        assertSuccess(joinResult)

        // verify the video track is present and working
        val videoWrapper = call.state.me.value?.videoTrackWrapped
        assertThat(videoWrapper?.video?.enabled()).isTrue()
        assertThat(videoWrapper?.video?.state()).isEqualTo(MediaStreamTrack.State.LIVE)

        // verify the audio track is present and working
        val audioWrapper = call.state.me.value?.audioTrackWrapped
        assertThat(audioWrapper?.audio?.enabled()).isTrue()
        assertThat(audioWrapper?.audio?.state()).isEqualTo(MediaStreamTrack.State.LIVE)
    }

    @Test
    @Ignore
    fun publishing() = runTest {
        // join will automatically start the audio and video capture
        // based on the call settings
        val joinResult = call.join()
        assertSuccess(joinResult)
        delay(500)

        // see if the ice connection is ok
        val iceConnectionState = call.session?.publisher?.connection?.iceConnectionState()
        assertThat(iceConnectionState).isEqualTo(PeerConnection.IceConnectionState.CONNECTED)
        // verify the stats are being tracked
        val report = call.session?.getPublisherStats()?.value
        assertThat(report).isNotNull()

        // verify we are sending data to the SFU

        // TODO: PeerConnection.IceConnectionState.CONNECTED isn't reached
        // it is RTCOutboundRtpStreamStats && it.bytesSent > 0
        report?.statsMap?.values?.any { it is Throwable }
    }

    @Test
    fun logging() = runTest {
        logger.e { "androidTest logging e "}
        logger.w { "androidTest logging w "}
        logger.i { "androidTest logging i "}
        logger.d { "androidTest logging d "}
    }

    @Test
    fun receiving() = runTest {
        // TODO: have a specific SFU setting to send back fake data
        // TODO: replace the id with your active call
        val call = client.call("default", "vDNeuHk9SU32")
        val joinResult = call.join()
        assertSuccess(joinResult)
        delay(1000)
<<<<<<< HEAD
        delay(100000)

        call.state.participants.collect()
        // see if the ice connection is ok on the subscriber
        val iceConnectionState = call.session?.subscriber?.connection?.iceConnectionState()
        assertThat(iceConnectionState).isEqualTo(PeerConnection.IceConnectionState.CONNECTED)
        // verify the stats are being tracked
        val report = call.session?.getSubscriberStats()?.value
        assertThat(report).isNotNull()

        // loop over the participants
        call.state.participants.value.forEach {participant ->
            val videoTrack = participant.videoTrackWrapped?.video
            assertThat(videoTrack).isNotNull()
            assertThat(videoTrack?.enabled()).isTrue()
            assertThat(videoTrack?.state()).isEqualTo(MediaStreamTrack.State.LIVE)

            val audioTrack = participant.audioTrackWrapped?.audio
            assertThat(audioTrack).isNotNull()
            assertThat(audioTrack?.enabled()).isTrue()
            assertThat(audioTrack?.state()).isEqualTo(MediaStreamTrack.State.LIVE)
        }

=======
        delay(10000)

//        // see if the ice connection is ok on the subscriber
//        val iceConnectionState = call.session?.subscriber?.connection?.iceConnectionState()
//        assertThat(iceConnectionState).isEqualTo(PeerConnection.IceConnectionState.CONNECTED)
//        // verify the stats are being tracked
//        val report = call.session?.getSubscriberStats()?.value
//        assertThat(report).isNotNull()
//
//        // loop over the participants
//        call.state.participants.value.forEach {participant ->
//            val videoTrack = participant.videoTrackWrapped?.video
//            assertThat(videoTrack).isNotNull()
//            assertThat(videoTrack?.enabled()).isTrue()
//            assertThat(videoTrack?.state()).isEqualTo(MediaStreamTrack.State.LIVE)
//
//            val audioTrack = participant.audioTrackWrapped?.audio
//            assertThat(audioTrack).isNotNull()
//            assertThat(audioTrack?.enabled()).isTrue()
//            assertThat(audioTrack?.state()).isEqualTo(MediaStreamTrack.State.LIVE)
//        }
>>>>>>> b1ce07ae
    }
}<|MERGE_RESOLUTION|>--- conflicted
+++ resolved
@@ -18,14 +18,12 @@
 
 import com.google.common.truth.Truth.assertThat
 import io.getstream.log.taggedLogger
+import io.getstream.video.android.core.dispatchers.DispatcherProvider
 import io.getstream.video.android.core.events.JoinCallResponseEvent
 import io.getstream.video.android.core.utils.buildAudioConstraints
+import kotlinx.coroutines.CoroutineScope
 import kotlinx.coroutines.delay
-<<<<<<< HEAD
 import kotlinx.coroutines.flow.collect
-import kotlinx.coroutines.flow.forEach
-=======
->>>>>>> b1ce07ae
 import kotlinx.coroutines.test.runTest
 import org.junit.Ignore
 import org.junit.Test
@@ -48,10 +46,15 @@
 class AndroidDeviceTest : IntegrationTestBase(connectCoordinatorWS = false) {
 
     private val logger by taggedLogger("Test:AndroidDeviceTest")
+    val manager = MediaManagerImpl(
+        context,
+        CoroutineScope( DispatcherProvider.IO),
+        clientImpl.peerConnectionFactory.eglBase.eglBaseContext
+    )
 
     @Test
     fun camera() = runTest {
-        val manager = MediaManagerImpl(context)
+
         val camera = manager.camera
         assertThat(camera).isNotNull()
         camera.startCapture()
@@ -59,7 +62,6 @@
 
     @Test
     fun microphone() = runTest {
-        val manager = MediaManagerImpl(context)
         val mic = manager.microphone
         assertThat(mic).isNotNull()
         mic.startCapture()
@@ -152,11 +154,10 @@
     fun receiving() = runTest {
         // TODO: have a specific SFU setting to send back fake data
         // TODO: replace the id with your active call
-        val call = client.call("default", "vDNeuHk9SU32")
+        val call = client.call("default", "rXmr0HUSshWz")
         val joinResult = call.join()
         assertSuccess(joinResult)
         delay(1000)
-<<<<<<< HEAD
         delay(100000)
 
         call.state.participants.collect()
@@ -180,28 +181,5 @@
             assertThat(audioTrack?.state()).isEqualTo(MediaStreamTrack.State.LIVE)
         }
 
-=======
-        delay(10000)
-
-//        // see if the ice connection is ok on the subscriber
-//        val iceConnectionState = call.session?.subscriber?.connection?.iceConnectionState()
-//        assertThat(iceConnectionState).isEqualTo(PeerConnection.IceConnectionState.CONNECTED)
-//        // verify the stats are being tracked
-//        val report = call.session?.getSubscriberStats()?.value
-//        assertThat(report).isNotNull()
-//
-//        // loop over the participants
-//        call.state.participants.value.forEach {participant ->
-//            val videoTrack = participant.videoTrackWrapped?.video
-//            assertThat(videoTrack).isNotNull()
-//            assertThat(videoTrack?.enabled()).isTrue()
-//            assertThat(videoTrack?.state()).isEqualTo(MediaStreamTrack.State.LIVE)
-//
-//            val audioTrack = participant.audioTrackWrapped?.audio
-//            assertThat(audioTrack).isNotNull()
-//            assertThat(audioTrack?.enabled()).isTrue()
-//            assertThat(audioTrack?.state()).isEqualTo(MediaStreamTrack.State.LIVE)
-//        }
->>>>>>> b1ce07ae
     }
 }