--- conflicted
+++ resolved
@@ -29,15 +29,11 @@
             </intent-filter>
         </activity>
         <activity android:name=".ui.home.HomeActivity" />
-<<<<<<< HEAD
-        <activity android:name=".ui.call.CallActivity" />
-        <activity android:name=".ui.call.XmlCallActivity" />
-=======
         <activity
             android:name=".ui.call.CallActivity"
             android:configChanges="screenSize|smallestScreenSize|screenLayout|orientation"
             android:supportsPictureInPicture="true" />
->>>>>>> 6fbc2752
+        <activity android:name=".ui.call.XmlCallActivity" />
 
         <service
             android:name="io.getstream.video.android.app.ui.call.CallService"
