--- conflicted
+++ resolved
@@ -15,12 +15,8 @@
         android:roundIcon="@mipmap/ic_launcher_round"
         android:supportsRtl="true"
         android:theme="@style/Theme.StreamVideoAndroid"
-<<<<<<< HEAD
         tools:targetApi="31"
         >
-=======
-        tools:targetApi="31">
->>>>>>> 15dd1b77
         <profileable
             android:shell="true"
             tools:targetApi="29"
@@ -49,8 +45,6 @@
             android:supportsPictureInPicture="true"
             />
 
-        <activity android:name=".ui.call.XmlCallActivity" />
-
         <service
             android:name=".ui.call.CallService"
             android:enabled="true"
