--- conflicted
+++ resolved
@@ -36,16 +36,9 @@
     private val logger = StreamLog.getLogger("Call:StreamRouter")
 
     override fun navigateToCall(
-<<<<<<< HEAD
         finishCurrent: Boolean
     ) {
-        /*context.startActivity(CallActivity.getIntent(context))
-=======
-        joinedCall: JoinedCall,
-        finishCurrent: Boolean
-    ) {
-        context.startActivity(CallActivity.getIntent(context, buildCallInput(context, joinedCall)))
->>>>>>> 20bd3dfb
+        /*context.startActivity(CallActivity.getIntent(context, buildCallInput(context, joinedCall)))
         if (finishCurrent) {
             finish()
         }*/
