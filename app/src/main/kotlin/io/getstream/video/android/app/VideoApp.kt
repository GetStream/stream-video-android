--- conflicted
+++ resolved
@@ -50,14 +50,9 @@
      * Sets up and returns the [streamVideo] required to connect to the API.
      */
     fun initializeStreamVideo(
-<<<<<<< HEAD
         user: User,
         apiKey: String,
-        loggingLevel: LoggingLevel
-=======
-        credentialsProvider: CredentialsProvider,
         loggingLevel: LoggingLevel,
->>>>>>> 04bc4431
     ): StreamVideo {
         StreamLog.d(TAG) { "[initializeStreamCalls] loggingLevel: $loggingLevel" }
 
