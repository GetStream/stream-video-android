/*
 * Copyright (c) 2014-2022 Stream.io Inc. All rights reserved.
 *
 * Licensed under the Stream License;
 * you may not use this file except in compliance with the License.
 * You may obtain a copy of the License at
 *
 *    https://github.com/GetStream/stream-video-android/blob/main/LICENSE
 *
 * Unless required by applicable law or agreed to in writing, software
 * distributed under the License is distributed on an "AS IS" BASIS,
 * WITHOUT WARRANTIES OR CONDITIONS OF ANY KIND, either express or implied.
 * See the License for the specific language governing permissions and
 * limitations under the License.
 */

package io.getstream.video.android.app.ui.login

import android.os.Bundle
import androidx.activity.compose.setContent
import androidx.appcompat.app.AppCompatActivity
import androidx.compose.foundation.layout.Column
import androidx.compose.foundation.layout.Spacer
import androidx.compose.foundation.layout.fillMaxWidth
import androidx.compose.foundation.layout.height
import androidx.compose.foundation.layout.padding
import androidx.compose.material.Button
import androidx.compose.material.Text
import androidx.compose.runtime.Composable
import androidx.compose.runtime.getValue
import androidx.compose.runtime.mutableStateOf
import androidx.compose.runtime.remember
import androidx.compose.ui.Alignment
import androidx.compose.ui.Modifier
import androidx.compose.ui.unit.dp
import androidx.compose.ui.unit.sp
import io.getstream.log.taggedLogger
import io.getstream.video.android.app.VideoApp
import io.getstream.video.android.app.ui.components.UserList
import io.getstream.video.android.app.ui.home.HomeActivity
import io.getstream.video.android.app.user.AppUser
import io.getstream.video.android.app.utils.getUsers
import io.getstream.video.android.app.videoApp
import io.getstream.video.android.compose.theme.VideoTheme
import io.getstream.video.android.logging.LoggingLevel
import io.getstream.video.android.model.User
import io.getstream.video.android.token.AuthCredentialsProvider

class LoginActivity : AppCompatActivity() {

    private val logger by taggedLogger("Call:LoginView")

    private val loginItemsState = mutableStateOf(
        getUsers().map {
            AppUser(it, false)
        }
    )

    init {
        logger.i { "<init> this: $this" }
    }

    override fun onCreate(savedInstanceState: Bundle?) {
        super.onCreate(savedInstanceState)
        checkIfUserLoggedIn()

        setContent {
            VideoTheme {
                LoginContent()
            }
        }
    }

    private fun checkIfUserLoggedIn() {
        val preferences = videoApp.userPreferences

        val user = preferences.getCachedCredentials()

        if (user != null && user.isValid()) {
            logIn(user)
        }
    }

    @Composable
    private fun LoginContent() {
        Column(
            modifier = Modifier.fillMaxWidth(),
            horizontalAlignment = Alignment.CenterHorizontally
        ) {
            Text(
                modifier = Modifier.padding(8.dp),
                text = "Select a user to log in!",
                fontSize = 18.sp
            )

            val loginItems by remember { loginItemsState }

            UserList(
                modifier = Modifier.fillMaxWidth(),
                userItems = loginItems,
                onClick = { credentials ->
                    val updated = loginItemsState.value.map {
                        it.copy(isSelected = it.user.token == credentials.user.token)
                    }

                    loginItemsState.value = updated
                }
            )

            val isDataValid = loginItemsState.value.any { it.isSelected }

            Spacer(modifier = Modifier.height(16.dp))

            Button(
                modifier = Modifier
                    .fillMaxWidth()
                    .padding(horizontal = 16.dp),
                enabled = isDataValid,
                onClick = {
                    val wrapper = loginItemsState.value.firstOrNull { it.isSelected }

                    if (wrapper != null) {
                        logIn(wrapper.user)
                    }
                },
                content = { Text(text = "Log In") }
            )
        }
    }

    private fun logIn(selectedUser: User) {
        logger.i { "[logIn] selectedUser: $selectedUser" }
        videoApp.initializeStreamVideo(
            credentialsProvider = AuthCredentialsProvider(
                user = selectedUser,
<<<<<<< HEAD
                apiKey = "key1"
=======
                apiKey = VideoApp.API_KEY,
                userToken = selectedUser.token
>>>>>>> fdebfc2e
            ),
            loggingLevel = LoggingLevel.BODY
        )
        startActivity(HomeActivity.getIntent(this))
        finish()
    }
}<|MERGE_RESOLUTION|>--- conflicted
+++ resolved
@@ -133,12 +133,8 @@
         videoApp.initializeStreamVideo(
             credentialsProvider = AuthCredentialsProvider(
                 user = selectedUser,
-<<<<<<< HEAD
-                apiKey = "key1"
-=======
                 apiKey = VideoApp.API_KEY,
                 userToken = selectedUser.token
->>>>>>> fdebfc2e
             ),
             loggingLevel = LoggingLevel.BODY
         )
