import io.getstream.video.android.Configuration
import io.getstream.video.android.Dependencies
import io.getstream.video.android.Versions

plugins {
    id 'com.android.application'
    id 'org.jetbrains.kotlin.android'
}

android {
    compileSdk Configuration.compileSdk

    defaultConfig {
        applicationId "io.getstream.video.android.app"
        minSdk Configuration.minSdk
        targetSdk Configuration.targetSdk
        versionCode Configuration.versionCode
        versionName Configuration.versionName

        testInstrumentationRunner "androidx.test.runner.AndroidJUnitRunner"
    }

    buildTypes {
        release {
            minifyEnabled false
            proguardFiles getDefaultProguardFile('proguard-android-optimize.txt'), 'proguard-rules.pro'
        }
        benchmark {
            signingConfig signingConfigs.debug
            matchingFallbacks = ['release']
            debuggable false
        }
    }

    compileOptions {
        sourceCompatibility JavaVersion.VERSION_11
        targetCompatibility JavaVersion.VERSION_11
    }

    kotlinOptions {
        jvmTarget = '1.8'
    }

    buildFeatures {
        compose true
    }

    composeOptions {
        kotlinCompilerExtensionVersion Versions.COMPOSE_COMPILER
    }

    lint {
        baseline = file("lint-baseline.xml")
    }
}

dependencies {
    implementation project(":stream-video-android-compose")
<<<<<<< HEAD
    implementation project(':stream-video-android-xml')
    implementation project(":stream-video-android-pushprovider-firebase")
=======
>>>>>>> 96e6b154

    implementation Dependencies.androidxCore
    implementation Dependencies.androidxAppcompat
    implementation Dependencies.material
    implementation Dependencies.androidxLifecycleRuntime

    // Compose
    implementation platform(Dependencies.composeBom)
    implementation Dependencies.composeRuntime
    implementation Dependencies.composeUi
    implementation Dependencies.composeUiTooling
    implementation Dependencies.composeFoundation
    implementation Dependencies.composeMaterial
    implementation Dependencies.activityCompose
    implementation Dependencies.composeIconsExtended

    // Stream Logger
    implementation Dependencies.streamLog
    implementation Dependencies.streamLogAndroid

    testImplementation 'junit:junit:4.13.2'
    androidTestImplementation 'androidx.test.ext:junit:1.1.3'
    androidTestImplementation 'androidx.test.espresso:espresso-core:3.4.0'
}<|MERGE_RESOLUTION|>--- conflicted
+++ resolved
@@ -56,11 +56,7 @@
 
 dependencies {
     implementation project(":stream-video-android-compose")
-<<<<<<< HEAD
     implementation project(':stream-video-android-xml')
-    implementation project(":stream-video-android-pushprovider-firebase")
-=======
->>>>>>> 96e6b154
 
     implementation Dependencies.androidxCore
     implementation Dependencies.androidxAppcompat
