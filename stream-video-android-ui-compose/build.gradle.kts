--- conflicted
+++ resolved
@@ -78,9 +78,8 @@
     compileOnly(project(":stream-video-android-previewdata"))
     testImplementation(project(":stream-video-android-previewdata"))
 
-<<<<<<< HEAD
     implementation(project(":stream-video-android-filters-video"))
-=======
+
     // unit tests
     testImplementation(libs.junit)
     testImplementation(libs.truth)
@@ -89,5 +88,4 @@
     testImplementation(libs.robolectric)
     testImplementation(libs.kotlin.test.junit)
 
->>>>>>> d37f7e30
 }