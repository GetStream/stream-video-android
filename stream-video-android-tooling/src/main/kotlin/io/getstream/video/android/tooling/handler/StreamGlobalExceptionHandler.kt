/*
 * Copyright (c) 2014-2022 Stream.io Inc. All rights reserved.
 *
 * Licensed under the Stream License;
 * you may not use this file except in compliance with the License.
 * You may obtain a copy of the License at
 *
 *    https://github.com/GetStream/stream-video-android/blob/main/LICENSE
 *
 * Unless required by applicable law or agreed to in writing, software
 * distributed under the License is distributed on an "AS IS" BASIS,
 * WITHOUT WARRANTIES OR CONDITIONS OF ANY KIND, either express or implied.
 * See the License for the specific language governing permissions and
 * limitations under the License.
 */

package io.getstream.video.android.tooling.handler

import android.app.Activity
import android.app.Application
import android.content.pm.ApplicationInfo
import android.os.Bundle
import android.os.Process
import io.getstream.video.android.tooling.exception.StreamGlobalException
import io.getstream.video.android.tooling.handler.StreamGlobalExceptionHandler.Companion.install
import io.getstream.video.android.tooling.handler.StreamGlobalExceptionHandler.Companion.installOnDebuggableApp
import io.getstream.video.android.tooling.ui.ExceptionTraceActivity
import java.io.PrintWriter
import java.io.StringWriter
import kotlin.system.exitProcess

/**
 * A global exception handler that snatches all exceptions in the application and forward to the
 * exception tracing screen. The exception tracing screen helps you to debug the error messages, and
 * users can restart the crashed application or share the log messages.
 *
 * You can install the exception handler with the [install] or [installOnDebuggableApp] methods.
 */
public class StreamGlobalExceptionHandler
constructor(
    application: Application,
    private val packageName: String,
    private val defaultExceptionHandler: Thread.UncaughtExceptionHandler,
    private val exceptionHandler: (String) -> Unit
) : Thread.UncaughtExceptionHandler {

    private var lastActivity: Activity? = null
    private var activityCount = 0

    init {
        application.registerActivityLifecycleCallbacks(
            object : Application.ActivityLifecycleCallbacks {

                override fun onActivityResumed(activity: Activity) = Unit

                override fun onActivityPaused(activity: Activity) = Unit

                override fun onActivitySaveInstanceState(activity: Activity, outState: Bundle) = Unit

                override fun onActivityDestroyed(activity: Activity) = Unit

                override fun onActivityCreated(activity: Activity, savedInstanceState: Bundle?) {
                    if (isExceptionActivity(activity)) {
                        return
                    }
                    lastActivity = activity
                }

                override fun onActivityStarted(activity: Activity) {
                    if (isExceptionActivity(activity)) {
                        return
                    }
                    activityCount++
                    lastActivity = activity
                }

                override fun onActivityStopped(activity: Activity) {
                    if (isExceptionActivity(activity)) {
                        return
                    }
                    activityCount--
                    if (activityCount < 0) {
                        lastActivity = null
                    }
                }
            },
        )
    }

    private fun isExceptionActivity(activity: Activity) = activity is ExceptionTraceActivity

    override fun uncaughtException(thread: Thread, throwable: Throwable) {
        lastActivity?.run {
            val stringWriter = StringWriter()
            throwable.printStackTrace(PrintWriter(stringWriter))

            val stackTrace = stringWriter.toString()
            startExceptionActivity(this, stackTrace, throwable.message ?: "")
<<<<<<< HEAD
        }
            ?: defaultExceptionHandler.uncaughtException(thread, throwable)
=======
            exceptionHandler.invoke(stackTrace)
        } ?: defaultExceptionHandler.uncaughtException(thread, throwable)
>>>>>>> 7a9e54d5

        Process.killProcess(Process.myPid())
        exitProcess(-1)
    }

    private fun startExceptionActivity(activity: Activity, exception: String, message: String) =
        activity.run {
            val intent =
                ExceptionTraceActivity.getIntent(
                    context = this,
                    exception = exception,
                    message = message,
                    this@StreamGlobalExceptionHandler.packageName
                )
            startActivity(intent)
            finish()
        }

    public companion object {
        private val Application.isDebuggableApp: Boolean
            get() = (applicationInfo.flags and ApplicationInfo.FLAG_DEBUGGABLE) != 0

        /**
         * Installs a new [StreamGlobalExceptionHandler] if the application is debuggable.
         *
         * @param application Application.
         * @param packageName The package name of the Activity that should be started when user restarts
         * the application.
         */
        public fun installOnDebuggableApp(
            application: Application,
            packageName: String,
            exceptionHandler: (String) -> Unit = {}
        ) {
            val defaultExceptionHandler = Thread.getDefaultUncaughtExceptionHandler() ?: return
            if (!StreamGlobalException.isInstalled && application.isDebuggableApp) {
                StreamGlobalException.install(
                    StreamGlobalExceptionHandler(
                        application = application,
                        packageName = packageName,
                        exceptionHandler = exceptionHandler,
                        defaultExceptionHandler = defaultExceptionHandler
                    )
                )
            }
        }

        /**
         * Install a new [StreamGlobalExceptionHandler].
         *
         * @param application Application.
         * @param packageName The package name of the Activity that should be started when user restarts
         * the application.
         */
        public fun install(
            application: Application,
            packageName: String,
            exceptionHandler: (String) -> Unit = {}
        ) {
            val defaultExceptionHandler = Thread.getDefaultUncaughtExceptionHandler() ?: return
            StreamGlobalException.install(
                StreamGlobalExceptionHandler(
                    application = application,
                    packageName = packageName,
                    exceptionHandler = exceptionHandler,
                    defaultExceptionHandler = defaultExceptionHandler,
                )
            )
        }
    }
}<|MERGE_RESOLUTION|>--- conflicted
+++ resolved
@@ -31,13 +31,12 @@
 
 /**
  * A global exception handler that snatches all exceptions in the application and forward to the
- * exception tracing screen. The exception tracing screen helps you to debug the error messages, and
- * users can restart the crashed application or share the log messages.
+ * exception tracing screen. The exception tracing screen helps you to debug the error messages,
+ * and users can restart the crashed application or share the log messages.
  *
- * You can install the exception handler with the [install] or [installOnDebuggableApp] methods.
+ *  You can install the exception handler with the [install] or [installOnDebuggableApp] methods.
  */
-public class StreamGlobalExceptionHandler
-constructor(
+public class StreamGlobalExceptionHandler constructor(
     application: Application,
     private val packageName: String,
     private val defaultExceptionHandler: Thread.UncaughtExceptionHandler,
@@ -55,7 +54,8 @@
 
                 override fun onActivityPaused(activity: Activity) = Unit
 
-                override fun onActivitySaveInstanceState(activity: Activity, outState: Bundle) = Unit
+                override fun onActivitySaveInstanceState(activity: Activity, outState: Bundle) =
+                    Unit
 
                 override fun onActivityDestroyed(activity: Activity) = Unit
 
@@ -96,13 +96,8 @@
 
             val stackTrace = stringWriter.toString()
             startExceptionActivity(this, stackTrace, throwable.message ?: "")
-<<<<<<< HEAD
-        }
-            ?: defaultExceptionHandler.uncaughtException(thread, throwable)
-=======
             exceptionHandler.invoke(stackTrace)
         } ?: defaultExceptionHandler.uncaughtException(thread, throwable)
->>>>>>> 7a9e54d5
 
         Process.killProcess(Process.myPid())
         exitProcess(-1)
@@ -110,13 +105,12 @@
 
     private fun startExceptionActivity(activity: Activity, exception: String, message: String) =
         activity.run {
-            val intent =
-                ExceptionTraceActivity.getIntent(
-                    context = this,
-                    exception = exception,
-                    message = message,
-                    this@StreamGlobalExceptionHandler.packageName
-                )
+            val intent = ExceptionTraceActivity.getIntent(
+                context = this,
+                exception = exception,
+                message = message,
+                this@StreamGlobalExceptionHandler.packageName
+            )
             startActivity(intent)
             finish()
         }
@@ -129,8 +123,8 @@
          * Installs a new [StreamGlobalExceptionHandler] if the application is debuggable.
          *
          * @param application Application.
-         * @param packageName The package name of the Activity that should be started when user restarts
-         * the application.
+         * @param packageName The package name of the Activity that should be started when user
+         * restarts the application.
          */
         public fun installOnDebuggableApp(
             application: Application,
@@ -154,8 +148,8 @@
          * Install a new [StreamGlobalExceptionHandler].
          *
          * @param application Application.
-         * @param packageName The package name of the Activity that should be started when user restarts
-         * the application.
+         * @param packageName The package name of the Activity that should be started when user
+         * restarts the application.
          */
         public fun install(
             application: Application,
