--- conflicted
+++ resolved
@@ -49,18 +49,11 @@
     override fun onCreate() {
         super.onCreate()
         AndroidStreamLogger.installOnDebuggableApp(this, minPriority = Priority.DEBUG)
-<<<<<<< HEAD
-        //        StreamGlobalExceptionHandler.install(
-        //            application = this,
-        //            packageName = LoginActivity::class.java.name
-        //        )
-=======
         StreamGlobalExceptionHandler.install(
             application = this,
             packageName = MainActivity::class.java.name,
             exceptionHandler = { stackTrace -> Firebase.crashlytics.log(stackTrace) }
         )
->>>>>>> 7a9e54d5
         UserPreferencesManager.initialize(this)
     }
 
@@ -80,13 +73,15 @@
             pushDeviceGenerators = listOf(FirebasePushDeviceGenerator()),
             tokenProvider = {
                 val email = user.custom["email"]
-                val response =
-                    StreamVideoNetwork.tokenService.fetchToken(userId = email, apiKey = API_KEY)
+                val response = StreamVideoNetwork.tokenService.fetchToken(
+                    userId = email,
+                    apiKey = API_KEY
+                )
                 response.token
             }
-        )
-            .build()
-            .also { video = it }
+        ).build().also {
+            video = it
+        }
     }
 
     fun logOut() {
@@ -114,5 +109,4 @@
 
 const val API_KEY = BuildConfig.DOGFOODING_API_KEY
 
-val Context.dogfoodingApp
-    get() = applicationContext as DogfoodingApp+val Context.dogfoodingApp get() = applicationContext as DogfoodingApp