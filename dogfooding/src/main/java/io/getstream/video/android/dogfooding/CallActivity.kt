/*
 * Copyright (c) 2014-2022 Stream.io Inc. All rights reserved.
 *
 * Licensed under the Stream License;
 * you may not use this file except in compliance with the License.
 * You may obtain a copy of the License at
 *
 *    https://github.com/GetStream/stream-video-android/blob/main/LICENSE
 *
 * Unless required by applicable law or agreed to in writing, software
 * distributed under the License is distributed on an "AS IS" BASIS,
 * WITHOUT WARRANTIES OR CONDITIONS OF ANY KIND, either express or implied.
 * See the License for the specific language governing permissions and
 * limitations under the License.
 */

package io.getstream.video.android.dogfooding

import android.content.Context
import android.content.Intent
<<<<<<< HEAD
import android.content.pm.PackageManager
import android.net.Uri
import android.os.Build
import android.os.Build.VERSION_CODES.M
import android.os.Bundle
import android.provider.Settings
import androidx.activity.compose.setContent
import androidx.activity.result.contract.ActivityResultContracts
import androidx.activity.viewModels
import androidx.annotation.RequiresApi
import androidx.appcompat.app.AlertDialog
import androidx.appcompat.app.AppCompatActivity
import io.getstream.video.android.call.state.LeaveCall
import io.getstream.video.android.compose.ui.components.call.activecall.ActiveCallContent
import io.getstream.video.android.permission.PermissionManagerImpl
import io.getstream.video.android.viewmodel.CallViewModel
=======
import io.getstream.video.android.StreamVideo
import io.getstream.video.android.compose.ui.AbstractComposeCallActivity
>>>>>>> f1903761
import io.getstream.video.android.viewmodel.CallViewModelFactory

class CallActivity : AbstractComposeCallActivity() {

<<<<<<< HEAD
    private val factory by lazy {
        CallViewModelFactory(dogfoodingApp.streamVideo, PermissionManagerImpl(applicationContext))
    }

    private val callViewModel by viewModels<CallViewModel>(factoryProducer = { factory })

    @RequiresApi(M)
    private val permissionsContract = registerForActivityResult(
        ActivityResultContracts.RequestPermission()
    ) { isGranted ->
        val missing = getMissingPermissions()
        val deniedCamera = !shouldShowRequestPermissionRationale(Manifest.permission.CAMERA)
        val deniedMicrophone =
            !shouldShowRequestPermissionRationale(Manifest.permission.RECORD_AUDIO)

        when {
            missing.isNotEmpty() && !deniedCamera && !deniedMicrophone -> requestPermissions(missing)
            isGranted -> startVideoFlow()
            deniedCamera || deniedMicrophone -> showPermissionsDialog()
            else -> checkPermissions()
        }
    }

    override fun onCreate(savedInstanceState: Bundle?) {
        super.onCreate(savedInstanceState)

        setContent {
            ActiveCallContent(
                callViewModel,
                onCallAction = { action ->
                    if (action is LeaveCall) {
                        callViewModel.cancelCall()
                        finish()
                    }
                }
            )
        }
    }

    override fun onResume() {
        super.onResume()
        if (Build.VERSION.SDK_INT >= M) {
            checkPermissions()
        } else {
            startVideoFlow()
        }
    }

    private fun startSettings() {
        startActivity(
            Intent(Settings.ACTION_APPLICATION_DETAILS_SETTINGS).apply {
                val uri = Uri.fromParts("package", packageName, null)
                data = uri
            }
        )
    }

    private fun startVideoFlow() {
        val isInitialized = callViewModel.isVideoInitialized.value
        if (isInitialized) return
        callViewModel.connectToCall()
    }

    @RequiresApi(M)
    private fun checkPermissions() {
        val missing = getMissingPermissions()

        if (missing.isNotEmpty()) {
            requestPermissions(missing)
        } else {
            startVideoFlow()
        }
    }

    @RequiresApi(M)
    private fun requestPermissions(permissions: Array<out String>) {
        val deniedCamera = !shouldShowRequestPermissionRationale(Manifest.permission.CAMERA)
        val deniedMicrophone =
            !shouldShowRequestPermissionRationale(Manifest.permission.RECORD_AUDIO)

        if (!deniedCamera && !deniedMicrophone) {
            permissionsContract.launch(permissions.first())
        } else {
            showPermissionsDialog()
        }
    }

    @RequiresApi(M)
    private fun getMissingPermissions(): Array<out String> {
        val permissionsToCheck = arrayOf(
            Manifest.permission.CAMERA,
            Manifest.permission.RECORD_AUDIO
        )

        val missing = permissionsToCheck
            .map { it to (checkSelfPermission(it) == PackageManager.PERMISSION_GRANTED) }
            .filter { (_, isGranted) -> !isGranted }
            .map { it.first }

        return missing.toTypedArray()
    }
=======
    /**
     * Provides the StreamVideo instance through the videoApp.
     */
    override fun getStreamVideo(context: Context): StreamVideo = context.dogfoodingApp.streamVideo
>>>>>>> f1903761

    /**
     * Provides a custom factory for the ViewModel.
     */
    override fun getCallViewModelFactory(): CallViewModelFactory {
        return defaultViewModelFactory()
    }

    companion object {
        internal fun getIntent(
            context: Context
        ): Intent {
            return Intent(context, CallActivity::class.java)
        }
    }
}<|MERGE_RESOLUTION|>--- conflicted
+++ resolved
@@ -18,139 +18,16 @@
 
 import android.content.Context
 import android.content.Intent
-<<<<<<< HEAD
-import android.content.pm.PackageManager
-import android.net.Uri
-import android.os.Build
-import android.os.Build.VERSION_CODES.M
-import android.os.Bundle
-import android.provider.Settings
-import androidx.activity.compose.setContent
-import androidx.activity.result.contract.ActivityResultContracts
-import androidx.activity.viewModels
-import androidx.annotation.RequiresApi
-import androidx.appcompat.app.AlertDialog
-import androidx.appcompat.app.AppCompatActivity
-import io.getstream.video.android.call.state.LeaveCall
-import io.getstream.video.android.compose.ui.components.call.activecall.ActiveCallContent
-import io.getstream.video.android.permission.PermissionManagerImpl
-import io.getstream.video.android.viewmodel.CallViewModel
-=======
 import io.getstream.video.android.StreamVideo
 import io.getstream.video.android.compose.ui.AbstractComposeCallActivity
->>>>>>> f1903761
 import io.getstream.video.android.viewmodel.CallViewModelFactory
 
 class CallActivity : AbstractComposeCallActivity() {
 
-<<<<<<< HEAD
-    private val factory by lazy {
-        CallViewModelFactory(dogfoodingApp.streamVideo, PermissionManagerImpl(applicationContext))
-    }
-
-    private val callViewModel by viewModels<CallViewModel>(factoryProducer = { factory })
-
-    @RequiresApi(M)
-    private val permissionsContract = registerForActivityResult(
-        ActivityResultContracts.RequestPermission()
-    ) { isGranted ->
-        val missing = getMissingPermissions()
-        val deniedCamera = !shouldShowRequestPermissionRationale(Manifest.permission.CAMERA)
-        val deniedMicrophone =
-            !shouldShowRequestPermissionRationale(Manifest.permission.RECORD_AUDIO)
-
-        when {
-            missing.isNotEmpty() && !deniedCamera && !deniedMicrophone -> requestPermissions(missing)
-            isGranted -> startVideoFlow()
-            deniedCamera || deniedMicrophone -> showPermissionsDialog()
-            else -> checkPermissions()
-        }
-    }
-
-    override fun onCreate(savedInstanceState: Bundle?) {
-        super.onCreate(savedInstanceState)
-
-        setContent {
-            ActiveCallContent(
-                callViewModel,
-                onCallAction = { action ->
-                    if (action is LeaveCall) {
-                        callViewModel.cancelCall()
-                        finish()
-                    }
-                }
-            )
-        }
-    }
-
-    override fun onResume() {
-        super.onResume()
-        if (Build.VERSION.SDK_INT >= M) {
-            checkPermissions()
-        } else {
-            startVideoFlow()
-        }
-    }
-
-    private fun startSettings() {
-        startActivity(
-            Intent(Settings.ACTION_APPLICATION_DETAILS_SETTINGS).apply {
-                val uri = Uri.fromParts("package", packageName, null)
-                data = uri
-            }
-        )
-    }
-
-    private fun startVideoFlow() {
-        val isInitialized = callViewModel.isVideoInitialized.value
-        if (isInitialized) return
-        callViewModel.connectToCall()
-    }
-
-    @RequiresApi(M)
-    private fun checkPermissions() {
-        val missing = getMissingPermissions()
-
-        if (missing.isNotEmpty()) {
-            requestPermissions(missing)
-        } else {
-            startVideoFlow()
-        }
-    }
-
-    @RequiresApi(M)
-    private fun requestPermissions(permissions: Array<out String>) {
-        val deniedCamera = !shouldShowRequestPermissionRationale(Manifest.permission.CAMERA)
-        val deniedMicrophone =
-            !shouldShowRequestPermissionRationale(Manifest.permission.RECORD_AUDIO)
-
-        if (!deniedCamera && !deniedMicrophone) {
-            permissionsContract.launch(permissions.first())
-        } else {
-            showPermissionsDialog()
-        }
-    }
-
-    @RequiresApi(M)
-    private fun getMissingPermissions(): Array<out String> {
-        val permissionsToCheck = arrayOf(
-            Manifest.permission.CAMERA,
-            Manifest.permission.RECORD_AUDIO
-        )
-
-        val missing = permissionsToCheck
-            .map { it to (checkSelfPermission(it) == PackageManager.PERMISSION_GRANTED) }
-            .filter { (_, isGranted) -> !isGranted }
-            .map { it.first }
-
-        return missing.toTypedArray()
-    }
-=======
     /**
      * Provides the StreamVideo instance through the videoApp.
      */
     override fun getStreamVideo(context: Context): StreamVideo = context.dogfoodingApp.streamVideo
->>>>>>> f1903761
 
     /**
      * Provides a custom factory for the ViewModel.
