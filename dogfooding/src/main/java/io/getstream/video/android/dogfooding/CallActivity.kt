/*
 * Copyright (c) 2014-2022 Stream.io Inc. All rights reserved.
 *
 * Licensed under the Stream License;
 * you may not use this file except in compliance with the License.
 * You may obtain a copy of the License at
 *
 *    https://github.com/GetStream/stream-video-android/blob/main/LICENSE
 *
 * Unless required by applicable law or agreed to in writing, software
 * distributed under the License is distributed on an "AS IS" BASIS,
 * WITHOUT WARRANTIES OR CONDITIONS OF ANY KIND, either express or implied.
 * See the License for the specific language governing permissions and
 * limitations under the License.
 */

package io.getstream.video.android.dogfooding

import android.content.Context
import android.content.Intent
<<<<<<< HEAD
import android.net.Uri
import android.os.Bundle
import android.provider.Settings
import androidx.activity.compose.setContent
import androidx.activity.viewModels
import androidx.appcompat.app.AlertDialog
import androidx.appcompat.app.AppCompatActivity
import io.getstream.video.android.call.state.LeaveCall
import io.getstream.video.android.call.state.ToggleCamera
import io.getstream.video.android.call.state.ToggleMicrophone
import io.getstream.video.android.compose.theme.VideoTheme
import io.getstream.video.android.compose.ui.components.call.activecall.ActiveCallContent
import io.getstream.video.android.model.CallSettings
import io.getstream.video.android.permission.PermissionManager
import io.getstream.video.android.permission.StreamPermissionManagerImpl
import io.getstream.video.android.viewmodel.CallViewModel
=======
import io.getstream.video.android.StreamVideo
import io.getstream.video.android.compose.ui.AbstractComposeCallActivity
>>>>>>> bf8350ee
import io.getstream.video.android.viewmodel.CallViewModelFactory

class CallActivity : AbstractComposeCallActivity() {

<<<<<<< HEAD
    private lateinit var permissionManager: PermissionManager
    private val factory by lazy {
        CallViewModelFactory(dogfoodingApp.streamVideo, permissionManager)
    }

    private val callViewModel by viewModels<CallViewModel>(factoryProducer = { factory })

    override fun onCreate(savedInstanceState: Bundle?) {
        initPermissionManager()
        super.onCreate(savedInstanceState)

        setContent {
            VideoTheme {
                ActiveCallContent(
                    callViewModel,
                    onCallAction = { action ->
                        when (action) {
                            is ToggleMicrophone -> toggleMicrophone(action)
                            is ToggleCamera -> toggleCamera(action)
                            else -> callViewModel.onCallAction(action)
                        }

                        if (action is LeaveCall) {
                            finish()
                        }
                    }
                )
            }
        }
    }

    private fun initPermissionManager() {
        permissionManager = StreamPermissionManagerImpl(this, onPermissionResult = { permission, isGranted ->
            when (permission) {
                Manifest.permission.CAMERA -> callViewModel.onCallAction(ToggleCamera(isGranted))
                Manifest.permission.RECORD_AUDIO -> callViewModel.onCallAction(ToggleMicrophone(isGranted))
            }
        }, onShowSettings = {
                showPermissionsDialog()
            })
    }

    override fun onResume() {
        super.onResume()
        startVideoFlow()
    }

    private fun startSettings() {
        startActivity(
            Intent(Settings.ACTION_APPLICATION_DETAILS_SETTINGS).apply {
                val uri = Uri.fromParts("package", packageName, null)
                data = uri
            }
        )
    }

    private fun startVideoFlow() {
        val isInitialized = callViewModel.isVideoInitialized.value
        if (isInitialized) return
        callViewModel.connectToCall(
            CallSettings(
                audioOn = false,
                videoOn = permissionManager.hasCameraPermission.value,
                speakerOn = false
            )
        )
    }

    private fun toggleMicrophone(action: ToggleMicrophone) {
        if (!permissionManager.hasRecordAudioPermission.value && action.isEnabled) {
            permissionManager.requestPermission(Manifest.permission.RECORD_AUDIO)
        } else {
            callViewModel.onCallAction(action)
        }
    }

    private fun toggleCamera(action: ToggleCamera) {
        if (!permissionManager.hasCameraPermission.value && action.isEnabled) {
            permissionManager.requestPermission(Manifest.permission.CAMERA)
        } else {
            callViewModel.onCallAction(action)
        }
    }

    private fun showPermissionsDialog() {
        AlertDialog.Builder(this)
            .setTitle("Permissions required to launch the app")
            .setMessage("Open settings to allow camera and microphone permissions.")
            .setPositiveButton("Launch settings") { dialog, _ ->
                startSettings()
                dialog.dismiss()
            }
            .setNegativeButton("Cancel") { dialog, _ ->
                finish()
                dialog.dismiss()
            }
            .create()
            .show()
=======
    /**
     * Provides the StreamVideo instance through the videoApp.
     */
    override fun getStreamVideo(context: Context): StreamVideo = context.dogfoodingApp.streamVideo

    /**
     * Provides a custom factory for the ViewModel.
     */
    override fun getCallViewModelFactory(): CallViewModelFactory {
        return defaultViewModelFactory()
>>>>>>> bf8350ee
    }

    companion object {
        internal fun getIntent(
            context: Context,
        ): Intent {
            return Intent(context, CallActivity::class.java)
        }
    }
}<|MERGE_RESOLUTION|>--- conflicted
+++ resolved
@@ -18,143 +18,15 @@
 
 import android.content.Context
 import android.content.Intent
-<<<<<<< HEAD
-import android.net.Uri
-import android.os.Bundle
-import android.provider.Settings
-import androidx.activity.compose.setContent
-import androidx.activity.viewModels
-import androidx.appcompat.app.AlertDialog
-import androidx.appcompat.app.AppCompatActivity
-import io.getstream.video.android.call.state.LeaveCall
-import io.getstream.video.android.call.state.ToggleCamera
-import io.getstream.video.android.call.state.ToggleMicrophone
-import io.getstream.video.android.compose.theme.VideoTheme
-import io.getstream.video.android.compose.ui.components.call.activecall.ActiveCallContent
-import io.getstream.video.android.model.CallSettings
-import io.getstream.video.android.permission.PermissionManager
-import io.getstream.video.android.permission.StreamPermissionManagerImpl
-import io.getstream.video.android.viewmodel.CallViewModel
-=======
 import io.getstream.video.android.StreamVideo
 import io.getstream.video.android.compose.ui.AbstractComposeCallActivity
->>>>>>> bf8350ee
-import io.getstream.video.android.viewmodel.CallViewModelFactory
 
 class CallActivity : AbstractComposeCallActivity() {
 
-<<<<<<< HEAD
-    private lateinit var permissionManager: PermissionManager
-    private val factory by lazy {
-        CallViewModelFactory(dogfoodingApp.streamVideo, permissionManager)
-    }
-
-    private val callViewModel by viewModels<CallViewModel>(factoryProducer = { factory })
-
-    override fun onCreate(savedInstanceState: Bundle?) {
-        initPermissionManager()
-        super.onCreate(savedInstanceState)
-
-        setContent {
-            VideoTheme {
-                ActiveCallContent(
-                    callViewModel,
-                    onCallAction = { action ->
-                        when (action) {
-                            is ToggleMicrophone -> toggleMicrophone(action)
-                            is ToggleCamera -> toggleCamera(action)
-                            else -> callViewModel.onCallAction(action)
-                        }
-
-                        if (action is LeaveCall) {
-                            finish()
-                        }
-                    }
-                )
-            }
-        }
-    }
-
-    private fun initPermissionManager() {
-        permissionManager = StreamPermissionManagerImpl(this, onPermissionResult = { permission, isGranted ->
-            when (permission) {
-                Manifest.permission.CAMERA -> callViewModel.onCallAction(ToggleCamera(isGranted))
-                Manifest.permission.RECORD_AUDIO -> callViewModel.onCallAction(ToggleMicrophone(isGranted))
-            }
-        }, onShowSettings = {
-                showPermissionsDialog()
-            })
-    }
-
-    override fun onResume() {
-        super.onResume()
-        startVideoFlow()
-    }
-
-    private fun startSettings() {
-        startActivity(
-            Intent(Settings.ACTION_APPLICATION_DETAILS_SETTINGS).apply {
-                val uri = Uri.fromParts("package", packageName, null)
-                data = uri
-            }
-        )
-    }
-
-    private fun startVideoFlow() {
-        val isInitialized = callViewModel.isVideoInitialized.value
-        if (isInitialized) return
-        callViewModel.connectToCall(
-            CallSettings(
-                audioOn = false,
-                videoOn = permissionManager.hasCameraPermission.value,
-                speakerOn = false
-            )
-        )
-    }
-
-    private fun toggleMicrophone(action: ToggleMicrophone) {
-        if (!permissionManager.hasRecordAudioPermission.value && action.isEnabled) {
-            permissionManager.requestPermission(Manifest.permission.RECORD_AUDIO)
-        } else {
-            callViewModel.onCallAction(action)
-        }
-    }
-
-    private fun toggleCamera(action: ToggleCamera) {
-        if (!permissionManager.hasCameraPermission.value && action.isEnabled) {
-            permissionManager.requestPermission(Manifest.permission.CAMERA)
-        } else {
-            callViewModel.onCallAction(action)
-        }
-    }
-
-    private fun showPermissionsDialog() {
-        AlertDialog.Builder(this)
-            .setTitle("Permissions required to launch the app")
-            .setMessage("Open settings to allow camera and microphone permissions.")
-            .setPositiveButton("Launch settings") { dialog, _ ->
-                startSettings()
-                dialog.dismiss()
-            }
-            .setNegativeButton("Cancel") { dialog, _ ->
-                finish()
-                dialog.dismiss()
-            }
-            .create()
-            .show()
-=======
     /**
      * Provides the StreamVideo instance through the videoApp.
      */
     override fun getStreamVideo(context: Context): StreamVideo = context.dogfoodingApp.streamVideo
-
-    /**
-     * Provides a custom factory for the ViewModel.
-     */
-    override fun getCallViewModelFactory(): CallViewModelFactory {
-        return defaultViewModelFactory()
->>>>>>> bf8350ee
-    }
 
     companion object {
         internal fun getIntent(
