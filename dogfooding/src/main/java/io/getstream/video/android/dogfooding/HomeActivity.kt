--- conflicted
+++ resolved
@@ -56,10 +56,6 @@
 import io.getstream.video.android.compose.theme.VideoTheme
 import io.getstream.video.android.compose.ui.components.avatar.Avatar
 import io.getstream.video.android.compose.ui.components.avatar.InitialsAvatar
-<<<<<<< HEAD
-=======
-import io.getstream.video.android.utils.buildCallInput
->>>>>>> 20bd3dfb
 import io.getstream.video.android.utils.onError
 import io.getstream.video.android.utils.onSuccess
 import kotlinx.coroutines.launch
@@ -159,10 +155,6 @@
                 startActivity(
                     CallActivity.getIntent(
                         this@HomeActivity,
-<<<<<<< HEAD
-=======
-                        buildCallInput(this@HomeActivity, joinedCall)
->>>>>>> 20bd3dfb
                     )
                 )
             }
