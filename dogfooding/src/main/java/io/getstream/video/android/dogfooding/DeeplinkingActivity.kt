--- conflicted
+++ resolved
@@ -59,13 +59,8 @@
         lifecycleScope.launch {
             val createCallResult = controller.joinCall("default", callId)
 
-<<<<<<< HEAD
             createCallResult.onSuccess {
                 navigateToCall()
-=======
-            createCallResult.onSuccessSuspend { joinedCall ->
-                navigateToCall(buildCallInput(this@DeeplinkingActivity, joinedCall))
->>>>>>> 20bd3dfb
             }
             createCallResult.onError {
                 Log.d("Couldn't select server", it.message ?: "")
