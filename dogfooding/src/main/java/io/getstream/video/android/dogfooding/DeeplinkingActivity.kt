/*
 * Copyright (c) 2014-2022 Stream.io Inc. All rights reserved.
 *
 * Licensed under the Stream License;
 * you may not use this file except in compliance with the License.
 * You may obtain a copy of the License at
 *
 *    https://github.com/GetStream/stream-video-android/blob/main/LICENSE
 *
 * Unless required by applicable law or agreed to in writing, software
 * distributed under the License is distributed on an "AS IS" BASIS,
 * WITHOUT WARRANTIES OR CONDITIONS OF ANY KIND, either express or implied.
 * See the License for the specific language governing permissions and
 * limitations under the License.
 */

package io.getstream.video.android.dogfooding

import android.net.Uri
import android.os.Bundle
import android.util.Log
import android.widget.Toast
import androidx.appcompat.app.AppCompatActivity
import androidx.lifecycle.lifecycleScope
import io.getstream.log.taggedLogger
import io.getstream.video.android.logging.LoggingLevel
import io.getstream.video.android.token.AuthCredentialsProvider
import io.getstream.video.android.utils.onError
import io.getstream.video.android.utils.onSuccess
import kotlinx.coroutines.launch

class DeeplinkingActivity : AppCompatActivity() {

    private val logger by taggedLogger("Call:DeeplinkView")

    private val controller by lazy {
        dogfoodingApp.streamVideo
    }

    override fun onCreate(savedInstanceState: Bundle?) {
        logger.d { "[onCreate] savedInstanceState: $savedInstanceState" }
        super.onCreate(savedInstanceState)

        val data: Uri = intent?.data ?: return

        val callId = data.toString().split("/").lastOrNull() ?: return

        Log.d("ReceivedDeeplink", "Action: ${intent?.action}")
        Log.d("ReceivedDeeplink", "Data: ${intent?.data}")

        logIn()
        joinCall(callId)
    }

    private fun joinCall(callId: String) {
        lifecycleScope.launch {
            val createCallResult = controller.joinCall("default", callId)

            createCallResult.onSuccess {
                navigateToCall()
            }
            createCallResult.onError {
                Log.d("Couldn't select server", it.message ?: "")
                Toast.makeText(this@DeeplinkingActivity, it.message, Toast.LENGTH_SHORT).show()
            }
        }
    }

    private fun navigateToCall() {
        startActivity(CallActivity.getIntent(this))
        finish()
    }

    private fun logIn() {
        val userPreferences = dogfoodingApp.userPreferences
        val user = userPreferences.getCachedCredentials()
        val apiKey = userPreferences.getCachedApiKey()

        if (user != null) {
            logger.d { "[logIn] selectedUser: $user" }
            dogfoodingApp.initializeStreamVideo(
                credentialsProvider = AuthCredentialsProvider(
                    user = user,
<<<<<<< HEAD
                    apiKey = "key10"
=======
                    userToken = user.token,
                    apiKey = apiKey ?: API_KEY
>>>>>>> fdebfc2e
                ),
                loggingLevel = LoggingLevel.BODY
            )
        }
    }
}<|MERGE_RESOLUTION|>--- conflicted
+++ resolved
@@ -81,12 +81,8 @@
             dogfoodingApp.initializeStreamVideo(
                 credentialsProvider = AuthCredentialsProvider(
                     user = user,
-<<<<<<< HEAD
-                    apiKey = "key10"
-=======
                     userToken = user.token,
                     apiKey = apiKey ?: API_KEY
->>>>>>> fdebfc2e
                 ),
                 loggingLevel = LoggingLevel.BODY
             )
