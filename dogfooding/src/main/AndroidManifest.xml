--- conflicted
+++ resolved
@@ -26,8 +26,9 @@
 
         <activity
             android:name=".CallActivity"
-<<<<<<< HEAD
-            android:exported="false" />
+            android:configChanges="screenSize|smallestScreenSize|screenLayout|orientation"
+            android:exported="false"
+            android:supportsPictureInPicture="true" />
 
         <service
             android:name=".CallService"
@@ -42,11 +43,6 @@
                 <action android:name="io.getstream.video.android.action.ACCEPT_CALL" />
             </intent-filter>
         </activity>
-=======
-            android:configChanges="screenSize|smallestScreenSize|screenLayout|orientation"
-            android:supportsPictureInPicture="true" />
->>>>>>> fdebfc2e
-
         <activity
             android:name=".DeeplinkingActivity"
             android:exported="true">
@@ -58,6 +54,7 @@
                 <category android:name="android.intent.category.DEFAULT" />
                 <category android:name="android.intent.category.BROWSABLE" />
 
+
                 <data
                     android:host="stream-calls-dogfood.vercel.app"
                     android:pathPrefix="/join/"
