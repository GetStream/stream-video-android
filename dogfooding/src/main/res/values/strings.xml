<?xml version="1.0" encoding="utf-8"?>
<!--
     Copyright (c) 2023 Stream.io Inc. All rights reserved.

     Licensed under the Stream License;
     you may not use this file except in compliance with the License.
     You may obtain a copy of the License at

          https://github.com/GetStream/stream-video-android/blob/main/LICENSE

     Unless required by applicable law or agreed to in writing, software
     distributed under the License is distributed on an "AS IS" BASIS,
     WITHOUT WARRANTIES OR CONDITIONS OF ANY KIND, either express or implied.
     See the License for the specific language governing permissions and
     limitations under the License.
-->
<resources>
    <string name="app_name">Stream Video Calls</string>
    <string name="filter_call_link">call_link</string>
    <string name="unauthorized_error">Your login token is expired. Please re-login.</string>
    <string name="sign_in_description">Please sign in with your Google \nStream account.</string>
    <string name="sign_in_google">Google Sign In</string>
    <string name="sign_in_email">Sign In with Email</string>
    <string name="random_user_sign_in">Random User Sign In</string>
    <string name="sign_in_contact">Having problems logging in?&#160;</string>
    <string name="sign_in_contact_us">Contact us</string>
    <string name="sign_out">Sign out</string>
    <string name="join_description">Build reliable video calling, audio rooms, and live streaming with our easy-to-use SDKs and global edge network</string>
    <string name="join_call">Join Call</string>
    <string name="join_call_by_qr_code">Scan QR meeting code</string>
    <string name="join_call_description">You are about to join a call. %d more people are in the call.</string>
    <string name="join_call_no_id_hint">Don\'t have a Call ID?</string>
    <string name="join_call_call_id_hint">Call ID</string>
    <string name="start_a_new_call">Start a New Call</string>
    <string name="start_call">Start Call</string>
    <string name="call_id_number">Call ID Number</string>
    <string name="stream_video">Stream Video</string>
    <string name="call_lobby_description">Try out a video call in this demo powered by Stream\'s video SDK</string>
    <string name="cannot_load_google_account_list">Cannot load user list.\nPlease try again or re-login into the app.</string>
    <string name="direct_call">Direct Call</string>
    <string name="select_direct_call_users">Select users and tap the call button below</string>
<<<<<<< HEAD
    <string name="stream_video_tooling_restart_app">Restart App</string>
    <string name="stream_video_tooling_exception_log">Error Log</string>
    <string name="stream_video_tooling_copy_into_clipboard">Log messages copied to clipboard!</string>
=======
    <string name="scan_qr_code_to_enter">To continue into the call\nScan the QR Code</string>
>>>>>>> 058bfbe4
    <plurals name="chat_typing">
        <item quantity="one">%s is typing</item>
        <item quantity="other">%s and %d more are typing</item>
    </plurals>
</resources><|MERGE_RESOLUTION|>--- conflicted
+++ resolved
@@ -39,13 +39,10 @@
     <string name="cannot_load_google_account_list">Cannot load user list.\nPlease try again or re-login into the app.</string>
     <string name="direct_call">Direct Call</string>
     <string name="select_direct_call_users">Select users and tap the call button below</string>
-<<<<<<< HEAD
+    <string name="scan_qr_code_to_enter">To continue into the call\nScan the QR Code</string>
     <string name="stream_video_tooling_restart_app">Restart App</string>
     <string name="stream_video_tooling_exception_log">Error Log</string>
     <string name="stream_video_tooling_copy_into_clipboard">Log messages copied to clipboard!</string>
-=======
-    <string name="scan_qr_code_to_enter">To continue into the call\nScan the QR Code</string>
->>>>>>> 058bfbe4
     <plurals name="chat_typing">
         <item quantity="one">%s is typing</item>
         <item quantity="other">%s and %d more are typing</item>
