/*
 * Copyright (c) 2014-2024 Stream.io Inc. All rights reserved.
 *
 * Licensed under the Stream License;
 * you may not use this file except in compliance with the License.
 * You may obtain a copy of the License at
 *
 *    https://github.com/GetStream/stream-video-android/blob/main/LICENSE
 *
 * Unless required by applicable law or agreed to in writing, software
 * distributed under the License is distributed on an "AS IS" BASIS,
 * WITHOUT WARRANTIES OR CONDITIONS OF ANY KIND, either express or implied.
 * See the License for the specific language governing permissions and
 * limitations under the License.
 */

package io.getstream.video.android.ui.common

import android.app.PictureInPictureParams
import android.content.Context
import android.content.Intent
import android.content.pm.ActivityInfo
import android.content.pm.PackageManager
import android.os.Build
import android.os.Bundle
import android.os.PersistableBundle
import android.util.Rational
import android.view.WindowManager
import androidx.activity.ComponentActivity
import androidx.annotation.CallSuper
import androidx.lifecycle.lifecycleScope
import io.getstream.android.video.generated.models.CallEndedEvent
import io.getstream.android.video.generated.models.CallSessionEndedEvent
import io.getstream.android.video.generated.models.CallSessionParticipantLeftEvent
import io.getstream.android.video.generated.models.OwnCapability
import io.getstream.android.video.generated.models.VideoEvent
import io.getstream.log.taggedLogger
import io.getstream.result.Result
import io.getstream.result.extractCause
import io.getstream.result.flatMap
import io.getstream.result.onErrorSuspend
import io.getstream.result.onSuccessSuspend
import io.getstream.video.android.core.Call
import io.getstream.video.android.core.DeviceStatus
import io.getstream.video.android.core.RealtimeConnection
import io.getstream.video.android.core.StreamVideo
import io.getstream.video.android.core.call.RtcSession
import io.getstream.video.android.core.call.state.AcceptCall
import io.getstream.video.android.core.call.state.CallAction
import io.getstream.video.android.core.call.state.CancelCall
import io.getstream.video.android.core.call.state.DeclineCall
import io.getstream.video.android.core.call.state.FlipCamera
import io.getstream.video.android.core.call.state.LeaveCall
import io.getstream.video.android.core.call.state.ToggleCamera
import io.getstream.video.android.core.call.state.ToggleMicrophone
import io.getstream.video.android.core.call.state.ToggleSpeakerphone
import io.getstream.video.android.core.events.CallEndedSfuEvent
import io.getstream.video.android.core.events.ParticipantLeftEvent
import io.getstream.video.android.core.model.RejectReason
import io.getstream.video.android.core.notifications.NotificationHandler
import io.getstream.video.android.model.StreamCallId
import io.getstream.video.android.model.streamCallId
import io.getstream.video.android.ui.common.models.StreamCallActivityException
import io.getstream.video.android.ui.common.util.StreamCallActivityDelicateApi
import kotlinx.coroutines.CoroutineScope
import kotlinx.coroutines.Dispatchers
import kotlinx.coroutines.Job
import kotlinx.coroutines.SupervisorJob
import kotlinx.coroutines.async
import kotlinx.coroutines.delay
import kotlinx.coroutines.flow.collectLatest
import kotlinx.coroutines.isActive
import kotlinx.coroutines.launch
import kotlinx.coroutines.withContext

@OptIn(StreamCallActivityDelicateApi::class)
public abstract class StreamCallActivity : ComponentActivity(), ActivityCallOperations {
    // Factory and creation
    public companion object {
        // Extra keys
        private const val EXTRA_LEAVE_WHEN_LAST: String = "leave_when_last"
        private const val EXTRA_MEMBERS_ARRAY: String = "members_extra"

        // Extra default values
        private const val DEFAULT_LEAVE_WHEN_LAST: Boolean = false
        private val defaultExtraMembers = emptyList<String>()
        private val logger by taggedLogger("DefaultCallActivity")

        /**
         * Factory method used to build an intent to start this activity.
         *
         * @param context the context.
         * @param cid the Call id
         * @param members list of members
         * @param action android action.
         * @param clazz the class of the Activity
         * @param configuration the configuration object
         * @param extraData extra data to pass to the activity
         */
        public fun <T : StreamCallActivity> callIntent(
            context: Context,
            cid: StreamCallId,
            members: List<String> = defaultExtraMembers,
            leaveWhenLastInCall: Boolean = DEFAULT_LEAVE_WHEN_LAST,
            action: String? = null,
            clazz: Class<T>,
            configuration: StreamCallActivityConfiguration = StreamCallActivityConfiguration(),
            extraData: Bundle? = null,
        ): Intent {
            return Intent(context, clazz).apply {
                // Setup the outgoing call action
                action?.let {
                    this.action = it
                }
                val config = configuration.toBundle()
                // Add the config
                putExtra(StreamCallActivityConfigStrings.EXTRA_STREAM_CONFIG, config)
                // Add the generated call ID and other params
                putExtra(NotificationHandler.INTENT_EXTRA_CALL_CID, cid)
                putExtra(EXTRA_LEAVE_WHEN_LAST, leaveWhenLastInCall)
                // Setup the members to transfer to the new activity
                val membersArrayList = ArrayList<String>()
                members.forEach { membersArrayList.add(it) }
                putStringArrayListExtra(EXTRA_MEMBERS_ARRAY, membersArrayList)
                extraData?.also {
                    putExtras(it)
                }
                addFlags(Intent.FLAG_ACTIVITY_NEW_TASK)
                logger.d { "Created [${clazz.simpleName}] intent. -> $this" }
            }
        }

        public fun callIntentBundle(
            cid: StreamCallId,
            members: List<String> = defaultExtraMembers,
            leaveWhenLastInCall: Boolean = DEFAULT_LEAVE_WHEN_LAST,
            configuration: StreamCallActivityConfiguration = StreamCallActivityConfiguration(),
            extraData: Bundle? = null,
        ): Bundle {
            return Bundle().apply {
                // Setup the outgoing call action

                val config = configuration.toBundle()
                // Add the config

                putBundle(StreamCallActivityConfigStrings.EXTRA_STREAM_CONFIG, config)
                // Add the generated call ID and other params
                putParcelable(NotificationHandler.INTENT_EXTRA_CALL_CID, cid)
                putBoolean(EXTRA_LEAVE_WHEN_LAST, leaveWhenLastInCall)
                // Setup the members to transfer to the new activity
                val membersArrayList = ArrayList<String>()
                members.forEach { membersArrayList.add(it) }
                putStringArrayList(EXTRA_MEMBERS_ARRAY, membersArrayList)
                extraData?.also {
                    putAll(it)
                }

                logger.d { "Created Bundle. -> $this" }
            }
        }
    }

    // Internal state
    private var callSocketConnectionMonitor: Job? = null
    private lateinit var cachedCall: Call

    @Deprecated(
        "Use configurationMap instead",
        replaceWith = ReplaceWith("configurationMap"),
        level = DeprecationLevel.WARNING,
    )
    protected lateinit var config: StreamCallActivityConfiguration
        private set

    /**
     * Map of a call id with StreamCallActivityConfiguration
     * You can get Call id via
     * `intent?.streamCallId(NotificationHandler.INTENT_EXTRA_CALL_CID)?.id`
     */
    public val configurationMap: HashMap<StreamCallIdString, StreamCallActivityConfiguration> =
        HashMap()

    private var cachedCallEventJob: Job? = null
    private var participantCountJob: Job? = null
    private val supervisorJob = SupervisorJob()
    private var isFinishingSafely = false

    protected val onSuccessFinish: suspend (Call) -> Unit = { call ->
        logger.d { "[onSuccessFinish] for callid: ${call.cid}" }
        onEnded(call)
        if (isCurrentAcceptedCall(call)) {
            val configuration = configurationMap[call.id]
            if (configuration?.closeScreenOnCallEnded == true) {
                logger.w {
                    "[onSuccessFinish], The call was successfully finished! Closing activity, call_cid:${call.cid}"
                }
                safeFinish()
            }
        } else {
            logger.d { "[onSuccessFinish] for non-active call" }
        }
    }

    /**
     * The Exception is [StreamCallActivityException]. We will update the args in next major release
     */
    protected val onErrorFinish: suspend (Exception) -> Unit = { error ->
        onFailed(error)
        if (error is StreamCallActivityException) {
            logger.e(error) { "[onErrorFinish] Something went wrong, call_id:${error.call.id}" }
            if (isCurrentAcceptedCall(error.call)) {
                val configuration = configurationMap[error.call.id]
                if (configuration?.closeScreenOnError == true) {
                    logger.e(error) { "Finishing the activity" }
                    safeFinish()
                }
            } else {
                logger.e(error) { "[onErrorFinish] for non-active call" }
            }
        } else {
            /**
             * This will execute when we got a error before creating the call object
             */
            if (config.closeScreenOnError) {
                logger.e(error) { "Finishing the activity" }
                safeFinish()
            }
        }
    }

    /**
     * The call which is accepted
     */
    public open fun isCurrentAcceptedCall(call: Call): Boolean =
        (::cachedCall.isInitialized) && (cachedCall.id == call.id)

    // Public values
    /**
     * Each activity needs its onw ui delegate that will set content to the activity.
     *
     * Any extending activity must provide its own ui delegate that manages the UI.
     */
    public abstract val uiDelegate: StreamActivityUiDelegate<StreamCallActivity>

    /**
     * A configuration object returned for this activity controlling various behaviors of the activity.
     * Can be overridden for further control on the behavior.
     *
     * This is delicate API because it loads the config from the extra, you can pass the
     * configuration object in the [callIntent] method and it will be correctly passed here.
     * You can override it and return a custom configuration all the time, in which case
     * the configuration passed in [callIntent] is ignored.
     */
    @Deprecated(
        "Accessing configuration before onCreate may lead to unintended behavior. Use configurationMap instead.",
        level = DeprecationLevel.WARNING,
    )
    @StreamCallActivityDelicateApi
    public open val configuration: StreamCallActivityConfiguration
        get() {
            if (!::config.isInitialized) {
                logger.w {
                    "Deprecated configuration getter accessed before onCreate. Use onCreate-initialized configurationMap instead."
                }
                config = loadConfigFromIntent(intent) // safe fallback
            }
            return config
        }

    protected open fun loadConfigFromIntent(intent: Intent?): StreamCallActivityConfiguration {
        val bundledConfig = intent?.getBundleExtra(
            StreamCallActivityConfigStrings.EXTRA_STREAM_CONFIG,
        )
        return runCatching {
            bundledConfig?.extractStreamActivityConfig() ?: StreamCallActivityConfiguration()
        }.getOrElse { e ->
            logger.e(e) { "Failed to load config. Using default." }
            StreamCallActivityConfiguration()
        }
    }

    protected open var callHandlerDelegate: IncomingCallHandlerDelegate? = null

    // Default implementation that rejects new calls when there's an ongoing call
    private val defaultCallHandler = object : IncomingCallHandlerDelegate {
        override fun shouldAcceptNewCall(activeCall: Call, intent: Intent) = true

        override fun onAcceptCall(intent: Intent) {
            finish()
            startActivity(intent)
        }

        override fun onIgnoreCall(intent: Intent, reason: IgnoreReason) {
            val newCallCid = intent.streamCallId(NotificationHandler.INTENT_EXTRA_CALL_CID)?.cid
            when (reason) {
                IgnoreReason.SameCall -> {
                    logger.d { "Ignoring duplicate call_cid:$newCallCid" }
                }

                IgnoreReason.DelegateDeclined -> {
                    logger.d { "Call declined by delegate declined call_cid:$newCallCid" }
                }
                else -> {}
            }
        }
    }

    // Platform restriction
    public override fun onCreate(savedInstanceState: Bundle?) {
        super.onCreate(savedInstanceState)
        onPreCreate(savedInstanceState, null)
        logger.d { "Entered [onCreate(Bundle?)" }
        initializeCallOrFail(
            savedInstanceState,
            null,
            intent,
            onSuccess = { instanceState, persistentState, call, action ->
                logger.d { "Calling [onCreate(Call)], because call is initialized $call" }
                onIntentAction(call, action, onError = onErrorFinish) { successCall ->
                    applyDashboardSettings(successCall)
                    onCreate(instanceState, persistentState, successCall)
                }
            },
            onError = {
                // We are not calling onErrorFinish here on purpose
                // we want to crash if we cannot initialize the call
                logger.e(it) { "Failed to initialize call." }
                lifecycleScope.launch {
                    onErrorFinish(it)
                }
            },
        )
    }

    public override fun onCreate(
        savedInstanceState: Bundle?,
        persistentState: PersistableBundle?,
    ) {
        super.onCreate(savedInstanceState)
        onPreCreate(savedInstanceState, persistentState)
        logger.d { "Entered [onCreate(Bundle, PersistableBundle?)" }
        initializeCallOrFail(
            savedInstanceState,
            persistentState,
            intent,
            onSuccess = { instanceState, persistedState, call, action ->
                logger.d { "Calling [onCreate(Call)], because call is initialized $call" }
                onIntentAction(call, action, onError = onErrorFinish) { successCall ->
                    applyDashboardSettings(successCall)
                    onCreate(instanceState, persistedState, successCall)
                }
            },
            onError = {
                // We are not calling onErrorFinish here on purpose
                // we want to crash if we cannot initialize the call
                logger.e(it) { "Failed to initialize call." }
                lifecycleScope.launch {
                    onErrorFinish(it)
                }
            },
        )
    }

    override fun onNewIntent(intent: Intent) {
        super.onNewIntent(intent)
        /**
         * Necessary because the intent is read during the activity's lifecycle methods.
         */
        setIntent(intent)
        initializeConfig(intent)
        handleOnNewIntentAction(intent)
    }

    protected open fun handleOnNewIntentAction(intent: Intent) {
        logger.d { "[handleOnNewIntentAction], intent action = ${intent.action}" }
        when (intent.action) {
            NotificationHandler.ACTION_ACCEPT_CALL -> {
                handleOnNewIncomingCallAcceptAction()
            }
            NotificationHandler.ACTION_INCOMING_CALL -> {
                handleOnNewIncomingCallAction()
            }
            else -> {}
        }
    }

    protected open fun handleOnNewIncomingCallAction() {
        val activeCall = StreamVideo.instance().state.activeCall.value
        if (activeCall == null) {
            initializeCallOrFail(
                null,
                null,
                intent,
                onSuccess = { instanceState, persistedState, call, action ->
                    logger.d { "Calling [handleOnNewIncomingCallAction], because call id: ${call.id}" }
                    onIntentAction(call, action, onError = onErrorFinish) { successCall ->
                        applyDashboardSettings(successCall)
                        onCreate(instanceState, persistedState, successCall)
                    }
                },
                onError = {
                    // We are not calling onErrorFinish here on purpose
                    // we want to crash if we cannot initialize the call
                    logger.e(it) { "Failed to initialize call." }
<<<<<<< HEAD
                    throw it
=======
                    lifecycleScope.launch {
                        onErrorFinish(it)
                    }
>>>>>>> 34891bb6
                },
            )
        }
    }

    protected open fun handleOnNewIncomingCallAcceptAction() {
        val handler = callHandlerDelegate ?: defaultCallHandler
        val newCallCid = intent.streamCallId(NotificationHandler.INTENT_EXTRA_CALL_CID)?.cid
        val activeCall = StreamVideo.instance().state.activeCall.value

        when {
            // No ongoing call, so we accept the new call
            activeCall == null -> {
                handler.onAcceptCall(intent)
            }

            // Incoming call is same as active call
            activeCall.cid == newCallCid -> {
                handler.onIgnoreCall(intent, IgnoreReason.SameCall)
            }

            else -> {
                if (handler.shouldAcceptNewCall(activeCall, intent)) {
                    // Rest states
                    participantCountJob?.cancel()
                    participantCountJob = null

                    // We want to leave the ongoing active call
                    leave(activeCall, onSuccessFinish, onErrorFinish)
                    lifecycleScope.launch(Dispatchers.Default) {
                        delay(
                            getCallTransitionTime(),
                        ) // Grace time for call related things to be cleared safely
                        withContext(Dispatchers.Main) {
                            handler.onAcceptCall(intent)
                        }
                    }
                } else {
                    handler.onIgnoreCall(intent, IgnoreReason.DelegateDeclined)
                }
            }
        }
    }

    public override fun onResume() {
        super.onResume()
        withCachedCall {
            onResume(it)
        }
    }

    public override fun onUserLeaveHint() {
        super.onUserLeaveHint()
        withCachedCall {
            onUserLeaveHint(it)
        }
    }

    public override fun onPause() {
        super.onPause()
        withCachedCall {
            onPause(it)
        }
    }

    public override fun onStop() {
        super.onStop()
        withCachedCall {
            onStop(it)
        }
    }

    // Lifecycle methods

    /**
     * Handles action from the intent.
     *
     * @param call the call
     * @param action the action.
     *
     * @see NotificationHandler
     */
    public open fun onIntentAction(
        call: Call,
        action: String?,
        onError: (suspend (Exception) -> Unit)? = onErrorFinish,
        onSuccess: (suspend (Call) -> Unit)? = null,
    ) {
        logger.d { "[onIntentAction] #ringing; action: $action, call.cid: ${call.cid}" }
        when (action) {
            NotificationHandler.ACTION_ACCEPT_CALL -> {
                logger.v { "[onIntentAction] #ringing; Action ACCEPT_CALL, ${call.cid}" }
                accept(call, onError = onError, onSuccess = onSuccess)
            }

            NotificationHandler.ACTION_REJECT_CALL -> {
                logger.v { "[onIntentAction] #ringing; Action REJECT_CALL, ${call.cid}" }
                reject(call, onError = onError, onSuccess = onSuccess)
            }

            NotificationHandler.ACTION_INCOMING_CALL -> {
                logger.v { "[onIntentAction] #ringing; Action INCOMING_CALL, ${call.cid}" }
                get(call, onError = onError, onSuccess = onSuccess)
            }

            NotificationHandler.ACTION_OUTGOING_CALL -> {
                logger.v { "[onIntentAction] #ringing; Action OUTGOING_CALL, ${call.cid}" }
                // Extract the members and the call ID and place the outgoing call
                val members = intent.getStringArrayListExtra(EXTRA_MEMBERS_ARRAY) ?: emptyList()
                create(
                    call,
                    members = members,
                    ring = true,
                    onSuccess = onSuccess,
                    onError = onError,
                )
            }

            else -> {
                logger.w {
                    "[onIntentAction] #ringing; No action provided to the intent will try to join call by default [action: $action], [cid: ${call.cid}]"
                }
                val members = intent.getStringArrayListExtra(EXTRA_MEMBERS_ARRAY) ?: emptyList()
                // If the call does not exist it will be created.
                create(
                    call,
                    members = members,
                    ring = false,
                    onSuccess = {
                        join(call, onError = onError)
                        onSuccess?.invoke(call)
                    },
                    onError = onError,
                )
            }
        }
    }

    /**
     * Called when the activity is created, but the SDK is not yet initialized.
     * Initializes the configuration and UI delegates.
     */
    @CallSuper
    @StreamCallActivityDelicateApi
    public open fun onPreCreate(savedInstanceState: Bundle?, persistentState: PersistableBundle?) {
        logger.d { "Pre-create" }
        initializeConfig(intent)
        logger.d { "Activity pre-created with configuration [$config]" }
        uiDelegate.loadingContent(this)
    }

    private fun initializeConfig(intent: Intent?) {
        val configurationFromIntent = loadConfigFromIntent(intent)
        config = configuration.copy(
            closeScreenOnCallEnded = configurationFromIntent.closeScreenOnCallEnded,
            closeScreenOnError = configurationFromIntent.closeScreenOnError,
            canSkipPermissionRationale = configurationFromIntent.canSkipPermissionRationale,
            canKeepScreenOn = configurationFromIntent.canKeepScreenOn,
        )

        val streamCallId = intent?.streamCallId(NotificationHandler.INTENT_EXTRA_CALL_CID)
        streamCallId?.let {
            val sb = StringBuilder()
            sb.append("closeScreenOnError=${config.closeScreenOnError}\n")
            sb.append("closeScreenOnCallEnded=${config.closeScreenOnCallEnded}\n")
            sb.append("canKeepScreenOn=${config.canKeepScreenOn}\n")
            sb.append("canSkipPermissionRationale=${config.canSkipPermissionRationale}\n")
            sb.append("StreamVideo is null=${StreamVideo.instanceOrNull() == null}\n")
            val leaveWhenLastInCall = intent.getBooleanExtra(
                EXTRA_LEAVE_WHEN_LAST,
                DEFAULT_LEAVE_WHEN_LAST,
            )
            logger.d {
                "[initializeConfig], call_id: ${it.id}, activity hashcode=${this.hashCode()}, Configuration: $sb, Leave when last in call: $leaveWhenLastInCall"
            }
            configurationMap[it.id] = config
        }
    }

    /**
     * Same as [onCreate] but with the [Call] as parameter.
     * The [onCreate] method will crash with [IllegalArgumentException] if the call cannot be loaded
     * or if the intent was created incorrectly, thus arriving in this method means that the call
     * is already available.
     */
    public open fun onCreate(
        savedInstanceState: Bundle?,
        persistentState: PersistableBundle?,
        call: Call,
    ) {
        logger.d { "[onCreate(Bundle,PersistableBundle,Call)] setting up compose delegate." }
        uiDelegate.setContent(this, call)
    }

    /**
     * Called when the activity is resumed. Makes sure the call object is available.
     *
     * @param call
     */
    public open fun onResume(call: Call) {
        if (config.canKeepScreenOn) {
            window.addFlags(WindowManager.LayoutParams.FLAG_KEEP_SCREEN_ON)
        }
        logger.d { "DefaultCallActivity - Resumed (call -> $call)" }
    }

    /**
     * Called when the activity is about to go into the background as the result of user choice. Makes sure the call object is available.
     *
     * @param call the call
     */
    public open fun onUserLeaveHint(call: Call) {
        window.clearFlags(WindowManager.LayoutParams.FLAG_KEEP_SCREEN_ON)
        // Default PiP behavior
        if (packageManager.hasSystemFeature(PackageManager.FEATURE_PICTURE_IN_PICTURE) &&
            isConnected(call) &&
            !isChangingConfigurations &&
            isVideoCall(call) &&
            !isInPictureInPictureMode
        ) {
            try {
                enterPictureInPicture()
            } catch (e: Exception) {
                logger.e(e) { "[onUserLeaveHint] Something went wrong when entering PiP." }
            }
        }

        logger.d { "DefaultCallActivity - Leave Hinted (call -> $call)" }
    }

    /**
     * Called when the activity is paused. Makes sure the call object is available.
     *
     * @param call the call
     */
    public open fun onPause(call: Call) {
        window.clearFlags(WindowManager.LayoutParams.FLAG_KEEP_SCREEN_ON)
        logger.d { "DefaultCallActivity - Paused (call -> $call)" }
    }

    /**
     * Called when the activity has failed for any reason.
     * The activity will finish after this call, to prevent the `finish()` provide a different [StreamCallActivityConfiguration].
     */
    public open fun onFailed(exception: Exception) {
        // No - op
    }

    /**
     * Called when call has ended successfully, either by action from the user or
     * backend event. The activity will finish after this call.
     * To prevent it, provide a different [StreamCallActivityConfiguration]
     */
    public open fun onEnded(call: Call) {
        // No-op
    }

    /**
     * Called when the activity is stopped. Makes sure the call object is available.
     * Will leave the call if [onStop] is called while in Picture-in-picture mode.
     * @param call the call
     */
    public open fun onStop(call: Call) {
        // No-op
        logger.d { "Default activity - stopped (call -> $call)" }
    }

    /**
     * Invoked when back button is pressed. Will leave the call and finish the activity.
     * Override to change this behavior
     *
     * @param call the call.
     */
    public open fun onBackPressed(call: Call) {
        leave(call, onSuccessFinish, onErrorFinish)
    }

    // Decision making
    @StreamCallActivityDelicateApi
    public open fun isVideoCall(call: Call): Boolean {
        return call.hasCapability(OwnCapability.SendVideo) || call.isVideoEnabled()
    }

    // Picture in picture (for Video calls)
    /**
     * Enter picture in picture mode. By default supported for video calls.
     */
    @StreamCallActivityDelicateApi
    public fun enterPictureInPicture(): Unit = withCachedCall { call ->
        if (Build.VERSION.SDK_INT >= Build.VERSION_CODES.O) {
            val currentOrientation = resources.configuration.orientation
            val screenSharing = call.state.screenSharingSession.value

            val aspect =
                if (currentOrientation == ActivityInfo.SCREEN_ORIENTATION_PORTRAIT && (screenSharing == null || screenSharing.participant.isLocal)) {
                    Rational(9, 16)
                } else {
                    Rational(16, 9)
                }

            enterPictureInPictureMode(
                PictureInPictureParams.Builder().setAspectRatio(aspect).apply {
                    if (Build.VERSION.SDK_INT >= Build.VERSION_CODES.S) {
                        this.setAutoEnterEnabled(true)
                    }
                }.build(),
            )
        } else {
            @Suppress("DEPRECATION")
            enterPictureInPictureMode()
        }
    }

    // Call API
    /**
     * Get a call instance with the members list and call ID.
     *
     * Note: Callbacks are posted on [Dispatchers.Main] dispatcher.
     *
     * @param cid the call ID
     * @param onSuccess callback where the [Call] object is returned
     * @param onError callback when the [Call] was not returned.
     */
    @StreamCallActivityDelicateApi
    override fun call(
        cid: StreamCallId,
        onSuccess: ((Call) -> Unit)?,
        onError: ((Exception) -> Unit)?,
    ) {
<<<<<<< HEAD
        // TODO Rahul, need testing
=======
>>>>>>> 34891bb6
        val sdkInstance = StreamVideo.instanceOrNull()
        if (sdkInstance != null) {
            val call = sdkInstance.call(cid.type, cid.id)
            onSuccess?.invoke(call)
        } else {
            onError?.invoke(
                IllegalStateException(
                    "StreamVideoBuilder.build() must be called before obtaining StreamVideo instance.",
                ),
            )
        }
    }

    /**
     * Create (or get) the call.
     * @param call the call object
     * @param ring if the call should ring for other participants (sends push)
     * @param members members of the call
     * @param onSuccess invoked when operation is sucessfull
     * @param onError invoked when operation failed.
     */
    @StreamCallActivityDelicateApi
    override fun create(
        call: Call,
        ring: Boolean,
        members: List<String>,
        onSuccess: (suspend (Call) -> Unit)?,
        onError: (suspend (Exception) -> Unit)?,
    ) {
        lifecycleScope.launch(Dispatchers.IO) {
            val instance = StreamVideo.instance()
            val result = call.create(
                // List of all users, containing the caller also
                memberIds = members + instance.userId,
                // If other users will get push notification.
                ring = ring,
            )
            result.onOutcome(call, onSuccess, onError)
        }
    }

    /**
     * Get a call. Used in cases like "incoming call" where you are sure that the call is already created.
     *
     * @param call the call
     * @param onSuccess invoked when operation is sucessfull
     * @param onError invoked when operation failed.
     */
    @StreamCallActivityDelicateApi
    override fun get(
        call: Call,
        onSuccess: (suspend (Call) -> Unit)?,
        onError: (suspend (Exception) -> Unit)?,
    ) {
        lifecycleScope.launch(Dispatchers.IO) {
            val result = call.get()
            result.onOutcome(call, onSuccess, onError)
        }
    }

    /**
     * Accept an incoming call.
     *
     * @param call the call to accept.
     * @param onSuccess invoked when the [Call.join] has finished.
     * @param onError invoked when operation failed.
     * */
    @StreamCallActivityDelicateApi
    override fun join(
        call: Call,
        onSuccess: (suspend (Call) -> Unit)?,
        onError: (suspend (Exception) -> Unit)?,
    ) {
        acceptOrJoinNewCall(call, onSuccess, onError) {
            logger.d { "Join call, ${call.cid}" }
            it.join()
        }
    }

    /**
     * Accept an incoming call.
     *
     * @param call the call to accept.
     * @param onSuccess invoked when the [Call.join] has finished.
     * @param onError invoked when operation failed.
     * */
    override fun accept(
        call: Call,
        onSuccess: (suspend (Call) -> Unit)?,
        onError: (suspend (Exception) -> Unit)?,
    ) {
        logger.d { "[accept] #ringing; call.cid: ${call.cid}" }
        acceptOrJoinNewCall(call, onSuccess, onError) {
<<<<<<< HEAD
            // TODO Rahul need to be tested
=======
>>>>>>> 34891bb6
            val result = call.acceptThenJoin()
            result.onError { error ->
                lifecycleScope.launch {
                    onError?.invoke(Exception(error.message))
                }
            }
            result
        }
    }

    /**
     * Reject the call in the parameter.
     *
     * Invokes [Call.reject] then [Call.leave]. Optionally callbacks are invoked.
     *
     * @param call the call to reject
     * @param onSuccess optionally get notified if the operation was success.
     * @param onError optionally get notified if the operation failed.
     */
    @Suppress("DeferredResultUnused")
    @StreamCallActivityDelicateApi
    override fun reject(
        call: Call,
        reason: RejectReason?,
        onSuccess: (suspend (Call) -> Unit)?,
        onError: (suspend (Exception) -> Unit)?,
    ) {
        logger.d { "[reject] #ringing; rejectReason: $reason, call_id: ${call.id}" }
        val appScope = CoroutineScope(SupervisorJob() + Dispatchers.IO)
        call.state.cancelTimeout()
        call.state.updateRejectedBy(mutableSetOf(StreamVideo.instance().userId))
        appScope.async {
            val result = call.reject(reason)
            if (lifecycleScope.isActive) {
                lifecycleScope.launch {
                    result.onOutcome(call, onSuccess, onError)
                }
            }

            // Leave regardless of outcome
            call.leave()
        }
    }

    /**
     * Cancel an outgoing call if any.
     * Same as [rejectCall] but can be overridden for different behavior on Outgoing calls.
     *
     * @param call the [Call] to cancel.
     * @param onSuccess optionally get notified if the operation was success.
     * @param onError optionally get notified if the operation failed.
     */
    @StreamCallActivityDelicateApi
    override fun cancel(
        call: Call,
        onSuccess: (suspend (Call) -> Unit)?,
        onError: (suspend (Exception) -> Unit)?,
    ) {
        logger.d { "[cancel] #ringing; call.cid: ${call.cid}" }
        reject(call, RejectReason.Cancel, onSuccess, onError)
    }

    /**
     * Leave the call from the parameter.
     *
     * @param call the call object.
     * @param onSuccess optionally get notified if the operation was success.
     * @param onError optionally get notified if the operation failed.
     */
    @StreamCallActivityDelicateApi
    override fun leave(
        call: Call,
        onSuccess: (suspend (Call) -> Unit)?,
        onError: (suspend (Exception) -> Unit)?,
    ) {
        logger.d { "Leave call, ${call.cid}" }
        lifecycleScope.launch(Dispatchers.IO) {
            // Will quietly leave the call, leaving it intact for the other participants.
            try {
                call.leave()
                onSuccess?.invoke(call)
            } catch (e: Exception) {
                onError?.invoke(e)
            }
        }
    }

    /**
     * End the call.
     *
     * @param call the call
     * @param onSuccess optionally get notified if the operation was success.
     * @param onError optionally get notified if the operation failed.
     */
    @StreamCallActivityDelicateApi
    override fun end(
        call: Call,
        onSuccess: (suspend (Call) -> Unit)?,
        onError: (suspend (Exception) -> Unit)?,
    ) {
        lifecycleScope.launch(Dispatchers.IO) {
            val result = call.end()
            result.onOutcome(call, { leave(call, onSuccess, onError) }, onError)
        }
    }

    // Event and action callbacks

    /**
     * Called when there was an UI action invoked for the call.
     *
     * @param call the call
     * @param action the action.
     */
    @CallSuper
    public open fun onCallAction(call: Call, action: CallAction) {
        logger.i { "[onCallAction] #ringing; action: $action, call.cid: ${call.cid}" }
        when (action) {
            is LeaveCall -> {
                leave(call, onSuccessFinish, onErrorFinish)
            }

            is DeclineCall -> {
                reject(call, RejectReason.Decline, onSuccessFinish, onErrorFinish)
            }

            is CancelCall -> {
                cancel(call, onSuccessFinish, onErrorFinish)
            }

            is AcceptCall -> {
                accept(call, onError = onErrorFinish)
            }

            is ToggleCamera -> {
                call.camera.setEnabled(action.isEnabled)
            }

            is ToggleMicrophone -> {
                call.microphone.setEnabled(action.isEnabled)
            }

            is ToggleSpeakerphone -> {
                call.speaker.setEnabled(action.isEnabled)
            }

            is FlipCamera -> {
                call.camera.flip()
            }

            else -> Unit
        }
    }

    /**
     * Call events handler.
     *
     * @param call the call.
     * @param event the event.
     */
    @CallSuper
    public open fun onCallEvent(call: Call, event: VideoEvent) {
        when (event) {
            is CallEndedEvent, is CallEndedSfuEvent, is CallSessionEndedEvent -> {
                // In any case finish the activity, the call is done for
                leave(call, onSuccess = onSuccessFinish, onError = onErrorFinish)
            }

            is ParticipantLeftEvent, is CallSessionParticipantLeftEvent -> {
<<<<<<< HEAD
                participantCountJob?.cancel()
                participantCountJob = lifecycleScope.launch(supervisorJob) {
                    cachedCall.state.participants.collect { participants->
                        logger.d { "Participant left, remaining: ${participants.size}" }
                        lifecycleScope.launch(Dispatchers.Default) {
                            participants.forEachIndexed { i, v ->
                                logger.d { "Participant [$i]=${v.name.value}" }
                            }
                        }
                        if (participants.size <= 1) {
                            onLastParticipant(call)
=======
                /**
                 * participantCountJob will be null when activity is newly created
                 * participantCountJob will be inactive when activity is resumed with another call
                 */
                if (participantCountJob == null) {
                    participantCountJob = lifecycleScope.launch(supervisorJob) {
                        cachedCall.state.participants.collect {
                            logger.d { "Participant left, remaining: ${it.size}" }
                            lifecycleScope.launch(Dispatchers.Default) {
                                it.forEachIndexed { i, v ->
                                    logger.d { "Participant [$i]=${v.name.value}" }
                                }
                            }
                            if (it.size <= 1) {
                                onLastParticipant(call)
                            }
>>>>>>> 34891bb6
                        }
                    }
                }
            }
        }
    }

    /**
     * Called when current device has become the last participant in the call.
     * Invokes [LeaveCall] action for audio calls.
     *
     * @param call the call.
     */
    @CallSuper
    public open fun onLastParticipant(call: Call) {
        logger.d { "You are the last participant." }
        val leaveWhenLastInCall =
            intent.getBooleanExtra(EXTRA_LEAVE_WHEN_LAST, DEFAULT_LEAVE_WHEN_LAST)
        logger.d { "leaveWhenLastInCall = $leaveWhenLastInCall" }
        if (leaveWhenLastInCall) {
            onCallAction(call, LeaveCall)
        }
    }

    /**
     * Get notified when the activity enters picture in picture.
     *
     */
    @CallSuper
    public open fun onPictureInPicture(call: Call) {
        // No-op by default
    }

    /**
     * Called when there has been a new event from the socket.
     *
     * @param call the call
     * @param state the state
     */
    @CallSuper
    @StreamCallActivityDelicateApi
    public open fun onConnectionEvent(call: Call, state: RealtimeConnection) {
        when (state) {
            RealtimeConnection.Disconnected -> {
                lifecycleScope.launch {
                    onSuccessFinish.invoke(call)
                }
            }

            is RealtimeConnection.Failed -> {
                lifecycleScope.launch {
                    val conn = state as? RealtimeConnection.Failed
                    val throwable = Exception("${conn?.error}")
                    logger.e(throwable) { "Call connection failed." }
                    onErrorFinish.invoke(
                        StreamCallActivityException(
                            call,
                            throwable.message,
                            throwable,
                        ),
                    )
                }
            }

            else -> {
                // No-op
            }
        }
    }

    /**
     * Used to apply dashboard settings to the call.
     * By default, it enables or disables the microphone and camera based on the settings.
     *
     * @param call the call
     */
    public open fun applyDashboardSettings(call: Call) {
        logger.d { "[applyDashboardSettings] for call_cid: ${call.cid}" }
        val callSettings = call.state.settings.value
        val microphoneStatus = call.microphone.status.value
        val cameraStatus = call.camera.status.value

        if (microphoneStatus == DeviceStatus.NotSelected) {
            call.microphone.setEnabled(callSettings?.audio?.micDefaultOn == true)
        }
        if (cameraStatus == DeviceStatus.NotSelected) {
            call.camera.setEnabled(callSettings?.video?.cameraDefaultOn == true)
        }
    }

    // Internal logic
    private fun initializeCallOrFail(
        savedInstanceState: Bundle?,
        persistentState: PersistableBundle?,
        intent: Intent,
        onSuccess: ((Bundle?, PersistableBundle?, Call, action: String?) -> Unit)? = null,
        onError: ((Exception) -> Unit)? = null,
    ) {
        // Have a call ID or crash
        val cid = intent.streamCallId(NotificationHandler.INTENT_EXTRA_CALL_CID)

        if (cid == null) {
            val e = IllegalArgumentException("CallActivity started without call ID.")

            logger.e(e) {
                "Failed to initialize call because call ID is not found in the intent. $intent"
            }

            onError?.invoke(e) ?: throw e

            // Finish
            return
        }

        call(
            cid,
            onSuccess = { call ->
                cachedCall = call
                cachedCallEventJob?.cancel()
                cachedCallEventJob = lifecycleScope.launch(supervisorJob) {
                    cachedCall.events.collect { event ->
                        onCallEvent(cachedCall, event)
                    }
                }

                callSocketConnectionMonitor?.cancel()
                callSocketConnectionMonitor =
                    lifecycleScope.launch(Dispatchers.IO + supervisorJob) {
                        cachedCall.state.connection.collectLatest {
                            onConnectionEvent(call, it)
                        }
                    }
                onSuccess?.invoke(
                    savedInstanceState,
                    persistentState,
                    cachedCall,
                    intent.action,
                )
            },
            onError = onError,
        )
    }

    private fun withCachedCall(action: (Call) -> Unit) {
        if (!::cachedCall.isInitialized) {
            initializeCallOrFail(null, null, intent, onSuccess = { _, _, call, _ ->
                action(call)
            }, onError = {
                logger.e(it) { "Failed to initialize call." }
                lifecycleScope.launch {
                    onErrorFinish(it)
                }
            })
        } else {
            action(cachedCall)
        }
    }

    private fun acceptOrJoinNewCall(
        call: Call,
        onSuccess: (suspend (Call) -> Unit)?,
        onError: (suspend (Exception) -> Unit)?,
        what: suspend (Call) -> Result<RtcSession>,
    ) {
        logger.d { "Accept or join, ${call.cid}" }
        lifecycleScope.launch(Dispatchers.IO) {
            // Since its an incoming call, we can safely assume it is already created
            // no need to set create = true, or ring = true or anything.
            // Accept then join.
            // Check if we are already in a call
            val activeCall = StreamVideo.instance().state.activeCall.value
            if (activeCall != null) {
                if (activeCall.id != call.id) {
                    // If the call id is different leave the previous call
                    activeCall.leave()
                    logger.d { "Leave active call, ${call.cid}" }
                    // Join the call, only if accept succeeds
                    val result = what(call)
                    result.onOutcome(call, onSuccess, onError)
                } else {
                    // Already accepted and joined
                    logger.d { "Already joined, ${call.cid}" }
                    withContext(Dispatchers.Main) {
                        onSuccess?.invoke(call)
                    }
                }
            } else {
                // No active call, safe to join
                val result = what(call)
                result.onOutcome(call, onSuccess, onError)
            }
        }
    }

    private fun isConnected(call: Call): Boolean =
        when (call.state.connection.value) {
            RealtimeConnection.Disconnected -> false
            RealtimeConnection.PreJoin -> false
            is RealtimeConnection.Failed -> false
            else -> true
        }

    private suspend fun <A : Any> Result<A>.onOutcome(
        call: Call,
        onSuccess: (suspend (Call) -> Unit)? = null,
        onError: (suspend (Exception) -> Unit)? = null,
    ) = withContext(Dispatchers.Main) {
        onSuccess?.let {
            onSuccessSuspend {
                onSuccess(call)
            }
        }
        onError?.let {
            onErrorSuspend {
                onError(StreamCallActivityException(call, it.message, it.extractCause()))
            }
        }
    }

    /**
     * Used when there is an active call and user wants to
     * switch to new call. After rejecting current call, the user
     * needs to wait for a transition time
     */
    protected open fun getCallTransitionTime(): Long = 0L

    private suspend fun Call.acceptThenJoin() =
        withContext(Dispatchers.IO) {
            accept().flatMap { join() }
        }

    public fun safeFinish() {
        if (!this.isFinishing && !isFinishingSafely) {
            isFinishingSafely = true
            logger.d { "[safeFinish] call_id:${cachedCall.cid}" }
            finish()
        }
    }
}

public typealias StreamCallIdString = String<|MERGE_RESOLUTION|>--- conflicted
+++ resolved
@@ -402,13 +402,9 @@
                     // We are not calling onErrorFinish here on purpose
                     // we want to crash if we cannot initialize the call
                     logger.e(it) { "Failed to initialize call." }
-<<<<<<< HEAD
-                    throw it
-=======
                     lifecycleScope.launch {
                         onErrorFinish(it)
                     }
->>>>>>> 34891bb6
                 },
             )
         }
@@ -738,10 +734,6 @@
         onSuccess: ((Call) -> Unit)?,
         onError: ((Exception) -> Unit)?,
     ) {
-<<<<<<< HEAD
-        // TODO Rahul, need testing
-=======
->>>>>>> 34891bb6
         val sdkInstance = StreamVideo.instanceOrNull()
         if (sdkInstance != null) {
             val call = sdkInstance.call(cid.type, cid.id)
@@ -835,10 +827,6 @@
     ) {
         logger.d { "[accept] #ringing; call.cid: ${call.cid}" }
         acceptOrJoinNewCall(call, onSuccess, onError) {
-<<<<<<< HEAD
-            // TODO Rahul need to be tested
-=======
->>>>>>> 34891bb6
             val result = call.acceptThenJoin()
             result.onError { error ->
                 lifecycleScope.launch {
@@ -1008,19 +996,6 @@
             }
 
             is ParticipantLeftEvent, is CallSessionParticipantLeftEvent -> {
-<<<<<<< HEAD
-                participantCountJob?.cancel()
-                participantCountJob = lifecycleScope.launch(supervisorJob) {
-                    cachedCall.state.participants.collect { participants->
-                        logger.d { "Participant left, remaining: ${participants.size}" }
-                        lifecycleScope.launch(Dispatchers.Default) {
-                            participants.forEachIndexed { i, v ->
-                                logger.d { "Participant [$i]=${v.name.value}" }
-                            }
-                        }
-                        if (participants.size <= 1) {
-                            onLastParticipant(call)
-=======
                 /**
                  * participantCountJob will be null when activity is newly created
                  * participantCountJob will be inactive when activity is resumed with another call
@@ -1037,7 +1012,6 @@
                             if (it.size <= 1) {
                                 onLastParticipant(call)
                             }
->>>>>>> 34891bb6
                         }
                     }
                 }
