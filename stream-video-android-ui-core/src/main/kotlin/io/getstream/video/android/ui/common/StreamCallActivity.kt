/*
 * Copyright (c) 2014-2024 Stream.io Inc. All rights reserved.
 *
 * Licensed under the Stream License;
 * you may not use this file except in compliance with the License.
 * You may obtain a copy of the License at
 *
 *    https://github.com/GetStream/stream-video-android/blob/main/LICENSE
 *
 * Unless required by applicable law or agreed to in writing, software
 * distributed under the License is distributed on an "AS IS" BASIS,
 * WITHOUT WARRANTIES OR CONDITIONS OF ANY KIND, either express or implied.
 * See the License for the specific language governing permissions and
 * limitations under the License.
 */

package io.getstream.video.android.ui.common

import android.app.PictureInPictureParams
import android.content.Context
import android.content.Intent
import android.content.pm.ActivityInfo
import android.os.Build
import android.os.Bundle
import android.os.PersistableBundle
import android.util.Rational
import android.view.WindowManager
import androidx.activity.ComponentActivity
import androidx.annotation.CallSuper
import androidx.lifecycle.lifecycleScope
import io.getstream.log.taggedLogger
import io.getstream.result.Result
import io.getstream.result.flatMap
import io.getstream.result.onErrorSuspend
import io.getstream.result.onSuccessSuspend
import io.getstream.video.android.core.Call
import io.getstream.video.android.core.EventSubscription
import io.getstream.video.android.core.RealtimeConnection
import io.getstream.video.android.core.StreamVideo
import io.getstream.video.android.core.call.RtcSession
import io.getstream.video.android.core.call.state.AcceptCall
import io.getstream.video.android.core.call.state.CallAction
import io.getstream.video.android.core.call.state.CancelCall
import io.getstream.video.android.core.call.state.DeclineCall
import io.getstream.video.android.core.call.state.FlipCamera
import io.getstream.video.android.core.call.state.LeaveCall
import io.getstream.video.android.core.call.state.ToggleCamera
import io.getstream.video.android.core.call.state.ToggleMicrophone
import io.getstream.video.android.core.call.state.ToggleSpeakerphone
import io.getstream.video.android.core.events.ParticipantLeftEvent
import io.getstream.video.android.core.model.RejectReason
import io.getstream.video.android.core.notifications.NotificationHandler
import io.getstream.video.android.model.StreamCallId
import io.getstream.video.android.model.streamCallId
import io.getstream.video.android.ui.common.util.StreamCallActivityDelicateApi
import kotlinx.coroutines.Dispatchers
import kotlinx.coroutines.Job
import kotlinx.coroutines.flow.collectLatest
import kotlinx.coroutines.launch
import kotlinx.coroutines.withContext
import org.openapitools.client.models.CallEndedEvent
import org.openapitools.client.models.CallSessionParticipantLeftEvent
import org.openapitools.client.models.OwnCapability
import org.openapitools.client.models.VideoEvent

@OptIn(StreamCallActivityDelicateApi::class)
public abstract class StreamCallActivity : ComponentActivity() {
    // Factory and creation
    public companion object {
        // Extra keys
        private const val EXTRA_LEAVE_WHEN_LAST: String = "leave_when_last"
        private const val EXTRA_MEMBERS_ARRAY: String = "members_extra"

        // Extra default values
        private const val DEFAULT_LEAVE_WHEN_LAST: Boolean = false
        private val defaultExtraMembers = emptyList<String>()
        private val logger by taggedLogger("DefaultCallActivity")

        /**
         * Factory method used to build an intent to start this activity.
         *
         * @param context the context.
         * @param cid the Call id
         * @param members list of members
         * @param action android action.
         * @param clazz the class of the Activity
         * @param configuration the configuration object
         * @param extraData extra data to pass to the activity
         */
        public fun <T : StreamCallActivity> callIntent(
            context: Context,
            cid: StreamCallId,
            members: List<String> = defaultExtraMembers,
            leaveWhenLastInCall: Boolean = true,
            action: String? = null,
            clazz: Class<T>,
            configuration: StreamCallActivityConfiguration = StreamCallActivityConfiguration(),
            extraData: Bundle? = null,
        ): Intent {
            return Intent(context, clazz).apply {
                // Setup the outgoing call action
                action?.let {
                    this.action = it
                }
                val config = configuration.toBundle()
                // Add the config
                putExtra(StreamCallActivityConfigStrings.EXTRA_STREAM_CONFIG, config)
                // Add the generated call ID and other params
                putExtra(NotificationHandler.INTENT_EXTRA_CALL_CID, cid)
                putExtra(EXTRA_LEAVE_WHEN_LAST, leaveWhenLastInCall)
                // Setup the members to transfer to the new activity
                val membersArrayList = ArrayList<String>()
                members.forEach { membersArrayList.add(it) }
                putStringArrayListExtra(EXTRA_MEMBERS_ARRAY, membersArrayList)
                extraData?.also {
                    putExtras(it)
                }
                addFlags(Intent.FLAG_ACTIVITY_NEW_TASK)
                logger.d { "Created [${clazz.simpleName}] intent. -> $this" }
            }
        }
    }

    // Internal state
    private var callEventSubscription: EventSubscription? = null
    private var callSocketConnectionMonitor: Job? = null
    private lateinit var cachedCall: Call
    private lateinit var config: StreamCallActivityConfiguration
    protected val onSuccessFinish: suspend (Call) -> Unit = { call ->
        logger.w { "The call was successfully finished! Closing activity" }
        onEnded(call)
        if (configuration.closeScreenOnCallEnded) {
            finish()
        }
    }
    protected val onErrorFinish: suspend (Exception) -> Unit = { error ->
        logger.e(error) { "Something went wrong, finishing the activity!" }
        onFailed(error)
        if (configuration.closeScreenOnError) {
            finish()
        }
    }

    // Public values
    /**
     * Each activity needs its onw ui delegate that will set content to the activity.
     *
     * Any extending activity must provide its own ui delegate that manages the UI.
     */
    public abstract val uiDelegate: StreamActivityUiDelegate<StreamCallActivity>

    /**
     * A configuration object returned for this activity controlling various behaviors of the activity.
     * Can be overridden for further control on the behavior.
     *
     * This is delicate API because it loads the config from the extra, you can pass the
     * configuration object in the [callIntent] method and it will be correctly passed here.
     * You can override it and return a custom configuration all the time, in which case
     * the configuration passed in [callIntent] is ignored.
     */
    @StreamCallActivityDelicateApi
    public open val configuration: StreamCallActivityConfiguration
        get() {
            if (!::config.isInitialized) {
                try {
                    val bundledConfig =
                        intent.getBundleExtra(StreamCallActivityConfigStrings.EXTRA_STREAM_CONFIG)
                    config =
                        bundledConfig?.extractStreamActivityConfig()
                            ?: StreamCallActivityConfiguration()
                } catch (e: Exception) {
                    config = StreamCallActivityConfiguration()
                    logger.e(e) { "Failed to load config using default!" }
                }
            }
            return config
        }

    // Platform restriction
    public final override fun onCreate(savedInstanceState: Bundle?) {
        super.onCreate(savedInstanceState)
        logger.d { "Entered [onCreate(Bundle?)" }
        initializeCallOrFail(
            savedInstanceState,
            null,
            onSuccess = { instanceState, persistentState, call, action ->
                logger.d { "Calling [onCreate(Call)], because call is initialized $call" }
                onIntentAction(call, action, onError = onErrorFinish) { successCall ->
                    onCreate(instanceState, persistentState, successCall)
                }
            },
            onError = {
                // We are not calling onErrorFinish here on purpose
                // we want to crash if we cannot initialize the call
                logger.e(it) { "Failed to initialize call." }
                throw it
            },
        )
    }

    public final override fun onCreate(
        savedInstanceState: Bundle?,
        persistentState: PersistableBundle?,
    ) {
        super.onCreate(savedInstanceState)
        onPreCreate(savedInstanceState, persistentState)
        logger.d { "Entered [onCreate(Bundle, PersistableBundle?)" }
        initializeCallOrFail(
            savedInstanceState,
            persistentState,
            onSuccess = { instanceState, persistedState, call, action ->
                logger.d { "Calling [onCreate(Call)], because call is initialized $call" }
                onIntentAction(call, action, onError = onErrorFinish) { successCall ->
                    onCreate(instanceState, persistedState, successCall)
                }
            },
            onError = {
                // We are not calling onErrorFinish here on purpose
                // we want to crash if we cannot initialize the call
                logger.e(it) { "Failed to initialize call." }
                throw it
            },
        )
    }

    public final override fun onResume() {
        super.onResume()
        withCachedCall {
            onResume(it)
        }
    }

    public final override fun onPause() {
        withCachedCall {
            onPause(it)
            super.onPause()
        }
    }

    public final override fun onStop() {
        withCachedCall {
            onStop(it)
            super.onStop()
        }
    }

    // Lifecycle methods

    /**
     * Handles action from the intent.
     *
     * @param call the call
     * @param action the action.
     *
     * @see NotificationHandler
     */
    public open fun onIntentAction(
        call: Call,
        action: String?,
        onError: (suspend (Exception) -> Unit)? = onErrorFinish,
        onSuccess: (suspend (Call) -> Unit)? = null,
    ) {
        logger.d { "[onIntentAction] #ringing; action: $action, call.cid: ${call.cid}" }
        when (action) {
            NotificationHandler.ACTION_ACCEPT_CALL -> {
                logger.v { "[onIntentAction] #ringing; Action ACCEPT_CALL, ${call.cid}" }
                accept(call, onError = onError, onSuccess = onSuccess)
            }

            NotificationHandler.ACTION_REJECT_CALL -> {
                logger.v { "[onIntentAction] #ringing; Action REJECT_CALL, ${call.cid}" }
                reject(call, onError = onError, onSuccess = onSuccess)
            }

            NotificationHandler.ACTION_INCOMING_CALL -> {
                logger.v { "[onIntentAction] #ringing; Action INCOMING_CALL, ${call.cid}" }
                get(call, onError = onError, onSuccess = onSuccess)
            }

            NotificationHandler.ACTION_OUTGOING_CALL -> {
                logger.v { "[onIntentAction] #ringing; Action OUTGOING_CALL, ${call.cid}" }
                // Extract the members and the call ID and place the outgoing call
                val members = intent.getStringArrayListExtra(EXTRA_MEMBERS_ARRAY) ?: emptyList()
                create(
                    call,
                    members = members,
                    ring = true,
                    onSuccess = onSuccess,
                    onError = onError,
                )
            }

            else -> {
                logger.w {
                    "[onIntentAction] #ringing; No action provided to the intent will try to join call by default [action: $action], [cid: ${call.cid}]"
                }
                val members = intent.getStringArrayListExtra(EXTRA_MEMBERS_ARRAY) ?: emptyList()
                // If the call does not exist it will be created.
                create(
                    call,
                    members = members,
                    ring = false,
                    onSuccess = {
                        join(call, onError = onError)
                        onSuccess?.invoke(call)
                    },
                    onError = onError,
                )
            }
        }
    }

    /**
     * Called when the activity is created, but the SDK is not yet initialized.
     * Initializes the configuration and UI delegates.
     */
    @CallSuper
    @StreamCallActivityDelicateApi
    public open fun onPreCreate(savedInstanceState: Bundle?, persistentState: PersistableBundle?) {
        logger.d { "Pre-create" }
        val config = configuration // Called before the delegate
        logger.d { "Activity pre-created with configuration [$config]" }
        uiDelegate.loadingContent(this)
    }

    /**
     * Same as [onCreate] but with the [Call] as parameter.
     * The [onCreate] method will crash with [IllegalArgumentException] if the call cannot be loaded
     * or if the intent was created incorrectly, thus arriving in this method means that the call
     * is already available.
     */
    public open fun onCreate(
        savedInstanceState: Bundle?,
        persistentState: PersistableBundle?,
        call: Call,
    ) {
        logger.d { "[onCreate(Bundle,PersistableBundle,Call)] setting up compose delegate." }
        uiDelegate.setContent(this, call)
    }

    /**
     * Called when the activity is resumed. Makes sure the call object is available.
     *
     * @param call
     */
    public open fun onResume(call: Call) {
        if (configuration.canKeepScreenOn) {
            window.addFlags(WindowManager.LayoutParams.FLAG_KEEP_SCREEN_ON)
        }
        logger.d { "DefaultCallActivity - Resumed (call -> $call)" }
    }

    /**
     * Called when the activity is paused. Makes sure the call object is available.
     *
     * @param call the call
     */
    public open fun onPause(call: Call) {
        window.clearFlags(WindowManager.LayoutParams.FLAG_KEEP_SCREEN_ON)
        // Default PiP behavior
        if (isConnected(call) &&
            !isChangingConfigurations &&
            isVideoCall(call) &&
            !isInPictureInPictureMode
        ) {
            enterPictureInPicture()
        }
        logger.d { "DefaultCallActivity - Paused (call -> $call)" }
    }

    /**
     * Called when the activity has failed for any reason.
     * The activity will finish after this call, to prevent the `finish()` provide a different [StreamCallActivityConfiguration].
     */
    public open fun onFailed(exception: Exception) {
        // No - op
    }

    /**
     * Called when call has ended successfully, either by action from the user or
     * backend event. The activity will finish after this call.
     * To prevent it, provide a different [StreamCallActivityConfiguration]
     */
    public open fun onEnded(call: Call) {
        // No-op
    }

    /**
     * Called when the activity is stopped. Makes sure the call object is available.
     * Will leave the call if [onStop] is called while in Picture-in-picture mode.
     * @param call the call
     */
    public open fun onStop(call: Call) {
        // No-op
        logger.d { "Default activity - stopped (call -> $call)" }
<<<<<<< HEAD
        if (isVideoCall(call) && isInPictureInPictureMode) {
            logger.d { "Default activity - stopped: PiP detected, will leave call. (call -> $call)" }
            leave(call) // Already finishing
        }
=======
>>>>>>> ac25fe79
    }

    /**
     * Invoked when back button is pressed. Will leave the call and finish the activity.
     * Override to change this behavior
     *
     * @param call the call.
     */
    public open fun onBackPressed(call: Call) {
        leave(call, onSuccessFinish, onErrorFinish)
    }

    // Decision making
    @StreamCallActivityDelicateApi
    public open fun isVideoCall(call: Call): Boolean =
        call.hasCapability(OwnCapability.SendVideo)

    // Picture in picture (for Video calls)
    /**
     * Enter picture in picture mode. By default supported for video calls.
     */
    @StreamCallActivityDelicateApi
    public fun enterPictureInPicture(): Unit = withCachedCall { call ->
        if (Build.VERSION.SDK_INT >= Build.VERSION_CODES.O) {
            val currentOrientation = resources.configuration.orientation
            val screenSharing = call.state.screenSharingSession.value

            val aspect =
                if (currentOrientation == ActivityInfo.SCREEN_ORIENTATION_PORTRAIT && (screenSharing == null || screenSharing.participant.isLocal)) {
                    Rational(9, 16)
                } else {
                    Rational(16, 9)
                }

            enterPictureInPictureMode(
                PictureInPictureParams.Builder().setAspectRatio(aspect).apply {
                    if (Build.VERSION.SDK_INT >= Build.VERSION_CODES.S) {
                        this.setAutoEnterEnabled(true)
                    }
                }.build(),
            )
        } else {
            @Suppress("DEPRECATION")
            enterPictureInPictureMode()
        }
    }

    // Call API
    /**
     * Get a call instance with the members list and call ID.
     *
     * Note: Callbacks are posted on [Dispatchers.Main] dispatcher.
     *
     * @param cid the call ID
     * @param members the call members
     * @param onSuccess callback where the [Call] object is returned
     * @param onError callback when the [Call] was not returned.
     */
    @StreamCallActivityDelicateApi
    public open fun call(
        cid: StreamCallId,
        onSuccess: ((Call) -> Unit)? = null,
        onError: ((Exception) -> Unit)? = null,
    ) {
        val sdkInstance = StreamVideo.instance()
        val call = sdkInstance.call(cid.type, cid.id)
        onSuccess?.invoke(call)
    }

    /**
     * Create (or get) the call.
     * @param call the call object
     * @param ring if the call should ring for other participants (sends push)
     * @param members members of the call
     * @param onSuccess invoked when operation is sucessfull
     * @param onError invoked when operation failed.
     */
    @StreamCallActivityDelicateApi
    public open fun create(
        call: Call,
        ring: Boolean,
        members: List<String>,
        onSuccess: (suspend (Call) -> Unit)? = null,
        onError: (suspend (Exception) -> Unit)? = null,
    ) {
        lifecycleScope.launch(Dispatchers.IO) {
            val instance = StreamVideo.instance()
            val result = call.create(
                // List of all users, containing the caller also
                memberIds = members + instance.userId,
                // If other users will get push notification.
                ring = ring,
            )
            result.onOutcome(call, onSuccess, onError)
        }
    }

    /**
     * Get a call. Used in cases like "incoming call" where you are sure that the call is already created.
     *
     * @param call the call
     * @param onSuccess invoked when operation is sucessfull
     * @param onError invoked when operation failed.
     */
    @StreamCallActivityDelicateApi
    public open fun get(
        call: Call,
        onSuccess: (suspend (Call) -> Unit)? = null,
        onError: (suspend (Exception) -> Unit)? = null,
    ) {
        lifecycleScope.launch(Dispatchers.IO) {
            val result = call.get()
            result.onOutcome(call, onSuccess, onError)
        }
    }

    /**
     * Accept an incoming call.
     *
     * @param call the call to accept.
     * @param onSuccess invoked when the [Call.join] has finished.
     * @param onError invoked when operation failed.
     * */
    @StreamCallActivityDelicateApi
    public open fun join(
        call: Call,
        onSuccess: (suspend (Call) -> Unit)? = null,
        onError: (suspend (Exception) -> Unit)? = null,
    ) {
        acceptOrJoinNewCall(call, onSuccess, onError) {
            logger.d { "Join call, ${call.cid}" }
            it.join()
        }
    }

    /**
     * Accept an incoming call.
     *
     * @param call the call to accept.
     * @param onSuccess invoked when the [Call.join] has finished.
     * @param onError invoked when operation failed.
     * */
    @StreamCallActivityDelicateApi
    public open fun accept(
        call: Call,
        onSuccess: (suspend (Call) -> Unit)? = null,
        onError: (suspend (Exception) -> Unit)? = null,
    ) {
        logger.d { "[accept] #ringing; call.cid: ${call.cid}" }
        acceptOrJoinNewCall(call, onSuccess, onError) {
            call.acceptThenJoin()
        }
    }

    /**
     * Reject the call in the parameter.
     *
     * Invokes [Call.reject] then [Call.leave]. Optionally callbacks are invoked.
     *
     * @param call the call to reject
     * @param onSuccess optionally get notified if the operation was success.
     * @param onError optionally get notified if the operation failed.
     */
    @StreamCallActivityDelicateApi
    public open fun reject(
        call: Call,
        reason: RejectReason? = null,
        onSuccess: (suspend (Call) -> Unit)? = null,
        onError: (suspend (Exception) -> Unit)? = null,
    ) {
        logger.d { "[reject] #ringing; rejectReason: $reason, call.cid: ${call.cid}" }
        lifecycleScope.launch(Dispatchers.IO) {
            val result = call.reject(reason)
            result.onOutcome(call, onSuccess, onError)
            // Leave regardless of outcome
            call.leave()
        }
    }

    /**
     * Cancel an outgoing call if any.
     * Same as [reject] but can be overridden for different behavior on Outgoing calls.
     *
     * @param call the [Call] to cancel.
     * @param onSuccess optionally get notified if the operation was success.
     * @param onError optionally get notified if the operation failed.
     */
    @StreamCallActivityDelicateApi
    public open fun cancel(
        call: Call,
        onSuccess: (suspend (Call) -> Unit)? = null,
        onError: (suspend (Exception) -> Unit)? = null,
    ) {
        logger.d { "[cancel] #ringing; call.cid: ${call.cid}" }
        reject(call, RejectReason.Cancel, onSuccess, onError)
    }

    /**
     * Leave the call from the parameter.
     *
     * @param call the call object.
     * @param onSuccess optionally get notified if the operation was success.
     * @param onError optionally get notified if the operation failed.
     */
    @StreamCallActivityDelicateApi
    public open fun leave(
        call: Call,
        onSuccess: (suspend (Call) -> Unit)? = null,
        onError: (suspend (Exception) -> Unit)? = null,
    ) {
        logger.d { "Leave call, ${call.cid}" }
        lifecycleScope.launch(Dispatchers.IO) {
            // Will quietly leave the call, leaving it intact for the other participants.
            try {
                call.leave()
                onSuccess?.invoke(call)
            } catch (e: Exception) {
                onError?.invoke(e)
            }
        }
    }

    /**
     * End the call.
     *
     * @param call the call
     * @param onSuccess optionally get notified if the operation was success.
     * @param onError optionally get notified if the operation failed.
     */
    @StreamCallActivityDelicateApi
    public open fun end(
        call: Call,
        onSuccess: (suspend (Call) -> Unit)? = null,
        onError: (suspend (Exception) -> Unit)? = null,
    ) {
        lifecycleScope.launch(Dispatchers.IO) {
            val result = call.end()
            result.onOutcome(call, { leave(call, onSuccess, onError) }, onError)
        }
    }

    // Event and action callbacks

    /**
     * Called when there was an UI action invoked for the call.
     *
     * @param call the call
     * @param action the action.
     */
    @CallSuper
    public open fun onCallAction(call: Call, action: CallAction) {
        logger.i { "[onCallAction] #ringing; action: $action, call.cid: ${call.cid}" }
        when (action) {
            is LeaveCall -> {
                leave(call, onSuccessFinish, onErrorFinish)
            }

            is DeclineCall -> {
                reject(call, RejectReason.Decline, onSuccessFinish, onErrorFinish)
            }

            is CancelCall -> {
                cancel(call, onSuccessFinish, onErrorFinish)
            }

            is AcceptCall -> {
                accept(call, onError = onErrorFinish)
            }

            is ToggleCamera -> {
                call.camera.setEnabled(action.isEnabled)
            }

            is ToggleMicrophone -> {
                call.microphone.setEnabled(action.isEnabled)
            }

            is ToggleSpeakerphone -> {
                call.speaker.setEnabled(action.isEnabled)
            }

            is FlipCamera -> {
                call.camera.flip()
            }

            else -> Unit
        }
    }

    /**
     * Call events handler.
     *
     * @param call the call.
     * @param event the event.
     */
    @CallSuper
    public open fun onCallEvent(call: Call, event: VideoEvent) {
        when (event) {
            is CallEndedEvent -> {
                // In any case finish the activity, the call is done for
                leave(call, onSuccess = onSuccessFinish, onError = onErrorFinish)
            }

            is ParticipantLeftEvent, is CallSessionParticipantLeftEvent -> {
                val total = call.state.participantCounts.value?.total
                logger.d { "Participant left, remaining: $total" }
                if (total != null && total <= 2) {
                    onLastParticipant(call)
                }
            }
        }
    }

    /**
     * Called when current device has become the last participant in the call.
     * Invokes [LeaveCall] action for audio calls.
     *
     * @param call the call.
     */
    @CallSuper
    public open fun onLastParticipant(call: Call) {
        logger.d { "You are the last participant." }
        val leaveWhenLastInCall =
            intent.getBooleanExtra(EXTRA_LEAVE_WHEN_LAST, DEFAULT_LEAVE_WHEN_LAST)
        if (leaveWhenLastInCall) {
            onCallAction(call, LeaveCall)
        }
    }

    /**
     * Get notified when the activity enters picture in picture.
     *
     */
    @CallSuper
    public open fun onPictureInPicture(call: Call) {
        // No-op by default
    }

    /**
     * Called when there has been a new event from the socket.
     *
     * @param call the call
     * @param state the state
     */
    @CallSuper
    @StreamCallActivityDelicateApi
    public open fun onConnectionEvent(call: Call, state: RealtimeConnection) {
        when (state) {
            RealtimeConnection.Disconnected -> {
                lifecycleScope.launch {
                    onSuccessFinish.invoke(call)
                }
            }

            is RealtimeConnection.Failed -> {
                lifecycleScope.launch {
                    val conn = state as? RealtimeConnection.Failed
                    val throwable = Exception("${conn?.error}")
                    logger.e(throwable) { "Call connection failed." }
                    onErrorFinish.invoke(throwable)
                }
            }

            else -> {
                // No-op
            }
        }
    }

    // Internal logic
    private fun initializeCallOrFail(
        savedInstanceState: Bundle?,
        persistentState: PersistableBundle?,
        onSuccess: ((Bundle?, PersistableBundle?, Call, action: String?) -> Unit)? = null,
        onError: ((Exception) -> Unit)? = null,
    ) {
        // Have a call ID or crash
        val cid = intent.streamCallId(NotificationHandler.INTENT_EXTRA_CALL_CID)

        if (cid == null) {
            val e = IllegalArgumentException("CallActivity started without call ID.")
            logger.e(
                e,
            ) { "Failed to initialize call because call ID is not found in the intent. $intent" }
            onError?.let {
            } ?: throw e
            // Finish
            return
        }

        call(
            cid,
            onSuccess = { call ->
                cachedCall = call
                callEventSubscription?.dispose()
                callEventSubscription = cachedCall.subscribe { event ->
                    onCallEvent(cachedCall, event)
                }
                callSocketConnectionMonitor = lifecycleScope.launch(Dispatchers.IO) {
                    cachedCall.state.connection.collectLatest {
                        onConnectionEvent(call, it)
                    }
                }
                onSuccess?.invoke(
                    savedInstanceState,
                    persistentState,
                    cachedCall,
                    intent.action,
                )
            },
            onError = onError,
        )
    }

    private fun withCachedCall(action: (Call) -> Unit) {
        if (!::cachedCall.isInitialized) {
            initializeCallOrFail(null, null, onSuccess = { _, _, call, _ ->
                action(call)
            }, onError = {
                // Call is missing, we need to crash, no other way
                throw it
            })
        } else {
            action(cachedCall)
        }
    }

    private fun acceptOrJoinNewCall(
        call: Call,
        onSuccess: (suspend (Call) -> Unit)?,
        onError: (suspend (Exception) -> Unit)?,
        what: suspend (Call) -> Result<RtcSession>,
    ) {
        logger.d { "Accept or join, ${call.cid}" }
        lifecycleScope.launch(Dispatchers.IO) {
            // Since its an incoming call, we can safely assume it is already created
            // no need to set create = true, or ring = true or anything.
            // Accept then join.
            // Check if we are already in a call
            val activeCall = StreamVideo.instance().state.activeCall.value
            if (activeCall != null) {
                if (activeCall.id != call.id) {
                    // If the call id is different leave the previous call
                    activeCall.leave()
                    logger.d { "Leave active call, ${call.cid}" }
                    // Join the call, only if accept succeeds
                    val result = what(call)
                    result.onOutcome(call, onSuccess, onError)
                } else {
                    // Already accepted and joined
                    logger.d { "Already joined, ${call.cid}" }
                    withContext(Dispatchers.Main) {
                        onSuccess?.invoke(call)
                    }
                }
            } else {
                // No active call, safe to join
                val result = what(call)
                result.onOutcome(call, onSuccess, onError)
            }
        }
    }

    private fun isConnected(call: Call): Boolean =
        when (call.state.connection.value) {
            RealtimeConnection.Disconnected -> false
            RealtimeConnection.PreJoin -> false
            is RealtimeConnection.Failed -> false
            else -> true
        }

    private suspend fun <A : Any> Result<A>.onOutcome(
        call: Call,
        onSuccess: (suspend (Call) -> Unit)? = null,
        onError: (suspend (Exception) -> Unit)? = null,
    ) = withContext(Dispatchers.Main) {
        onSuccess?.let {
            onSuccessSuspend {
                onSuccess(call)
            }
        }
        onError?.let {
            onErrorSuspend {
                onError(Exception(it.message))
            }
        }
    }

    private suspend fun Call.acceptThenJoin() =
        withContext(Dispatchers.IO) { accept().flatMap { join() } }
}<|MERGE_RESOLUTION|>--- conflicted
+++ resolved
@@ -91,7 +91,7 @@
             context: Context,
             cid: StreamCallId,
             members: List<String> = defaultExtraMembers,
-            leaveWhenLastInCall: Boolean = true,
+            leaveWhenLastInCall: Boolean = DEFAULT_LEAVE_WHEN_LAST,
             action: String? = null,
             clazz: Class<T>,
             configuration: StreamCallActivityConfiguration = StreamCallActivityConfiguration(),
@@ -179,6 +179,7 @@
     // Platform restriction
     public final override fun onCreate(savedInstanceState: Bundle?) {
         super.onCreate(savedInstanceState)
+        onPreCreate(savedInstanceState, null)
         logger.d { "Entered [onCreate(Bundle?)" }
         initializeCallOrFail(
             savedInstanceState,
@@ -393,13 +394,6 @@
     public open fun onStop(call: Call) {
         // No-op
         logger.d { "Default activity - stopped (call -> $call)" }
-<<<<<<< HEAD
-        if (isVideoCall(call) && isInPictureInPictureMode) {
-            logger.d { "Default activity - stopped: PiP detected, will leave call. (call -> $call)" }
-            leave(call) // Already finishing
-        }
-=======
->>>>>>> ac25fe79
     }
 
     /**
