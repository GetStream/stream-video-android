/*
 * Copyright (c) 2014-2024 Stream.io Inc. All rights reserved.
 *
 * Licensed under the Stream License;
 * you may not use this file except in compliance with the License.
 * You may obtain a copy of the License at
 *
 *    https://github.com/GetStream/stream-video-android/blob/main/LICENSE
 *
 * Unless required by applicable law or agreed to in writing, software
 * distributed under the License is distributed on an "AS IS" BASIS,
 * WITHOUT WARRANTIES OR CONDITIONS OF ANY KIND, either express or implied.
 * See the License for the specific language governing permissions and
 * limitations under the License.
 */

package io.getstream.video.android.ui.common

import android.app.PictureInPictureParams
import android.content.Context
import android.content.Intent
import android.content.pm.ActivityInfo
import android.content.pm.PackageManager
import android.os.Build
import android.os.Bundle
import android.os.PersistableBundle
import android.telecom.DisconnectCause
import android.util.Rational
import android.view.WindowManager
import androidx.activity.ComponentActivity
import androidx.annotation.CallSuper
import androidx.lifecycle.lifecycleScope
import io.getstream.android.video.generated.models.CallEndedEvent
import io.getstream.android.video.generated.models.CallSessionEndedEvent
import io.getstream.android.video.generated.models.CallSessionParticipantLeftEvent
import io.getstream.android.video.generated.models.OwnCapability
import io.getstream.android.video.generated.models.VideoEvent
import io.getstream.log.taggedLogger
import io.getstream.result.Result
import io.getstream.result.extractCause
import io.getstream.result.flatMap
import io.getstream.result.onErrorSuspend
import io.getstream.result.onSuccessSuspend
import io.getstream.video.android.core.Call
import io.getstream.video.android.core.DeviceStatus
import io.getstream.video.android.core.RealtimeConnection
import io.getstream.video.android.core.StreamVideo
import io.getstream.video.android.core.call.RtcSession
import io.getstream.video.android.core.call.state.AcceptCall
import io.getstream.video.android.core.call.state.CallAction
import io.getstream.video.android.core.call.state.CancelCall
import io.getstream.video.android.core.call.state.DeclineCall
import io.getstream.video.android.core.call.state.FlipCamera
import io.getstream.video.android.core.call.state.LeaveCall
import io.getstream.video.android.core.call.state.ToggleCamera
import io.getstream.video.android.core.call.state.ToggleMicrophone
import io.getstream.video.android.core.call.state.ToggleSpeakerphone
import io.getstream.video.android.core.events.CallEndedSfuEvent
import io.getstream.video.android.core.events.ParticipantLeftEvent
import io.getstream.video.android.core.model.RejectReason
import io.getstream.video.android.core.notifications.NotificationHandler
import io.getstream.video.android.core.notifications.internal.telecom.connection.SuccessTelecomConnection
import io.getstream.video.android.model.StreamCallId
import io.getstream.video.android.model.streamCallId
import io.getstream.video.android.ui.common.models.StreamCallActivityException
import io.getstream.video.android.ui.common.util.StreamCallActivityDelicateApi
import kotlinx.coroutines.CoroutineScope
import kotlinx.coroutines.Dispatchers
import kotlinx.coroutines.Job
import kotlinx.coroutines.SupervisorJob
import kotlinx.coroutines.async
import kotlinx.coroutines.delay
import kotlinx.coroutines.flow.collectLatest
import kotlinx.coroutines.isActive
import kotlinx.coroutines.launch
import kotlinx.coroutines.withContext

@OptIn(StreamCallActivityDelicateApi::class)
public abstract class StreamCallActivity : ComponentActivity(), ActivityCallOperations {
    // Factory and creation
    public companion object {
        // Extra keys
        private const val EXTRA_LEAVE_WHEN_LAST: String = "leave_when_last"
        private const val EXTRA_MEMBERS_ARRAY: String = "members_extra"

        // Extra default values
        private const val DEFAULT_LEAVE_WHEN_LAST: Boolean = false
        private val defaultExtraMembers = emptyList<String>()
        private val logger by taggedLogger("DefaultCallActivity")

        /**
         * Factory method used to build an intent to start this activity.
         *
         * @param context the context.
         * @param cid the Call id
         * @param members list of members
         * @param action android action.
         * @param clazz the class of the Activity
         * @param configuration the configuration object
         * @param extraData extra data to pass to the activity
         */
        public fun <T : StreamCallActivity> callIntent(
            context: Context,
            cid: StreamCallId,
            members: List<String> = defaultExtraMembers,
            leaveWhenLastInCall: Boolean = DEFAULT_LEAVE_WHEN_LAST,
            action: String? = null,
            clazz: Class<T>,
            configuration: StreamCallActivityConfiguration = StreamCallActivityConfiguration(),
            extraData: Bundle? = null,
        ): Intent {
            return Intent(context, clazz).apply {
                // Setup the outgoing call action
                action?.let {
                    this.action = it
                }
                val config = configuration.toBundle()
                // Add the config
                putExtra(StreamCallActivityConfigStrings.EXTRA_STREAM_CONFIG, config)
                // Add the generated call ID and other params
                putExtra(NotificationHandler.INTENT_EXTRA_CALL_CID, cid)
                putExtra(EXTRA_LEAVE_WHEN_LAST, leaveWhenLastInCall)
                // Setup the members to transfer to the new activity
                val membersArrayList = ArrayList<String>()
                members.forEach { membersArrayList.add(it) }
                putStringArrayListExtra(EXTRA_MEMBERS_ARRAY, membersArrayList)
                extraData?.also {
                    putExtras(it)
                }
                addFlags(Intent.FLAG_ACTIVITY_NEW_TASK)
                logger.d { "Created [${clazz.simpleName}] intent. -> $this" }
            }
        }

        public fun callIntentBundle(
            cid: StreamCallId,
            members: List<String> = defaultExtraMembers,
            leaveWhenLastInCall: Boolean = DEFAULT_LEAVE_WHEN_LAST,
            configuration: StreamCallActivityConfiguration = StreamCallActivityConfiguration(),
            extraData: Bundle? = null,
        ): Bundle {
            return Bundle().apply {
                // Setup the outgoing call action

                val config = configuration.toBundle()
                // Add the config

                putBundle(StreamCallActivityConfigStrings.EXTRA_STREAM_CONFIG, config)
                // Add the generated call ID and other params
                putParcelable(NotificationHandler.INTENT_EXTRA_CALL_CID, cid)
                putBoolean(EXTRA_LEAVE_WHEN_LAST, leaveWhenLastInCall)
                // Setup the members to transfer to the new activity
                val membersArrayList = ArrayList<String>()
                members.forEach { membersArrayList.add(it) }
                putStringArrayList(EXTRA_MEMBERS_ARRAY, membersArrayList)
                extraData?.also {
                    putAll(it)
                }

                logger.d { "Created Bundle. -> $this" }
            }
        }
    }

    // Internal state
    private var callSocketConnectionMonitor: Job? = null
    private lateinit var cachedCall: Call

    @Deprecated(
        "Use configurationMap instead",
        replaceWith = ReplaceWith("configurationMap"),
        level = DeprecationLevel.WARNING,
    )
    protected lateinit var config: StreamCallActivityConfiguration
        private set

    /**
     * Map of a call id with StreamCallActivityConfiguration
     * You can get Call id via
     * `intent?.streamCallId(NotificationHandler.INTENT_EXTRA_CALL_CID)?.id`
     */
    public val configurationMap: HashMap<StreamCallIdString, StreamCallActivityConfiguration> =
        HashMap()

    private var cachedCallEventJob: Job? = null
    private var participantCountJob: Job? = null
    private val supervisorJob = SupervisorJob()
    private var isFinishingSafely = false

    protected val onSuccessFinish: suspend (Call) -> Unit = { call ->
        logger.d { "[onSuccessFinish]" }
        onEnded(call)
        if (isCurrentAcceptedCall(call)) {
            val configuration = configurationMap[call.id]
            if (configuration?.closeScreenOnCallEnded == true) {
                logger.w {
                    "[onSuccessFinish], The call was successfully finished! Closing activity, call_cid:${call.cid}"
                }
                safeFinish()
            }
        } else {
            logger.d { "[onSuccessFinish] for non-active call" }
        }
    }

    /**
     * The Exception is [StreamCallActivityException]. We will update the args in next major release
     */
    protected val onErrorFinish: suspend (Exception) -> Unit = { error ->
        onFailed(error)
        if (error is StreamCallActivityException) {
            logger.e(error) { "[onErrorFinish] Something went wrong, call_id:${error.call.id}" }
            if (isCurrentAcceptedCall(error.call)) {
                val configuration = configurationMap[error.call.id]
                if (configuration?.closeScreenOnError == true) {
                    logger.e(error) { "Finishing the activity" }
                    safeFinish()
                }
            } else {
                logger.e(error) { "[onErrorFinish] for non-active call" }
            }
        } else {
            /**
             * This will execute when we got a error before creating the call object
             */
            if (config.closeScreenOnError) {
                logger.e(error) { "Finishing the activity" }
                safeFinish()
            }
        }
    }

    /**
     * The call which is accepted
     */
    public open fun isCurrentAcceptedCall(call: Call): Boolean =
        (::cachedCall.isInitialized) && (cachedCall.id == call.id)

    // Public values
    /**
     * Each activity needs its onw ui delegate that will set content to the activity.
     *
     * Any extending activity must provide its own ui delegate that manages the UI.
     */
    public abstract val uiDelegate: StreamActivityUiDelegate<StreamCallActivity>

    /**
     * A configuration object returned for this activity controlling various behaviors of the activity.
     * Can be overridden for further control on the behavior.
     *
     * This is delicate API because it loads the config from the extra, you can pass the
     * configuration object in the [callIntent] method and it will be correctly passed here.
     * You can override it and return a custom configuration all the time, in which case
     * the configuration passed in [callIntent] is ignored.
     */
    @Deprecated(
        "Accessing configuration before onCreate may lead to unintended behavior. Use configurationMap instead.",
        level = DeprecationLevel.WARNING,
    )
    @StreamCallActivityDelicateApi
    public open val configuration: StreamCallActivityConfiguration
        get() {
            if (!::config.isInitialized) {
                logger.w {
                    "Deprecated configuration getter accessed before onCreate. Use onCreate-initialized configurationMap instead."
                }
                config = StreamCallActivityConfiguration() // safe fallback
            }
            return config
        }

    protected open fun loadConfigFromIntent(intent: Intent?): StreamCallActivityConfiguration {
        val bundledConfig = intent?.getBundleExtra(
            StreamCallActivityConfigStrings.EXTRA_STREAM_CONFIG,
        )
        return runCatching {
            val config =
                bundledConfig?.extractStreamActivityConfig() ?: StreamCallActivityConfiguration()
            // To support backward compatibility
            configuration.copy(
                closeScreenOnCallEnded = config.closeScreenOnCallEnded,
                closeScreenOnError = config.closeScreenOnError,
                canKeepScreenOn = config.canKeepScreenOn,
                canSkiPermissionRationale = config.canSkipPermissionRationale,
                custom = config.custom,
            )
        }.getOrElse { e ->
            logger.e(e) { "Failed to load config. Using default." }
            StreamCallActivityConfiguration()
        }
    }

    protected open var callHandlerDelegate: IncomingCallHandlerDelegate? = null

    // Default implementation that rejects new calls when there's an ongoing call
    private val defaultCallHandler = object : IncomingCallHandlerDelegate {
        override fun shouldAcceptNewCall(activeCall: Call, intent: Intent) = true

        override fun onAcceptCall(intent: Intent) {
            finish()
            startActivity(intent)
        }

        override fun onIgnoreCall(intent: Intent, reason: IgnoreReason) {
            val newCallCid = intent.streamCallId(NotificationHandler.INTENT_EXTRA_CALL_CID)?.cid
            when (reason) {
                IgnoreReason.SameCall -> {
                    logger.d { "Ignoring duplicate call_cid:$newCallCid" }
                }

                IgnoreReason.DelegateDeclined -> {
                    logger.d { "Call declined by delegate declined call_cid:$newCallCid" }
                }
                else -> {}
            }
        }
    }

    // Platform restriction
    public override fun onCreate(savedInstanceState: Bundle?) {
        super.onCreate(savedInstanceState)
        onPreCreate(savedInstanceState, null)
        logger.d { "Entered [onCreate(Bundle?)" }
        initializeCallOrFail(
            savedInstanceState,
            null,
            intent,
            onSuccess = { instanceState, persistentState, call, action ->
                logger.d { "Calling [onCreate(Call)], because call is initialized $call" }
                onIntentAction(call, action, onError = onErrorFinish) { successCall ->
                    applyDashboardSettings(successCall)
                    onCreate(instanceState, persistentState, successCall)
                }
            },
            onError = {
                // We are not calling onErrorFinish here on purpose
                // we want to crash if we cannot initialize the call
                logger.e(it) { "Failed to initialize call." }
                lifecycleScope.launch {
                    onErrorFinish(it)
                }
            },
        )
    }

    public override fun onCreate(
        savedInstanceState: Bundle?,
        persistentState: PersistableBundle?,
    ) {
        super.onCreate(savedInstanceState)
        onPreCreate(savedInstanceState, persistentState)
        logger.d { "Entered [onCreate(Bundle, PersistableBundle?)" }
        initializeCallOrFail(
            savedInstanceState,
            persistentState,
            intent,
            onSuccess = { instanceState, persistedState, call, action ->
                logger.d { "Calling [onCreate(Call)], because call is initialized $call" }
                onIntentAction(call, action, onError = onErrorFinish) { successCall ->
                    applyDashboardSettings(successCall)
                    onCreate(instanceState, persistedState, successCall)
                }
            },
            onError = {
                // We are not calling onErrorFinish here on purpose
                // we want to crash if we cannot initialize the call
                logger.e(it) { "Failed to initialize call." }
                lifecycleScope.launch {
                    onErrorFinish(it)
                }
            },
        )
    }

    override fun onNewIntent(intent: Intent) {
        super.onNewIntent(intent)
        /**
         * Necessary because the intent is read during the activity's lifecycle methods.
         */
        setIntent(intent)
        initializeConfig(intent)
        handleOnNewIntentAction(intent)
    }

    protected open fun handleOnNewIntentAction(intent: Intent) {
        logger.d { "[handleOnNewIntentAction], intent action = ${intent.action}" }
        when (intent.action) {
            NotificationHandler.ACTION_ACCEPT_CALL -> {
                handleOnNewIncomingCallAcceptAction()
            }
            NotificationHandler.ACTION_INCOMING_CALL -> {
                handleOnNewIncomingCallAction()
            }
            else -> {}
        }
    }

    protected open fun handleOnNewIncomingCallAction() {
        val activeCall = StreamVideo.instance().state.activeCall.value
        if (activeCall == null) {
            initializeCallOrFail(
                null,
                null,
                intent,
                onSuccess = { instanceState, persistedState, call, action ->
                    logger.d { "Calling [handleOnNewIncomingCallAction], because call id: ${call.id}" }
                    onIntentAction(call, action, onError = onErrorFinish) { successCall ->
                        applyDashboardSettings(successCall)
                        onCreate(instanceState, persistedState, successCall)
                    }
                },
                onError = {
                    // We are not calling onErrorFinish here on purpose
                    // we want to crash if we cannot initialize the call
                    logger.e(it) { "Failed to initialize call." }
                    lifecycleScope.launch {
                        onErrorFinish(it)
                    }
                },
            )
        }
    }

    protected open fun handleOnNewIncomingCallAcceptAction() {
        val handler = callHandlerDelegate ?: defaultCallHandler
        val newCallCid = intent.streamCallId(NotificationHandler.INTENT_EXTRA_CALL_CID)?.cid
        val activeCall = StreamVideo.instance().state.activeCall.value

        when {
            // No ongoing call, so we accept the new call
            activeCall == null -> {
                handler.onAcceptCall(intent)
            }

            // Incoming call is same as active call
            activeCall.cid == newCallCid -> {
                handler.onIgnoreCall(intent, IgnoreReason.SameCall)
            }

            else -> {
                if (handler.shouldAcceptNewCall(activeCall, intent)) {
                    // Rest states
                    participantCountJob?.cancel()
                    participantCountJob = null

                    // We want to leave the ongoing active call
                    leave(activeCall, onSuccessFinish, onErrorFinish)
                    lifecycleScope.launch(Dispatchers.Default) {
                        delay(
                            getCallTransitionTime(),
                        ) // Grace time for call related things to be cleared safely
                        withContext(Dispatchers.Main) {
                            handler.onAcceptCall(intent)
                        }
                    }
                } else {
                    handler.onIgnoreCall(intent, IgnoreReason.DelegateDeclined)
                }
            }
        }
    }

    public override fun onResume() {
        super.onResume()
        withCachedCall {
            onResume(it)
        }
    }

    public override fun onUserLeaveHint() {
        super.onUserLeaveHint()
        withCachedCall {
            onUserLeaveHint(it)
        }
    }

    public override fun onPause() {
        super.onPause()
        withCachedCall {
            onPause(it)
        }
    }

    public override fun onStop() {
        super.onStop()
        withCachedCall {
            onStop(it)
        }
    }

    // Lifecycle methods

    /**
     * Handles action from the intent.
     *
     * @param call the call
     * @param action the action.
     *
     * @see NotificationHandler
     */
    public open fun onIntentAction(
        call: Call,
        action: String?,
        onError: (suspend (Exception) -> Unit)? = onErrorFinish,
        onSuccess: (suspend (Call) -> Unit)? = null,
    ) {
        logger.d { "[onIntentAction] #ringing; action: $action, call.cid: ${call.cid}" }
        when (action) {
            NotificationHandler.ACTION_ACCEPT_CALL -> {
                logger.v { "[onIntentAction] #ringing; Action ACCEPT_CALL, ${call.cid}" }
                accept(call, onError = onError, onSuccess = onSuccess)
            }

            NotificationHandler.ACTION_REJECT_CALL -> {
                logger.v { "[onIntentAction] #ringing; Action REJECT_CALL, ${call.cid}" }
                reject(call, onError = onError, onSuccess = onSuccess)
            }

            NotificationHandler.ACTION_INCOMING_CALL -> {
                logger.v { "[onIntentAction] #ringing; Action INCOMING_CALL, ${call.cid}" }
                get(call, onError = onError, onSuccess = onSuccess)
            }

            NotificationHandler.ACTION_OUTGOING_CALL -> {
                logger.v { "[onIntentAction] #ringing; Action OUTGOING_CALL, ${call.cid}" }
                // Extract the members and the call ID and place the outgoing call
                val members = intent.getStringArrayListExtra(EXTRA_MEMBERS_ARRAY) ?: emptyList()
                create(
                    call,
                    members = members,
                    ring = true,
                    onSuccess = onSuccess,
                    onError = onError,
                )
            }

            else -> {
                /**
                 * When we join a call (its not part of incoming/outgoing call flow)
                 * This is when user joins a room
                 * This should have its own action <--- TODO Rahul
                 */
                logger.w {
                    "[onIntentAction] #ringing; No action provided to the intent will try to join call by default [action: $action], [cid: ${call.cid}]"
                }
                val members = intent.getStringArrayListExtra(EXTRA_MEMBERS_ARRAY) ?: emptyList()
                // If the call does not exist it will be created.
                create(
                    call,
                    members = members,
                    ring = false,
                    onSuccess = {
                        join(call, onError = onError)
                        onSuccess?.invoke(call)
                    },
                    onError = onError,
                )
            }
        }
    }

    /**
     * Called when the activity is created, but the SDK is not yet initialized.
     * Initializes the configuration and UI delegates.
     */
    @CallSuper
    @StreamCallActivityDelicateApi
    public open fun onPreCreate(savedInstanceState: Bundle?, persistentState: PersistableBundle?) {
        logger.d { "Pre-create" }
        initializeConfig(intent)
        logger.d { "Activity pre-created with configuration [$config]" }
        uiDelegate.loadingContent(this)
    }

    private fun initializeConfig(intent: Intent?) {
        val configurationFromIntent = loadConfigFromIntent(intent)
        config = configuration.copy(
            closeScreenOnCallEnded = configurationFromIntent.closeScreenOnCallEnded,
            closeScreenOnError = configurationFromIntent.closeScreenOnError,
            canSkipPermissionRationale = configurationFromIntent.canSkipPermissionRationale,
            canKeepScreenOn = configurationFromIntent.canKeepScreenOn,
        )

        val streamCallId = intent?.streamCallId(NotificationHandler.INTENT_EXTRA_CALL_CID)
        streamCallId?.let {
            val sb = StringBuilder()
            sb.append("closeScreenOnError=${config.closeScreenOnError}\n")
            sb.append("closeScreenOnCallEnded=${config.closeScreenOnCallEnded}\n")
            sb.append("canKeepScreenOn=${config.canKeepScreenOn}\n")
            sb.append("canSkipPermissionRationale=${config.canSkipPermissionRationale}\n")
            sb.append("StreamVideo is null=${StreamVideo.instanceOrNull() == null}\n")
            val leaveWhenLastInCall = intent.getBooleanExtra(
                EXTRA_LEAVE_WHEN_LAST,
                DEFAULT_LEAVE_WHEN_LAST,
            )
            logger.d {
                "[initializeConfig], call_id: ${it.id}, activity hashcode=${this.hashCode()}, Configuration: $sb, Leave when last in call: $leaveWhenLastInCall"
            }
            configurationMap[it.id] = config
        }
    }

    /**
     * Same as [onCreate] but with the [Call] as parameter.
     * The [onCreate] method will crash with [IllegalArgumentException] if the call cannot be loaded
     * or if the intent was created incorrectly, thus arriving in this method means that the call
     * is already available.
     */
    public open fun onCreate(
        savedInstanceState: Bundle?,
        persistentState: PersistableBundle?,
        call: Call,
    ) {
        logger.d { "[onCreate(Bundle,PersistableBundle,Call)] setting up compose delegate." }
        /**
         * Set UI related stuff
         */
        uiDelegate.setContent(this, call)
    }

    /**
     * Called when the activity is resumed. Makes sure the call object is available.
     *
     * @param call
     */
    public open fun onResume(call: Call) {
        val configuration = configurationMap[call.id]
        if (configuration?.canKeepScreenOn == true) {
            window.addFlags(WindowManager.LayoutParams.FLAG_KEEP_SCREEN_ON)
        }
        logger.d { "DefaultCallActivity - Resumed (call -> $call)" }
    }

    /**
     * Called when the activity is about to go into the background as the result of user choice. Makes sure the call object is available.
     *
     * @param call the call
     */
    public open fun onUserLeaveHint(call: Call) {
        window.clearFlags(WindowManager.LayoutParams.FLAG_KEEP_SCREEN_ON)
        // Default PiP behavior
        if (packageManager.hasSystemFeature(PackageManager.FEATURE_PICTURE_IN_PICTURE) &&
            isConnected(call) &&
            !isChangingConfigurations &&
            isVideoCall(call) &&
            !isInPictureInPictureMode
        ) {
            try {
                enterPictureInPicture()
            } catch (e: Exception) {
                logger.e(e) { "[onUserLeaveHint] Something went wrong when entering PiP." }
            }
        }

        logger.d { "DefaultCallActivity - Leave Hinted (call -> $call)" }
    }

    /**
     * Called when the activity is paused. Makes sure the call object is available.
     *
     * @param call the call
     */
    public open fun onPause(call: Call) {
        window.clearFlags(WindowManager.LayoutParams.FLAG_KEEP_SCREEN_ON)
        logger.d { "DefaultCallActivity - Paused (call -> $call)" }
    }

    /**
     * Called when the activity has failed for any reason.
     * The activity will finish after this call, to prevent the `finish()` provide a different [StreamCallActivityConfiguration].
     */
    public open fun onFailed(exception: Exception) {
        // No - op
    }

    /**
     * Called when call has ended successfully, either by action from the user or
     * backend event. The activity will finish after this call.
     * To prevent it, provide a different [StreamCallActivityConfiguration]
     */
    public open fun onEnded(call: Call) {
        // No-op
    }

    /**
     * Called when the activity is stopped. Makes sure the call object is available.
     * Will leave the call if [onStop] is called while in Picture-in-picture mode.
     * @param call the call
     */
    public open fun onStop(call: Call) {
        // No-op
        logger.d { "Default activity - stopped (call -> $call)" }
    }

    /**
     * Invoked when back button is pressed. Will leave the call and finish the activity.
     * Override to change this behavior
     *
     * @param call the call.
     */
    public open fun onBackPressed(call: Call) {
        leave(call, onSuccessFinish, onErrorFinish)
    }

    // Decision making
    @StreamCallActivityDelicateApi
    public open fun isVideoCall(call: Call): Boolean {
        return call.hasCapability(OwnCapability.SendVideo) || call.isVideoEnabled()
    }

    // Picture in picture (for Video calls)
    /**
     * Enter picture in picture mode. By default supported for video calls.
     */
    @StreamCallActivityDelicateApi
    public fun enterPictureInPicture(): Unit = withCachedCall { call ->
        if (Build.VERSION.SDK_INT >= Build.VERSION_CODES.O) {
            val currentOrientation = resources.configuration.orientation
            val screenSharing = call.state.screenSharingSession.value

            val aspect =
                if (currentOrientation == ActivityInfo.SCREEN_ORIENTATION_PORTRAIT && (screenSharing == null || screenSharing.participant.isLocal)) {
                    Rational(9, 16)
                } else {
                    Rational(16, 9)
                }

            enterPictureInPictureMode(
                PictureInPictureParams.Builder().setAspectRatio(aspect).apply {
                    if (Build.VERSION.SDK_INT >= Build.VERSION_CODES.S) {
                        this.setAutoEnterEnabled(true)
                    }
                }.build(),
            )
        } else {
            @Suppress("DEPRECATION")
            enterPictureInPictureMode()
        }
    }

    // Call API
    /**
     * Get a call instance with the members list and call ID.
     *
     * Note: Callbacks are posted on [Dispatchers.Main] dispatcher.
     *
     * @param cid the call ID
     * @param onSuccess callback where the [Call] object is returned
     * @param onError callback when the [Call] was not returned.
     */
    @StreamCallActivityDelicateApi
    override fun call(
        cid: StreamCallId,
        onSuccess: ((Call) -> Unit)?,
        onError: ((Exception) -> Unit)?,
    ) {
        val sdkInstance = StreamVideo.instanceOrNull()
        if (sdkInstance != null) {
            val call = sdkInstance.call(cid.type, cid.id)
            onSuccess?.invoke(call)
        } else {
            onError?.invoke(
                IllegalStateException(
                    "StreamVideoBuilder.build() must be called before obtaining StreamVideo instance.",
                ),
            )
        }
    }

    /**
     * Create (or get) the call.
     * @param call the call object
     * @param ring if the call should ring for other participants (sends push)
     * @param members members of the call
     * @param onSuccess invoked when operation is sucessfull
     * @param onError invoked when operation failed.
     */
    @StreamCallActivityDelicateApi
    override fun create(
        call: Call,
        ring: Boolean,
        members: List<String>,
        onSuccess: (suspend (Call) -> Unit)?,
        onError: (suspend (Exception) -> Unit)?,
    ) {
        lifecycleScope.launch(Dispatchers.IO) {
            val instance = StreamVideo.instance()
            val result = call.create(
                // List of all users, containing the caller also
                memberIds = members + instance.userId,
                // If other users will get push notification.
                ring = ring,
            )
            result.onOutcome(call, onSuccess, onError)
        }
    }

    /**
     * Get a call. Used in cases like "incoming call" where you are sure that the call is already created.
     *
     * @param call the call
     * @param onSuccess invoked when operation is sucessfull
     * @param onError invoked when operation failed.
     */
    @StreamCallActivityDelicateApi
    override fun get(
        call: Call,
        onSuccess: (suspend (Call) -> Unit)?,
        onError: (suspend (Exception) -> Unit)?,
    ) {
        lifecycleScope.launch(Dispatchers.IO) {
            val result = call.get()
            result.onOutcome(call, onSuccess, onError)
        }
    }

    /**
     * Accept an incoming call.
     *
     * @param call the call to accept.
     * @param onSuccess invoked when the [Call.join] has finished.
     * @param onError invoked when operation failed.
     * */
    @StreamCallActivityDelicateApi
    override fun join(
        call: Call,
        onSuccess: (suspend (Call) -> Unit)?,
        onError: (suspend (Exception) -> Unit)?,
    ) {
        acceptOrJoinNewCall(call, onSuccess, onError) {
            logger.d { "Join call, ${call.cid}" }
            it.join()
        }
    }

    /**
     * Accept an incoming call.
     *
     * @param call the call to accept.
     * @param onSuccess invoked when the [Call.join] has finished.
     * @param onError invoked when operation failed.
     * */
    override fun accept(
        call: Call,
        onSuccess: (suspend (Call) -> Unit)?,
        onError: (suspend (Exception) -> Unit)?,
    ) {
        logger.d { "[accept] #ringing; call.cid: ${call.cid}" }
        acceptOrJoinNewCall(call, onSuccess, onError) {
            val result = call.acceptThenJoin()
<<<<<<< HEAD
            result.onSuccess {
                call.state.telecomConnection.value?.setActive()
            }.onError {
                //TODO Rahul, should we update telecom-connection
=======
            result.onError { error ->
                lifecycleScope.launch {
                    onError?.invoke(Exception(error.message))
                }
>>>>>>> 286c6c16
            }
            result
        }
    }

    /**
     * Reject the call in the parameter.
     *
     * Invokes [Call.reject] then [Call.leave]. Optionally callbacks are invoked.
     *
     * @param call the call to reject
     * @param onSuccess optionally get notified if the operation was success.
     * @param onError optionally get notified if the operation failed.
     */
    @Suppress("DeferredResultUnused")
    @StreamCallActivityDelicateApi
    override fun reject(
        call: Call,
        reason: RejectReason?,
        onSuccess: (suspend (Call) -> Unit)?,
        onError: (suspend (Exception) -> Unit)?,
    ) {
        logger.d { "[reject] #ringing; rejectReason: $reason, call_id: ${call.id}" }
        val appScope = CoroutineScope(SupervisorJob() + Dispatchers.IO)
        call.state.cancelTimeout()
        call.state.updateRejectedBy(mutableSetOf(StreamVideo.instance().userId))
        appScope.async {
            val result = call.reject(reason)
            if (lifecycleScope.isActive) {
                lifecycleScope.launch {
                    result.onOutcome(call, onSuccess, onError)
                }
            }

            // Leave regardless of outcome
            call.leave()
        }
    }

    /**
     * Cancel an outgoing call if any.
     * Same as [rejectCall] but can be overridden for different behavior on Outgoing calls.
     *
     * @param call the [Call] to cancel.
     * @param onSuccess optionally get notified if the operation was success.
     * @param onError optionally get notified if the operation failed.
     */
    @StreamCallActivityDelicateApi
    override fun cancel(
        call: Call,
        onSuccess: (suspend (Call) -> Unit)?,
        onError: (suspend (Exception) -> Unit)?,
    ) {
        logger.d { "[cancel] #ringing; call.cid: ${call.cid}" }
        reject(call, RejectReason.Cancel, onSuccess, onError)
    }

    /**
     * Leave an ongoing call from the parameter.
     *
     * @param call the call object.
     * @param onSuccess optionally get notified if the operation was success.
     * @param onError optionally get notified if the operation failed.
     */
    @StreamCallActivityDelicateApi
    override fun leave(
        call: Call,
        onSuccess: (suspend (Call) -> Unit)?,
        onError: (suspend (Exception) -> Unit)?,
    ) {
        logger.d { "Leave call, ${call.cid}" }
        lifecycleScope.launch(Dispatchers.IO) {
            // Will quietly leave the call, leaving it intact for the other participants.
            try {
                call.leave()
                onSuccess?.invoke(call)
                call.state.telecomConnection.value?.setDisconnected(DisconnectCause(DisconnectCause.CANCELED))
            } catch (e: Exception) {
                onError?.invoke(e)
            }
        }
    }

    /**
     * End the call.
     *
     * @param call the call
     * @param onSuccess optionally get notified if the operation was success.
     * @param onError optionally get notified if the operation failed.
     */
    @StreamCallActivityDelicateApi
    override fun end(
        call: Call,
        onSuccess: (suspend (Call) -> Unit)?,
        onError: (suspend (Exception) -> Unit)?,
    ) {
        lifecycleScope.launch(Dispatchers.IO) {
            val result = call.end()
            result.onOutcome(call, { leave(call, onSuccess, onError) }, onError)
        }
    }

    // Event and action callbacks

    /**
     * Called when there was an UI action invoked for the call.
     *
     * @param call the call
     * @param action the action.
     */
    @CallSuper
    public open fun onCallAction(call: Call, action: CallAction) {
        logger.i { "[onCallAction] #ringing; action: $action, call.cid: ${call.cid}" }
        when (action) {
            is LeaveCall -> {
                leave(call, onSuccessFinish, onErrorFinish)

                /**
                 * Update Telecom Connection State
                 */
                val telecomConnection = call.state.telecomConnection.value
                if (telecomConnection != null && telecomConnection is SuccessTelecomConnection) {
                    telecomConnection.setDisconnected(DisconnectCause(DisconnectCause.CANCELED))
                }
            }

            is DeclineCall -> {
                reject(call, RejectReason.Decline, onSuccessFinish, onErrorFinish)

                /**
                 * Update Telecom Connection State
                 */
                val telecomConnection = call.state.telecomConnection.value
                if (telecomConnection != null && telecomConnection is SuccessTelecomConnection) {
                    telecomConnection.setDisconnected(DisconnectCause(DisconnectCause.REJECTED))
                }
            }

            is CancelCall -> {
                cancel(call, onSuccessFinish, onErrorFinish)

                /**
                 * Update Telecom Connection State
                 */
                val telecomConnection = call.state.telecomConnection.value
                if (telecomConnection != null && telecomConnection is SuccessTelecomConnection) {
                    telecomConnection.setDisconnected(DisconnectCause(DisconnectCause.CANCELED))
                }
            }

            is AcceptCall -> {
                accept(call, onError = onErrorFinish)
            }

            is ToggleCamera -> {
                call.camera.setEnabled(action.isEnabled)
            }

            is ToggleMicrophone -> {
                call.microphone.setEnabled(action.isEnabled)
            }

            is ToggleSpeakerphone -> {
                call.speaker.setEnabled(action.isEnabled)
            }

            is FlipCamera -> {
                call.camera.flip()
            }

            else -> Unit
        }
    }

    /**
     * Call events handler.
     *
     * @param call the call.
     * @param event the event.
     */
    @CallSuper
    public open fun onCallEvent(call: Call, event: VideoEvent) {
        when (event) {
            is CallEndedEvent, is CallEndedSfuEvent, is CallSessionEndedEvent -> {
                // In any case finish the activity, the call is done for
                leave(call, onSuccess = onSuccessFinish, onError = onErrorFinish)
            }

            is ParticipantLeftEvent, is CallSessionParticipantLeftEvent -> {
                /**
                 * participantCountJob will be null when activity is newly created
                 * participantCountJob will be inactive when activity is resumed with another call
                 */
                if (participantCountJob == null) {
                    participantCountJob = lifecycleScope.launch(supervisorJob) {
                        cachedCall.state.participants.collect {
                            logger.d { "Participant left, remaining: ${it.size}" }
                            lifecycleScope.launch(Dispatchers.Default) {
                                it.forEachIndexed { i, v ->
                                    logger.d { "Participant [$i]=${v.name.value}" }
                                }
                            }
                            if (it.size <= 1) {
                                onLastParticipant(call)
                            }
                        }
                    }
                }
            }
        }
    }

    /**
     * Called when current device has become the last participant in the call.
     * Invokes [LeaveCall] action for audio calls.
     *
     * @param call the call.
     */
    @CallSuper
    public open fun onLastParticipant(call: Call) {
        logger.d { "You are the last participant." }
        val leaveWhenLastInCall =
            intent.getBooleanExtra(EXTRA_LEAVE_WHEN_LAST, DEFAULT_LEAVE_WHEN_LAST)
        logger.d { "leaveWhenLastInCall = $leaveWhenLastInCall" }
        if (leaveWhenLastInCall) {
            onCallAction(call, LeaveCall)
        }
    }

    /**
     * Get notified when the activity enters picture in picture.
     *
     */
    @CallSuper
    public open fun onPictureInPicture(call: Call) {
        // No-op by default
    }

    /**
     * Called when there has been a new event from the socket.
     *
     * @param call the call
     * @param state the state
     */
    @CallSuper
    @StreamCallActivityDelicateApi
    public open fun onConnectionEvent(call: Call, state: RealtimeConnection) {
        when (state) {
            RealtimeConnection.Disconnected -> {
                lifecycleScope.launch {
                    onSuccessFinish.invoke(call)
                }
            }

            is RealtimeConnection.Failed -> {
                lifecycleScope.launch {
                    val conn = state as? RealtimeConnection.Failed
                    val throwable = Exception("${conn?.error}")
                    logger.e(throwable) { "Call connection failed." }
                    onErrorFinish.invoke(
                        StreamCallActivityException(
                            call,
                            throwable.message,
                            throwable,
                        ),
                    )
                }
            }

            else -> {
                // No-op
            }
        }
    }

    /**
     * Used to apply dashboard settings to the call.
     * By default, it enables or disables the microphone and camera based on the settings.
     *
     * @param call the call
     */
    public open fun applyDashboardSettings(call: Call) {
        logger.d { "[applyDashboardSettings] for call_cid: ${call.cid}" }
        val callSettings = call.state.settings.value
        val microphoneStatus = call.microphone.status.value
        val cameraStatus = call.camera.status.value

        if (microphoneStatus == DeviceStatus.NotSelected) {
            call.microphone.setEnabled(callSettings?.audio?.micDefaultOn == true)
        }
        if (cameraStatus == DeviceStatus.NotSelected) {
            call.camera.setEnabled(callSettings?.video?.cameraDefaultOn == true)
        }
    }

    // Internal logic
    private fun initializeCallOrFail(
        savedInstanceState: Bundle?,
        persistentState: PersistableBundle?,
        intent: Intent,
        onSuccess: ((Bundle?, PersistableBundle?, Call, action: String?) -> Unit)? = null,
        onError: ((Exception) -> Unit)? = null,
    ) {
        // Have a call ID or crash
        val cid = intent.streamCallId(NotificationHandler.INTENT_EXTRA_CALL_CID)

        if (cid == null) {
            val e = IllegalArgumentException("CallActivity started without call ID.")

            logger.e(e) {
                "Failed to initialize call because call ID is not found in the intent. $intent"
            }

            onError?.invoke(e) ?: throw e

            // Finish
            return
        }

        call(
            cid,
            onSuccess = { call ->
                cachedCall = call
                cachedCallEventJob?.cancel()
                cachedCallEventJob = lifecycleScope.launch(supervisorJob) {
                    cachedCall.events.collect { event ->
                        onCallEvent(cachedCall, event)
                    }
                }

                callSocketConnectionMonitor?.cancel()
                callSocketConnectionMonitor =
                    lifecycleScope.launch(Dispatchers.IO + supervisorJob) {
                        cachedCall.state.connection.collectLatest {
                            onConnectionEvent(call, it)
                        }
                    }
                onSuccess?.invoke(
                    savedInstanceState,
                    persistentState,
                    cachedCall,
                    intent.action,
                )
            },
            onError = onError,
        )
    }

    private fun withCachedCall(action: (Call) -> Unit) {
        if (!::cachedCall.isInitialized) {
            initializeCallOrFail(null, null, intent, onSuccess = { _, _, call, _ ->
                action(call)
            }, onError = {
                logger.e(it) { "Failed to initialize call." }
                lifecycleScope.launch {
                    onErrorFinish(it)
                }
            })
        } else {
            action(cachedCall)
        }
    }

    private fun acceptOrJoinNewCall(
        call: Call,
        onSuccess: (suspend (Call) -> Unit)?,
        onError: (suspend (Exception) -> Unit)?,
        what: suspend (Call) -> Result<RtcSession>,
    ) {
        logger.d { "Accept or join, ${call.cid}" }
        lifecycleScope.launch(Dispatchers.IO) {
            // Since its an incoming call, we can safely assume it is already created
            // no need to set create = true, or ring = true or anything.
            // Accept then join.
            // Check if we are already in a call
            val activeCall = StreamVideo.instance().state.activeCall.value
            if (activeCall != null) {
                if (activeCall.id != call.id) {
                    // If the call id is different leave the previous call
                    activeCall.leave()
                    logger.d { "Leave active call, ${call.cid}" }
                    // Join the call, only if accept succeeds
                    val result = what(call)
                    result.onOutcome(call, onSuccess, onError)
                } else {
                    // Already accepted and joined
                    logger.d { "Already joined, ${call.cid}" }
                    withContext(Dispatchers.Main) {
                        onSuccess?.invoke(call)
                    }
                }
            } else {
                // No active call, safe to join
                val result = what(call)
                result.onOutcome(call, onSuccess, onError)
            }
        }
    }

    private fun isConnected(call: Call): Boolean =
        when (call.state.connection.value) {
            RealtimeConnection.Disconnected -> false
            RealtimeConnection.PreJoin -> false
            is RealtimeConnection.Failed -> false
            else -> true
        }

    private suspend fun <A : Any> Result<A>.onOutcome(
        call: Call,
        onSuccess: (suspend (Call) -> Unit)? = null,
        onError: (suspend (Exception) -> Unit)? = null,
    ) = withContext(Dispatchers.Main) {
        onSuccess?.let {
            onSuccessSuspend {
                onSuccess(call)
            }
        }
        onError?.let {
            onErrorSuspend {
                onError(StreamCallActivityException(call, it.message, it.extractCause()))
            }
        }
    }

    /**
     * Used when there is an active call and user wants to
     * switch to new call. After rejecting current call, the user
     * needs to wait for a transition time
     */
    protected open fun getCallTransitionTime(): Long = 0L

    private suspend fun Call.acceptThenJoin() =
        withContext(Dispatchers.IO) {
            accept().flatMap { join() }
        }

    public fun safeFinish() {
        if (!this.isFinishing && !isFinishingSafely) {
            isFinishingSafely = true
            logger.d { "[safeFinish] call_id:${cachedCall.cid}" }
            finish()
        }
    }
}

public typealias StreamCallIdString = String<|MERGE_RESOLUTION|>--- conflicted
+++ resolved
@@ -264,7 +264,7 @@
                 logger.w {
                     "Deprecated configuration getter accessed before onCreate. Use onCreate-initialized configurationMap instead."
                 }
-                config = StreamCallActivityConfiguration() // safe fallback
+                config = loadConfigFromIntent(intent) // safe fallback
             }
             return config
         }
@@ -612,9 +612,6 @@
         call: Call,
     ) {
         logger.d { "[onCreate(Bundle,PersistableBundle,Call)] setting up compose delegate." }
-        /**
-         * Set UI related stuff
-         */
         uiDelegate.setContent(this, call)
     }
 
@@ -848,17 +845,11 @@
         logger.d { "[accept] #ringing; call.cid: ${call.cid}" }
         acceptOrJoinNewCall(call, onSuccess, onError) {
             val result = call.acceptThenJoin()
-<<<<<<< HEAD
-            result.onSuccess {
-                call.state.telecomConnection.value?.setActive()
-            }.onError {
-                //TODO Rahul, should we update telecom-connection
-=======
             result.onError { error ->
                 lifecycleScope.launch {
                     onError?.invoke(Exception(error.message))
-                }
->>>>>>> 286c6c16
+                    //TODO Rahul, should we update telecom-connection
+                }
             }
             result
         }
