---
title: Livestream Tutorial
description: How to build a livestream experience using Stream's video SDKs
---

import { TokenSnippet } from '../../../shared/_tokenSnippet.jsx';

## Livestream Tutorial

In this tutorial we'll quickly build a low-latency in-app livestreaming experience.
The livestream is broadcasted using Stream's edge network of servers around the world.
We'll cover the following topics:

* Ultra low latency streaming
* Multiple streams & co-hosts
* RTMP in and WebRTC input
* Exporting to HLS
* Reactions, custom events and chat
* Recording & Transcriptions

Let's get started, if you have any questions or feedback be sure to let us know via the feedback button.

### Step 1 - Create a new project in Android Studio

This tutorial was written using Android Studio Flamingo.
Setup steps can vary slightly across Android Studio versions so if you run into trouble be sure to use the latest version of Android Studio.

1. Create a new project
2. Select Phone & Template -> **empty activity**
3. Name your project **Livestream**.

### Step 2 - Install the SDK & Setup the client

**Add the video SDK** to your app's `build.gradle` file found in app/build.gradle.
If you're new to android note that there are 2 build.gradle files, you want to open the one in the app folder.

```groovy
dependencies {
    implementation "io.getstream:stream-video-android-compose:$stream_version"
}
```

This tutorial uses the compose version of the video SDK. Stream also provides a core library without compose.

### Step 3 - Broadcast a livestream from your phone

The following code shows how to publish from your phone's camera.
Let's open `MainActivity.kt` and replace the `MainActivity` class with the following code:

```kotlin
class MainActivity : ComponentActivity() {
    override fun onCreate(savedInstanceState: Bundle?) {
        super.onCreate(savedInstanceState)

        val userToken = "REPLACE_WITH_TOKEN"
        val userId = "REPLACE_WITH_USER_ID"
        val callId = "REPLACE_WITH_CALL_ID"

        // create a user.
        val user = User(
            id = userId, // any string
            name = "Tutorial" // name and image are used in the UI
        )

        // for a production app we recommend adding the client to your Application class or di module.
        val client = StreamVideoBuilder(
            context = applicationContext,
            apiKey = "hd8szvscpxvd", // demo API key
            geo = GEO.GlobalEdgeNetwork,
            user = user,
            token = userToken,
        ).build()

        // join a call, which type is `default`
        val call = client.call("livestream", callId)
        lifecycleScope.launch {

            call.camera.enable()
            call.microphone.enable()

            // join the call
            val result = call.join(create = true)
            result.onError {
                Toast.makeText(applicationContext, "uh oh $it", Toast.LENGTH_SHORT).show()
            }
        }

        setContent {
            // request the Android runtime permissions for the camera and microphone
            LaunchCallPermissions(call = call)

            VideoTheme {
                Text("TODO: render video")
            }
        }
    }
}
```

You'll notice that these first 3 lines need their values replaced.

```kotlin
val userToken = "REPLACE_WITH_TOKEN"
val userId = "REPLACE_WITH_USER_ID"
val callId = "REPLACE_WITH_CALL_ID"
```

Replace them now with the values shown below:

<TokenSnippet sampleApp='livestream' displayStyle='credentials' />

In the next step we setup the user:

```kotlin
val user = User(
    id = userId, // any string
    name = "Tutorial" // name and image are used in the UI
)
```

If you don't have an authenticated user you can also use a guest or anonymous user.
For most apps it's convenient to match your own system of users to grant and remove permissions.

Next we create the client:

```kotlin
val client = StreamVideoBuilder(
    context = applicationContext,
    apiKey = "hd8szvscpxvd", // demo API key
    geo = GEO.GlobalEdgeNetwork,
    user = user,
    token = userToken,
).build()
```

You'll see the `userToken` variable. Your backend typically generates the user token on signup or login.

The most important step to review is how we create the call.
Stream uses the same call object for livestreaming, audio rooms and video calling.
Have a look at the code snippet below:

```kotlin
val call = client.call("livestream", callId)
lifecycleScope.launch {

    call.camera.enable()
    call.microphone.enable()

    // join the call
    val result = call.join(create = true)
    result.onError {
        Toast.makeText(applicationContext, "uh oh $it", Toast.LENGTH_SHORT).show()
    }
}
```

First call object is created by specifying the call type: "livestream" and the callId.
The "livestream" call type is just a set a defaults that typically works well for a livestream.
You can edit the features, permissions and settings in the dashboard. You can also create new call types as needed.

Next call.camera.enable and microphone.enable start capturing the local audio and video.

Lastly, call.join(create = true) creates the call object on our servers and joins it.
The moment you use call.join() the realtime transport for audio and video is started.

Note that you can also add members to a call and assign them different roles. (See the [call creation docs](../03-guides/02-joining-creating-calls.mdx))

### Step 4 - Render the video

In this step we're going to build a UI for showing your local video with a button to start the livestream.
This example uses Compose, but you could also use our XML VideoRenderer.

In `MainActivity.kt` replace the `VideoTheme` with the following code.

```kotlin
VideoTheme {
    val participantCount by call.state.participantCounts.collectAsState()
    val connection by call.state.connection.collectAsState()
    val total = participantCount?.total
    val backstage by call.state.backstage.collectAsState()
    val me by call.state.me.collectAsState()
<<<<<<< HEAD
    val video = me?.video?.collectAsState()
=======
    val video = me?.video?.collectAsState()?.value
>>>>>>> ad5faab2
    val session by call.state.session.collectAsState()
    val durationInMs by call.state.durationInMs.collectAsState()

    Scaffold(
        modifier = Modifier
            .fillMaxSize()
            .background(VideoTheme.colors.appBackground)
            .padding(6.dp),
        contentColor = VideoTheme.colors.appBackground,
        backgroundColor = VideoTheme.colors.appBackground,
        topBar = {
            if (connection == RealtimeConnection.Connected) {
                if (!backstage) {
                    Box(
                        modifier = Modifier
                            .fillMaxWidth()
                            .padding(6.dp)
                    ) {
                        Text(
                            modifier = Modifier
                                .align(Alignment.CenterEnd)
                                .background(
                                    color = VideoTheme.colors.primaryAccent,
                                    shape = RoundedCornerShape(6.dp)
                                )
                                .padding(horizontal = 12.dp, vertical = 4.dp),
                            text = "Live $total",
                            color = VideoTheme.colors.textHighEmphasis
                        )

                        Text(
                            modifier = Modifier.align(Alignment.Center),
                            text = "Live for 1:23",
                            color = VideoTheme.colors.textHighEmphasis
                        )
                    }
                }
            }
        },
        bottomBar = {
            Button(
                colors = ButtonDefaults.buttonColors(
                    backgroundColor = VideoTheme.colors.primaryAccent,
                    contentColor = VideoTheme.colors.primaryAccent
                ),
                onClick = {
                    lifecycleScope.launch {
                        if (backstage) call.goLive() else call.stopLive()
                    }
                }
            ) {
                Text(
                    text = if (backstage) "Go Live" else "Stop Broadcast",
                    color = Color.White
                )
            }
        }
    ) {
        VideoRenderer(
            modifier = Modifier
                .fillMaxSize()
                .padding(it)
                .clip(RoundedCornerShape(6.dp)),
            call = call,
            video = video,
            videoFallbackContent = {
                Text(text = "Video rendering failed")
            }
        )
    }
}
```

If you now run your app you should see an interface like this:

![Livestream](../assets/tutorial-livestream.png)

Stream uses a technology called SFU cascading to replicate your livestream over different SFUs around the world.
This makes it possible to reach a large audience in realtime.

Now let's press "go live" in the android app and click the link below to watch the video in your browser.

<TokenSnippet sampleApp='livestream' displayStyle='join' />

Let's take a moment to review the Compose code above. Call.state exposes all the stateflow objects you need.

The most important ones are:

```
call.state
call.state.participants
```

The [participant state docs](../03-guides/03-call-and-participant-state.mdx) show all the available data.

The livestream layout is standard Compose other than [VideoRenderer](../04-ui-components/02-video-renderer.mdx).
VideoRenderer renders the video and a fallback. You can use it for rendering the local and remote video.

### Step 4 - (Optional) Publishing RTMP using OBS

The example above showed how to publish your phone's camera to the livestream.
Almost all livestream software and hardware supports RTMPs.
So let's see how to publish using RTMPs. Feel free to skip this step if you don't need to use RTMPs.

A. Log the URL & Stream Key

```kotlin
val rtmp = call.state.ingress.rtmp
Log.i("Tutorial", "RTMP url and streamingKey: $rtmp")
```

B. Open OBS and go to settings -> stream

- Select "custom" service
- Server: equal to the server URL from the log
- Stream key: equal to the stream key from the log

Press start streaming in OBS. The RTMP stream will now show up in your call just like a regular video participant.
Now that we've learned to publish using WebRTC or RTMP let's talk about watching the livestream.

### Step 5 - Viewing a livestream (WebRTC)

Watching a livestream is even easier than broadcasting.

Compared to the current code in in `MainActivity.kt` you:

* Don't need to request permissions or enable the camera
* Don't render the local video, but instead render the remote video
* Typically include some small UI elements like viewer count, a button to mute etc

The [docs on building a UI for watching a livestream](../05-ui-cookbook/15-watching-livestream.mdx)) explain this in more detail.

### Step 6 - (Optional) Viewing a livestream with HLS

Another way to watch a livestream is using HLS. HLS tends to have a 10 to 20 seconds delay, while the above WebRTC approach is realtime.
The benefit that HLS offers is better buffering under poor network conditions.
So HLS can be a good option when:

* A 10-20 second delay is acceptable
* Your users want to watch the Stream in poor network conditions

Let's show how to broadcast your call to HLS:

```kotlin
call.startBroadcast()
val hlsUrl = call.state.egress.value?.hls
Log.i("Tutorial", "HLS url = $hlsUrl")
```

You can view the HLS video feed using any HLS capable video player.

### 7 - Advanced Features

This tutorial covered broadcasting and watching a livestream.
It also went into more details about HLS & RTMP-in.

There are several advanced features that can improve the livestreaming experience:

* ** [Co-hosts](../03-guides/02-joining-creating-calls.mdx) ** You can add members to your livestream with elevated permissions. So you can have co-hosts, moderators etc.
* ** [Custom events](../03-guides/08-reactions-and-custom-events.mdx) ** You can use custom events on the call to share any additional data. Think about showing the score for a game, or any other realtime use case.
* ** [Reactions & Chat](../03-guides/08-reactions-and-custom-events.mdx) ** Users can react to the livestream, and you can add chat. This makes for a more engaging experience.
* ** [Notifications](../06-advanced/01-ringing.mdx) ** You can notify users via push notifications when the livestream starts
* ** [Recording](../06-advanced/06-recording.mdx) ** The call recording functionality allows you to record the call with various options and layouts

### Recap

It was fun to see just how quickly you can build in-app low latency livestreaming.
Please do let us know if you ran into any issues.
Our team is also happy to review your UI designs and offer recommendations on how to achieve it with Stream.

To recap what we've learned:

* WebRTC is optimal for latency, HLS is slower but buffers better for users with poor connections
* You setup a call: (val call = client.call("livestream", callId))
* The call type "livestream" controls which features are enabled and how permissions are setup
* The livestream by default enables "backstage" mode. This allows you and your co-hosts to setup your mic and camera before allowing people in
* When you join a call, realtime communication is setup for audio & video: (call.join())
* Stateflow objects in call.state and call.state.participants make it easy to build your own UI
* For a livestream the most important one is call.state.???

Calls run on Stream's global edge network of video servers.
Being closer to your users improves the latency and reliability of calls.
The SDKs enable you to build livestreaming, audio rooms and video calling in days.

We hope you've enjoyed this tutorial and please do feel free to reach out if you have any suggestions or questions.<|MERGE_RESOLUTION|>--- conflicted
+++ resolved
@@ -179,11 +179,7 @@
     val total = participantCount?.total
     val backstage by call.state.backstage.collectAsState()
     val me by call.state.me.collectAsState()
-<<<<<<< HEAD
-    val video = me?.video?.collectAsState()
-=======
     val video = me?.video?.collectAsState()?.value
->>>>>>> ad5faab2
     val session by call.state.session.collectAsState()
     val durationInMs by call.state.durationInMs.collectAsState()
 
