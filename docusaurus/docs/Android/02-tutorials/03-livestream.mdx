---
title: Livestream Tutorial
description: How to build a livestream experience using Stream's video SDKs
---

import { TokenSnippet } from '../../../shared/_tokenSnippet.jsx';

<<<<<<< HEAD
## Livestream Tutorial

=======
>>>>>>> 6d0313b2
In this tutorial we'll quickly build a low-latency in-app livestreaming experience.
The livestream is broadcasted using Stream's edge network of servers around the world.
We'll cover the following topics:

* Ultra low latency streaming
* Multiple streams & co-hosts
* RTMP in and WebRTC input
* Exporting to HLS
* Reactions, custom events and chat
* Recording & Transcriptions

Let's get started, if you have any questions or feedback be sure to let us know via the feedback button.

### Step 1 - Create a new project in Android Studio

This tutorial was written using Android Studio Flamingo.
Setup steps can vary slightly across Android Studio versions so if you run into trouble be sure to use the latest version of Android Studio.

1. Create a new project
2. Select Phone & Template -> **empty activity**
3. Name your project **Livestream**.

### Step 2 - Install the SDK & Setup the client

**Add the video SDK** to your app's `build.gradle` file found in app/build.gradle.
If you're new to android note that there are 2 build.gradle files, you want to open the one in the app folder.

```groovy
dependencies {
    implementation "io.getstream:stream-video-android-compose:$stream_version"
}
```

This tutorial uses the compose version of the video SDK. Stream also provides a core library without compose.

### Step 3 - Broadcast a livestream from your phone

The following code shows how to publish from your phone's camera.
Let's open `MainActivity.kt` and replace the `MainActivity` class with the following code:

```kotlin
class MainActivity : ComponentActivity() {
    override fun onCreate(savedInstanceState: Bundle?) {
        super.onCreate(savedInstanceState)

        val userToken = "REPLACE_WITH_TOKEN"
        val userId = "REPLACE_WITH_USER_ID"
        val callId = "REPLACE_WITH_CALL_ID"

        // create a user.
        val user = User(
            id = userId, // any string
            name = "Tutorial" // name and image are used in the UI
        )

        // for a production app we recommend adding the client to your Application class or di module.
        val client = StreamVideoBuilder(
            context = applicationContext,
            apiKey = "mmhfdzb5evj2", // demo API key
            geo = GEO.GlobalEdgeNetwork,
            user = user,
            token = userToken,
        ).build()

        // join a call, which type is `default`
        val call = client.call("livestream", callId)
        lifecycleScope.launch {
            // join the call
            val result = call.join(create = true)
            result.onError {
                Toast.makeText(applicationContext, "uh oh $it", Toast.LENGTH_SHORT).show()
            }
        }

        setContent {
            // request the Android runtime permissions for the camera and microphone
            LaunchCallPermissions(call = call)

            VideoTheme {
                Text("TODO: render video")
            }
        }
    }
}
```

You'll notice that these first 3 lines need their values replaced.

```kotlin
val userToken = "REPLACE_WITH_TOKEN"
val userId = "REPLACE_WITH_USER_ID"
val callId = "REPLACE_WITH_CALL_ID"
```

Replace them now with the values shown below:

<TokenSnippet sampleApp='livestream' displayStyle='credentials' />

In the next step we setup the user:

```kotlin
val user = User(
    id = userId, // any string
    name = "Tutorial" // name and image are used in the UI
)
```

If you don't have an authenticated user you can also use a guest or anonymous user.
For most apps it's convenient to match your own system of users to grant and remove permissions.

Next we create the client:

```kotlin
val client = StreamVideoBuilder(
    context = applicationContext,
    apiKey = "mmhfdzb5evj2", // demo API key
    geo = GEO.GlobalEdgeNetwork,
    user = user,
    token = userToken,
).build()
```

You'll see the `userToken` variable. Your backend typically generates the user token on signup or login.

The most important step to review is how we create the call.
Stream uses the same call object for livestreaming, audio rooms and video calling.
Have a look at the code snippet below:

```kotlin
val call = client.call("livestream", callId)
lifecycleScope.launch {
    // join the call
    val result = call.join(create = true)
    result.onError {
        Toast.makeText(applicationContext, "uh oh $it", Toast.LENGTH_SHORT).show()
    }
}
```

First call object is created by specifying the call type: "livestream" and the callId.
The "livestream" call type is just a set a defaults that typically works well for a livestream.
You can edit the features, permissions and settings in the dashboard. You can also create new call types as needed.

Next call.camera.enable and microphone.enable start capturing the local audio and video.

Lastly, call.join(create = true) creates the call object on our servers and joins it.
The moment you use call.join() the realtime transport for audio and video is started.

Note that you can also add members to a call and assign them different roles. (See the [call creation docs](../03-guides/02-joining-creating-calls.mdx))

### Step 4 - Render the video

In this step we're going to build a UI for showing your local video with a button to start the livestream.
This example uses Compose, but you could also use our XML VideoRenderer.

In `MainActivity.kt` replace the `VideoTheme` with the following code.

```kotlin
VideoTheme {
    val participantCount by call.state.participantCounts.collectAsState()
    val connection by call.state.connection.collectAsState()
    val total = participantCount?.total
    val backstage by call.state.backstage.collectAsState()
    val me by call.state.me.collectAsState()
    val video = me?.video?.collectAsState()?.value
    val session by call.state.session.collectAsState()
    val durationInMs by call.state.durationInMs.collectAsState()

    Scaffold(
        modifier = Modifier
            .fillMaxSize()
            .background(VideoTheme.colors.appBackground)
            .padding(6.dp),
        contentColor = VideoTheme.colors.appBackground,
        backgroundColor = VideoTheme.colors.appBackground,
        topBar = {
            if (connection == RealtimeConnection.Connected) {
                if (!backstage) {
                    Box(
                        modifier = Modifier
                            .fillMaxWidth()
                            .padding(6.dp)
                    ) {
                        Text(
                            modifier = Modifier
                                .align(Alignment.CenterEnd)
                                .background(
                                    color = VideoTheme.colors.primaryAccent,
                                    shape = RoundedCornerShape(6.dp)
                                )
                                .padding(horizontal = 12.dp, vertical = 4.dp),
                            text = "Live $total",
                            color = VideoTheme.colors.textHighEmphasis
                        )

                        Text(
                            modifier = Modifier.align(Alignment.Center),
                            text = "Live for 1:23",
                            color = VideoTheme.colors.textHighEmphasis
                        )
                    }
                }
            }
        },
        bottomBar = {
            Button(
                colors = ButtonDefaults.buttonColors(
                    backgroundColor = VideoTheme.colors.primaryAccent,
                    contentColor = VideoTheme.colors.primaryAccent
                ),
                onClick = {
                    lifecycleScope.launch {
                        if (backstage) call.goLive() else call.stopLive()
                    }
                }
            ) {
                Text(
                    text = if (backstage) "Go Live" else "Stop Broadcast",
                    color = Color.White
                )
            }
        }
    ) {
        VideoRenderer(
            modifier = Modifier
                .fillMaxSize()
                .padding(it)
                .clip(RoundedCornerShape(6.dp)),
            call = call,
            video = video,
            videoFallbackContent = {
                Text(text = "Video rendering failed")
            }
        )
    }
}
```

If you now run your app you should see an interface like this:

![Livestream](../assets/tutorial-livestream.png)

Stream uses a technology called SFU cascading to replicate your livestream over different SFUs around the world.
This makes it possible to reach a large audience in realtime.

Now let's press "go live" in the android app and click the link below to watch the video in your browser.

<TokenSnippet sampleApp='livestream' displayStyle='join' />

Let's take a moment to review the Compose code above. Call.state exposes all the stateflow objects you need.

The most important ones are:

```
call.state
call.state.participants
```

The [participant state docs](../03-guides/03-call-and-participant-state.mdx) show all the available data.

The livestream layout is standard Compose other than [VideoRenderer](../04-ui-components/02-video-renderer.mdx).
VideoRenderer renders the video and a fallback. You can use it for rendering the local and remote video.

### Step 4 - (Optional) Publishing RTMP using OBS

The example above showed how to publish your phone's camera to the livestream.
Almost all livestream software and hardware supports RTMPs.
So let's see how to publish using RTMPs. Feel free to skip this step if you don't need to use RTMPs.

A. Log the URL & Stream Key

```kotlin
val rtmp = call.state.ingress.rtmp
Log.i("Tutorial", "RTMP url and streamingKey: $rtmp")
```

B. Open OBS and go to settings -> stream

- Select "custom" service
- Server: equal to the server URL from the log
- Stream key: equal to the stream key from the log

Press start streaming in OBS. The RTMP stream will now show up in your call just like a regular video participant.
Now that we've learned to publish using WebRTC or RTMP let's talk about watching the livestream.

### Step 5 - Viewing a livestream (WebRTC)

Watching a livestream is even easier than broadcasting.

Compared to the current code in in `MainActivity.kt` you:

* Don't need to request permissions or enable the camera
* Don't render the local video, but instead render the remote video
* Typically include some small UI elements like viewer count, a button to mute etc

<<<<<<< HEAD
The [docs on building a UI for watching a livestream](../05-ui-cookbook/15-watching-livestream.mdx)) explain this in more detail.
=======
The [docs on building a UI for watching a livestream](../05-ui-cookbook/15-watching-livestream.mdx) explain this in more detail.
>>>>>>> 6d0313b2

### Step 6 - (Optional) Viewing a livestream with HLS

Another way to watch a livestream is using HLS. HLS tends to have a 10 to 20 seconds delay, while the above WebRTC approach is realtime.
The benefit that HLS offers is better buffering under poor network conditions.
So HLS can be a good option when:

* A 10-20 second delay is acceptable
* Your users want to watch the Stream in poor network conditions

Let's show how to broadcast your call to HLS:

```kotlin
call.startBroadcast()
val hlsUrl = call.state.egress.value?.hls
Log.i("Tutorial", "HLS url = $hlsUrl")
```

You can view the HLS video feed using any HLS capable video player.

### 7 - Advanced Features

This tutorial covered broadcasting and watching a livestream.
It also went into more details about HLS & RTMP-in.

There are several advanced features that can improve the livestreaming experience:

* ** [Co-hosts](../03-guides/02-joining-creating-calls.mdx) ** You can add members to your livestream with elevated permissions. So you can have co-hosts, moderators etc.
* ** [Custom events](../03-guides/08-reactions-and-custom-events.mdx) ** You can use custom events on the call to share any additional data. Think about showing the score for a game, or any other realtime use case.
* ** [Reactions & Chat](../03-guides/08-reactions-and-custom-events.mdx) ** Users can react to the livestream, and you can add chat. This makes for a more engaging experience.
* ** [Notifications](../06-advanced/01-ringing.mdx) ** You can notify users via push notifications when the livestream starts
* ** [Recording](../06-advanced/06-recording.mdx) ** The call recording functionality allows you to record the call with various options and layouts

### Recap

It was fun to see just how quickly you can build in-app low latency livestreaming.
Please do let us know if you ran into any issues.
Our team is also happy to review your UI designs and offer recommendations on how to achieve it with Stream.

To recap what we've learned:

* WebRTC is optimal for latency, HLS is slower but buffers better for users with poor connections
* You setup a call: (val call = client.call("livestream", callId))
* The call type "livestream" controls which features are enabled and how permissions are setup
* The livestream by default enables "backstage" mode. This allows you and your co-hosts to setup your mic and camera before allowing people in
* When you join a call, realtime communication is setup for audio & video: (call.join())
* Stateflow objects in call.state and call.state.participants make it easy to build your own UI
* For a livestream the most important one is call.state.???

Calls run on Stream's global edge network of video servers.
Being closer to your users improves the latency and reliability of calls.
The SDKs enable you to build livestreaming, audio rooms and video calling in days.

We hope you've enjoyed this tutorial and please do feel free to reach out if you have any suggestions or questions.<|MERGE_RESOLUTION|>--- conflicted
+++ resolved
@@ -5,11 +5,6 @@
 
 import { TokenSnippet } from '../../../shared/_tokenSnippet.jsx';
 
-<<<<<<< HEAD
-## Livestream Tutorial
-
-=======
->>>>>>> 6d0313b2
 In this tutorial we'll quickly build a low-latency in-app livestreaming experience.
 The livestream is broadcasted using Stream's edge network of servers around the world.
 We'll cover the following topics:
@@ -305,11 +300,7 @@
 * Don't render the local video, but instead render the remote video
 * Typically include some small UI elements like viewer count, a button to mute etc
 
-<<<<<<< HEAD
-The [docs on building a UI for watching a livestream](../05-ui-cookbook/15-watching-livestream.mdx)) explain this in more detail.
-=======
 The [docs on building a UI for watching a livestream](../05-ui-cookbook/15-watching-livestream.mdx) explain this in more detail.
->>>>>>> 6d0313b2
 
 ### Step 6 - (Optional) Viewing a livestream with HLS
 
