/*
 * Copyright (c) 2014-2022 Stream.io Inc. All rights reserved.
 *
 * Licensed under the Stream License;
 * you may not use this file except in compliance with the License.
 * You may obtain a copy of the License at
 *
 *    https://github.com/GetStream/stream-video-android/blob/main/LICENSE
 *
 * Unless required by applicable law or agreed to in writing, software
 * distributed under the License is distributed on an "AS IS" BASIS,
 * WITHOUT WARRANTIES OR CONDITIONS OF ANY KIND, either express or implied.
 * See the License for the specific language governing permissions and
 * limitations under the License.
 */

package io.getstream.video.chat_with_video_sample.ui.login

import android.os.Bundle
import androidx.activity.ComponentActivity
import androidx.activity.compose.setContent
import androidx.compose.foundation.background
import androidx.compose.foundation.clickable
import androidx.compose.foundation.layout.Box
import androidx.compose.foundation.layout.Column
import androidx.compose.foundation.layout.Row
import androidx.compose.foundation.layout.Spacer
import androidx.compose.foundation.layout.fillMaxSize
import androidx.compose.foundation.layout.fillMaxWidth
import androidx.compose.foundation.layout.height
import androidx.compose.foundation.layout.padding
import androidx.compose.foundation.layout.size
import androidx.compose.foundation.layout.width
import androidx.compose.foundation.shape.CircleShape
import androidx.compose.material.Divider
import androidx.compose.material.Text
import androidx.compose.runtime.Composable
import androidx.compose.ui.Alignment
import androidx.compose.ui.Modifier
import androidx.compose.ui.draw.clip
import androidx.compose.ui.graphics.Color
import androidx.compose.ui.unit.dp
import androidx.compose.ui.unit.sp
import io.getstream.video.android.compose.theme.VideoTheme
import io.getstream.video.android.compose.ui.components.avatar.ImageAvatar
import io.getstream.video.android.compose.utils.rememberStreamImagePainter
import io.getstream.video.android.logging.LoggingLevel
import io.getstream.video.android.model.User
import io.getstream.video.android.token.AuthCredentialsProvider
import io.getstream.video.chat_with_video_sample.application.API_KEY
import io.getstream.video.chat_with_video_sample.application.chatWithVideoApp
import io.getstream.video.chat_with_video_sample.ui.channels.ChannelsActivity

class LoginActivity : ComponentActivity() {
    override fun onCreate(savedInstanceState: Bundle?) {
        super.onCreate(savedInstanceState)

        val dataSet = chatWithVideoApp.usersLoginProvider.provideUsers()

        setContent {
            VideoTheme {
                UserList(
                    modifier = Modifier
                        .fillMaxSize()
                        .background(VideoTheme.colors.appBackground),
                    userItems = dataSet,
                    onClick = { user ->
                        logIn(user)
                    }
                )
            }
        }
    }

    private fun logIn(user: User) {
        logInToChat(user)
        logInToVideo(user)
        startActivity(ChannelsActivity.getIntent(this))
    }

    private fun logInToChat(user: User) {
        val userLogin = io.getstream.chat.android.client.models.User(
            id = user.id,
            name = user.name,
            image = user.imageUrl ?: ""
        )

        chatWithVideoApp.chatClient.connectUser(
            user = userLogin,
            token = user.extraData["chatToken"] as String
        ).enqueue()
    }

    private fun logInToVideo(user: User) {
        chatWithVideoApp.initializeStreamVideo(
            AuthCredentialsProvider(
<<<<<<< HEAD
                "key1",
=======
                API_KEY,
                userToken = user.token,
>>>>>>> fdebfc2e
                user = user
            ),
            loggingLevel = LoggingLevel.BODY
        )
    }

    @Composable
    fun UserList(
        userItems: List<User>,
        modifier: Modifier = Modifier,
        onClick: (User) -> Unit
    ) {
        Column(
            modifier = modifier,
            horizontalAlignment = Alignment.CenterHorizontally,
        ) {
            userItems.forEachIndexed { index, credentials ->
                if (index > 0) {
                    Divider(startIndent = 16.dp, thickness = 0.5.dp, color = Color.LightGray)
                }
                UserItem(credentials = credentials, onClick = onClick)
            }
        }
    }

    @Composable
    fun UserItem(
        credentials: User,
        onClick: (User) -> Unit
    ) {
        Column(
            modifier = Modifier
                .fillMaxWidth()
                .clickable(onClick = { onClick(credentials) }),
        ) {
            Spacer(modifier = Modifier.height(8.dp))
            Row(
                modifier = Modifier
                    .fillMaxWidth()
                    .padding(horizontal = 16.dp)
            ) {
                Box(
                    modifier = Modifier
                        .size(46.dp)
                        .align(alignment = Alignment.CenterVertically)
                        .clip(CircleShape)
                        .background(VideoTheme.colors.appBackground)
                ) {
                    ImageAvatar(
                        modifier = Modifier
                            .size(40.dp)
                            .align(alignment = Alignment.Center),
                        painter = rememberStreamImagePainter(data = credentials.imageUrl)
                    )
                }

                Spacer(modifier = Modifier.width(16.dp))

                Text(
                    modifier = Modifier
                        .align(Alignment.CenterVertically)
                        .weight(1f),
                    text = credentials.name,
                    fontSize = 16.sp,
                    color = VideoTheme.colors.textHighEmphasis
                )
            }
            Spacer(modifier = Modifier.height(8.dp))
        }
    }
}<|MERGE_RESOLUTION|>--- conflicted
+++ resolved
@@ -94,12 +94,8 @@
     private fun logInToVideo(user: User) {
         chatWithVideoApp.initializeStreamVideo(
             AuthCredentialsProvider(
-<<<<<<< HEAD
-                "key1",
-=======
                 API_KEY,
                 userToken = user.token,
->>>>>>> fdebfc2e
                 user = user
             ),
             loggingLevel = LoggingLevel.BODY
