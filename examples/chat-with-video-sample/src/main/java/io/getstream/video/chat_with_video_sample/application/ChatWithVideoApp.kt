/*
 * Copyright (c) 2014-2022 Stream.io Inc. All rights reserved.
 *
 * Licensed under the Stream License;
 * you may not use this file except in compliance with the License.
 * You may obtain a copy of the License at
 *
 *    https://github.com/GetStream/stream-video-android/blob/main/LICENSE
 *
 * Unless required by applicable law or agreed to in writing, software
 * distributed under the License is distributed on an "AS IS" BASIS,
 * WITHOUT WARRANTIES OR CONDITIONS OF ANY KIND, either express or implied.
 * See the License for the specific language governing permissions and
 * limitations under the License.
 */

package io.getstream.video.chat_with_video_sample.application

import android.app.Application
import android.content.Context
import io.getstream.chat.android.client.ChatClient
import io.getstream.chat.android.client.logger.ChatLogLevel
import io.getstream.chat.android.client.models.UploadAttachmentsNetworkType
import io.getstream.chat.android.compose.ui.attachments.StreamAttachmentFactories
import io.getstream.chat.android.offline.plugin.factory.StreamOfflinePluginFactory
import io.getstream.chat.android.state.plugin.config.StatePluginConfig
import io.getstream.chat.android.state.plugin.factory.StreamStatePluginFactory
import io.getstream.video.android.BuildConfig
import io.getstream.video.android.StreamVideo
import io.getstream.video.android.StreamVideoBuilder
import io.getstream.video.android.StreamVideoConfig
import io.getstream.video.android.input.CallActivityInput
import io.getstream.video.android.input.CallServiceInput
import io.getstream.video.android.logging.LoggingLevel
import io.getstream.video.android.token.CredentialsProvider
import io.getstream.video.android.user.UserCredentialsManager
import io.getstream.video.android.user.UsersProvider
import io.getstream.video.chat_with_video_sample.ui.call.CallActivity
import io.getstream.video.chat_with_video_sample.ui.call.CallService
import io.getstream.video.chat_with_video_sample.ui.messages.attachment.CallAttachmentFactory
import io.getstream.video.chat_with_video_sample.users.FakeUsersProvider

class ChatWithVideoApp : Application() {

    private val videoConfig: StreamVideoConfig = object : StreamVideoConfig {
        override val dropTimeout: Long = 30_000L
        override val cancelOnTimeout: Boolean = true
        override val joinOnAcceptedByCallee: Boolean = true
        override val createCallClientInternally: Boolean = true

        override val autoPublish: Boolean = true
        override val defaultAudioOn: Boolean = false
<<<<<<< HEAD
        override val defaultSpeakerPhoneOn: Boolean = false
        override val defaultVideoOn: Boolean = true
=======
        override val defaultVideoOn: Boolean = true
        override val defaultSpeakerPhoneOn: Boolean = false
>>>>>>> fdebfc2e
    }

    val usersLoginProvider: UsersProvider by lazy { FakeUsersProvider() }

    val chatClient: ChatClient by lazy {
        val offlinePlugin = StreamOfflinePluginFactory(this)

        val statePluginFactory = StreamStatePluginFactory(
            config = StatePluginConfig(
                backgroundSyncEnabled = true,
                userPresence = true,
            ),
            appContext = this
        )

        val logLevel = if (BuildConfig.DEBUG) ChatLogLevel.ALL else ChatLogLevel.NOTHING

        ChatClient.Builder("tp8sef43xcpc", this)
            .withPlugins(offlinePlugin, statePluginFactory)
            .logLevel(logLevel)
            .uploadAttachmentsNetworkType(UploadAttachmentsNetworkType.NOT_ROAMING)
            .build()
    }

    val attachmentFactories by lazy {
        listOf(CallAttachmentFactory()) + StreamAttachmentFactories.defaultFactories()
    }

    lateinit var credentialsProvider: CredentialsProvider
        private set

    lateinit var streamVideo: StreamVideo
        private set

    fun initializeStreamVideo(
        credentialsProvider: CredentialsProvider,
        loggingLevel: LoggingLevel
    ): StreamVideo {
        if (this::credentialsProvider.isInitialized) {
            this.credentialsProvider.updateUser(
                credentialsProvider.getUserCredentials()
            )
        } else {
            this.credentialsProvider = credentialsProvider
        }

        return StreamVideoBuilder(
            context = this,
            credentialsProvider = credentialsProvider,
            androidInputs = setOf(
                CallServiceInput.from(CallService::class),
                CallActivityInput.from(CallActivity::class),
            ),
            loggingLevel = loggingLevel,
            config = videoConfig
        ).build().also {
            streamVideo = it
        }
    }

    fun logOut() {
        val preferences = UserCredentialsManager.initialize(this)

        chatClient.disconnect(true).enqueue()
        streamVideo.clearCallState()
        streamVideo.removeDevices(preferences.getDevices())
    }
}

internal const val API_KEY = "us83cfwuhy8n"

internal val Context.chatWithVideoApp get() = applicationContext as ChatWithVideoApp<|MERGE_RESOLUTION|>--- conflicted
+++ resolved
@@ -50,13 +50,8 @@
 
         override val autoPublish: Boolean = true
         override val defaultAudioOn: Boolean = false
-<<<<<<< HEAD
-        override val defaultSpeakerPhoneOn: Boolean = false
-        override val defaultVideoOn: Boolean = true
-=======
         override val defaultVideoOn: Boolean = true
         override val defaultSpeakerPhoneOn: Boolean = false
->>>>>>> fdebfc2e
     }
 
     val usersLoginProvider: UsersProvider by lazy { FakeUsersProvider() }
