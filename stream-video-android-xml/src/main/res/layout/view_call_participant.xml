--- conflicted
+++ resolved
@@ -11,7 +11,6 @@
         android:id="@+id/contentHolder"
         android:layout_width="match_parent"
         android:layout_height="match_parent"
-<<<<<<< HEAD
         >
 
         <io.getstream.video.android.core.ui.TextureViewRenderer
@@ -38,57 +37,16 @@
             android:layout_width="match_parent"
             android:layout_height="match_parent"
             android:visibility="gone"
-=======
-        android:visibility="gone"
-        />
-
-    <androidx.constraintlayout.widget.ConstraintLayout
-        android:id="@+id/labelHolder"
-        android:layout_width="0dp"
-        android:layout_height="@dimen/callParticipantLabelHeight"
-        android:layout_margin="@dimen/callParticipantLabelPadding"
-        android:background="@drawable/bg_call_participant_name"
-        android:orientation="horizontal"
-        app:layout_constraintStart_toStartOf="parent"
-        app:layout_constraintTop_toTopOf="parent"
-        >
-
-        <ImageView
-            android:id="@+id/soundIndicator"
-            android:layout_width="0dp"
-            android:layout_height="0dp"
-            android:layout_gravity="center"
-            android:layout_marginStart="@dimen/callParticipantSoundIndicatorPaddingStart"
-            android:scaleType="centerInside"
-            android:src="@drawable/ic_mic_off"
-            app:layout_constraintBottom_toBottomOf="@id/participantLabel"
-            app:layout_constraintDimensionRatio="1"
-            app:layout_constraintStart_toStartOf="parent"
-            app:layout_constraintTop_toTopOf="@id/participantLabel"
->>>>>>> 9f6a7877
             />
 
         <androidx.constraintlayout.widget.ConstraintLayout
             android:id="@+id/labelHolder"
             android:layout_width="0dp"
-            android:layout_height="wrap_content"
-<<<<<<< HEAD
-            android:layout_margin="8dp"
+            android:layout_height="@dimen/callParticipantLabelHeight"
+            android:layout_margin="@dimen/callParticipantLabelPadding"
             android:background="@drawable/bg_call_participant_name"
             android:orientation="horizontal"
             app:layout_constraintStart_toStartOf="parent"
-=======
-            android:layout_gravity="center"
-            android:layout_marginStart="@dimen/callParticipantLabelTextPadding"
-            android:layout_marginEnd="@dimen/callParticipantLabelTextPadding"
-            android:ellipsize="end"
-            android:gravity="center"
-            android:lines="1"
-            android:maxWidth="@dimen/callParticipantLabelTextMaxWidth"
-            app:layout_constraintBottom_toBottomOf="parent"
-            app:layout_constraintEnd_toEndOf="parent"
-            app:layout_constraintStart_toEndOf="@id/soundIndicator"
->>>>>>> 9f6a7877
             app:layout_constraintTop_toTopOf="parent"
             >
 
@@ -97,13 +55,13 @@
                 android:layout_width="0dp"
                 android:layout_height="0dp"
                 android:layout_gravity="center"
-                android:padding="6dp"
+                android:layout_marginStart="@dimen/callParticipantSoundIndicatorPaddingStart"
                 android:scaleType="centerInside"
                 android:src="@drawable/ic_mic_off"
-                app:layout_constraintBottom_toBottomOf="parent"
+                app:layout_constraintBottom_toBottomOf="@id/participantLabel"
                 app:layout_constraintDimensionRatio="1"
                 app:layout_constraintStart_toStartOf="parent"
-                app:layout_constraintTop_toTopOf="parent"
+                app:layout_constraintTop_toTopOf="@id/participantLabel"
                 />
 
             <TextView
@@ -111,11 +69,12 @@
                 android:layout_width="wrap_content"
                 android:layout_height="wrap_content"
                 android:layout_gravity="center"
-                android:ellipsize="end"
+                android:layout_marginStart="@dimen/callParticipantLabelTextPadding"
+            android:layout_marginEnd="@dimen/callParticipantLabelTextPadding"android:ellipsize="end"
                 android:gravity="center"
                 android:lines="1"
                 android:maxWidth="@dimen/callParticipantLabelTextMaxWidth"
-                android:padding="@dimen/callParticipantLabelTextPadding"
+
                 app:layout_constraintBottom_toBottomOf="parent"
                 app:layout_constraintEnd_toEndOf="parent"
                 app:layout_constraintStart_toEndOf="@id/soundIndicator"
