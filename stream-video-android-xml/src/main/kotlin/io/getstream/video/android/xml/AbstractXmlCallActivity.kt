/*
 * Copyright (c) 2014-2022 Stream.io Inc. All rights reserved.
 *
 * Licensed under the Stream License;
 * you may not use this file except in compliance with the License.
 * You may obtain a copy of the License at
 *
 *    https://github.com/GetStream/stream-video-android/blob/main/LICENSE
 *
 * Unless required by applicable law or agreed to in writing, software
 * distributed under the License is distributed on an "AS IS" BASIS,
 * WITHOUT WARRANTIES OR CONDITIONS OF ANY KIND, either express or implied.
 * See the License for the specific language governing permissions and
 * limitations under the License.
 */

package io.getstream.video.android.xml

import android.view.Menu
import android.view.View
import android.widget.FrameLayout
import androidx.activity.OnBackPressedCallback
import androidx.core.content.ContextCompat
import androidx.core.view.children
import androidx.core.view.isVisible
import androidx.lifecycle.lifecycleScope
import io.getstream.video.android.common.AbstractCallActivity
import io.getstream.video.android.core.model.state.StreamCallState
import io.getstream.video.android.core.utils.formatAsTitle
import io.getstream.video.android.xml.binding.bindView
import io.getstream.video.android.xml.databinding.ActivityCallBinding
import io.getstream.video.android.xml.utils.extensions.streamThemeInflater
import io.getstream.video.android.xml.widget.active.ActiveCallView
import io.getstream.video.android.xml.widget.incoming.IncomingCallView
import io.getstream.video.android.xml.widget.outgoing.OutgoingCallView
import io.getstream.video.android.xml.widget.participant.CallParticipantView
import io.getstream.video.android.xml.widget.participant.PictureInPictureView
import io.getstream.video.android.xml.widget.participant.RendererInitializer
import kotlinx.coroutines.Job
import kotlinx.coroutines.flow.collect
import kotlinx.coroutines.flow.combine
import kotlinx.coroutines.flow.filterNotNull
import io.getstream.video.android.ui.common.R as RCommon

public abstract class AbstractXmlCallActivity : AbstractCallActivity() {

    private var pipJob: Job? = null

    private val binding by lazy { ActivityCallBinding.inflate(streamThemeInflater) }

    override fun setupUi() {
        setContentView(binding.root)

        setupBackHandler()
        setupToolbar()
    }

    /**
     * Sets up a back handler to override default back button behavior.
     */
    private fun setupBackHandler() {
        onBackPressedDispatcher.addCallback(
            this,
            object : OnBackPressedCallback(true) {
                override fun handleOnBackPressed() {
                    handleBackPressed()
                }
            }
        )
    }

    /**
     * Observes the current call state and sets the screen state accordingly.
     */
    override fun observeStreamCallState() {
        lifecycleScope.launchWhenCreated {
            callViewModel.streamCallState.combine(callViewModel.isInPictureInPicture) { state, isPictureInPicture ->
                updateToolbar(state, isPictureInPicture)
                when {
                    state is StreamCallState.Incoming && !state.acceptedByMe -> showIncomingScreen()
                    state is StreamCallState.Outgoing && !state.acceptedByCallee -> showOutgoingScreen()
                    state is StreamCallState.Connected && isPictureInPicture -> showPipLayout()
                    state is StreamCallState.Idle -> finish()
                    else -> showActiveCallScreen()
                }
            }.collect()
        }
    }

    /**
     * Updates the toolbar title depending on the call state.
     *
     * @param streamCallState The state of the call we are observing.
     * @param isPictureInPicture Whether the app is in picture in picture mode. If true will hide the toolbar or hide it
     * if it is false.
     */
    private fun updateToolbar(streamCallState: StreamCallState, isPictureInPicture: Boolean) {
        binding.callToolbar.isVisible = !isPictureInPicture

        val callId = when (streamCallState) {
            is StreamCallState.Active -> streamCallState.callGuid.id
            else -> ""
        }
        val status = streamCallState.formatAsTitle(this)

        val title = when (callId.isBlank()) {
            true -> status
            else -> "$status: $callId"
        }
        binding.callToolbar.title = title
    }

    /**
     * Sets up the toolbar.
     */
    private fun setupToolbar() {
        setSupportActionBar(binding.callToolbar)
        supportActionBar?.let {
            it.setDisplayShowTitleEnabled(false)
            it.setDisplayShowHomeEnabled(true)
            it.setDisplayHomeAsUpEnabled(true)
        }
        binding.callToolbar.setNavigationOnClickListener { handleBackPressed() }
    }

    /**
     * Shows the outgoing call screen and initialises the state observers required to populate the screen.
     */
    private fun showOutgoingScreen() {
        if (isViewInsideContainer<OutgoingCallView>()) return
        val outgoingCallView = OutgoingCallView(this)
        addContentView(outgoingCallView)
        outgoingCallView.bindView(
            viewModel = callViewModel,
            lifecycleOwner = this,
            onCallAction = ::handleCallAction
        )
    }

    /**
     * Shows the incoming call screen and initialises the state observers required to populate the screen.
     */
    private fun showIncomingScreen() {
        if (isViewInsideContainer<IncomingCallView>()) return
        val incomingCallView = IncomingCallView(this)
        addContentView(incomingCallView)
        incomingCallView.bindView(
            viewModel = callViewModel,
            lifecycleOwner = this,
            onCallAction = ::handleCallAction
        )
    }

    /**
     * Shows the active call screen and initialises the state observers required to populate the screen.
     */
    private fun showActiveCallScreen() {
        if (isViewInsideContainer<ActiveCallView>()) return
        val activeCallView = ActiveCallView(this)
        addContentView(activeCallView)
        activeCallView.bindView(
            viewModel = callViewModel,
            lifecycleOwner = this,
            onCallAction = ::handleCallAction
        )
    }

    /**
     * Shows the picture in picture layout which consists of the primary call participants feed.
     */
    private fun showPipLayout() {
        if (isViewInsideContainer<CallParticipantView>()) return
        val pictureInPicture = PictureInPictureView(this)
        pictureInPicture.rendererInitializer = RendererInitializer { videoRenderer, streamId, trackType, onRender ->
            callViewModel.callState.value?.initRenderer(videoRenderer, streamId, trackType, onRender)
        }
        addContentView(pictureInPicture)
        pipJob?.cancel()
        pipJob = lifecycleScope.launchWhenCreated {
            callViewModel.primarySpeaker.filterNotNull()
                .combine(callViewModel.screenSharingSessions) { primarySpeaker, screenSharingSessions ->
                    val screenSharingSession = screenSharingSessions.firstOrNull()
                    if (screenSharingSession == null) {
                        pictureInPicture.showCallParticipantView(primarySpeaker)
                    } else {
                        pictureInPicture.showScreenShare(screenSharingSession)
                    }
                }.collect()
        }
    }

    private fun addContentView(view: View) {
        view.layoutParams =
            FrameLayout.LayoutParams(FrameLayout.LayoutParams.MATCH_PARENT, FrameLayout.LayoutParams.MATCH_PARENT)
        binding.contentHolder.removeAllViews()
        binding.contentHolder.addView(view)
    }

    override fun onCreateOptionsMenu(menu: Menu?): Boolean {
        menuInflater.inflate(R.menu.call_menu, menu)
        menu?.findItem(R.id.callParticipants)?.let {
            it.icon?.setTint(ContextCompat.getColor(this, RCommon.color.stream_text_high_emphasis))
        }
        return true
    }

    /**
<<<<<<< HEAD
     * Default handler for [CallAction]s triggered in the UI.
     *
     * @param action Action to handle.
     */
    protected open fun handleCallAction(action: CallAction) {
        when (action) {
            is ToggleMicrophone -> toggleMicrophone(action.copy(!action.isEnabled))
            is ToggleCamera -> toggleCamera(action.copy(!action.isEnabled))
            is ToggleSpeakerphone -> callViewModel.onCallAction(action.copy(!action.isEnabled))
            is ToggleScreenConfiguration -> {
                // TODO when implementing fullscreen
                // toggleFullscreen(action)
                callViewModel.onCallAction(action)
            }
            else -> callViewModel.onCallAction(action)
        }
    }

    private fun toggleMicrophone(action: ToggleMicrophone) {
        if (!callPermissionManager.hasRecordAudioPermission.value && action.isEnabled) {
            callPermissionManager.requestPermission(Manifest.permission.RECORD_AUDIO)
        } else {
            callViewModel.onCallAction(action)
        }
    }

    private fun toggleCamera(action: ToggleCamera) {
        if (!callPermissionManager.hasCameraPermission.value && action.isEnabled) {
            callPermissionManager.requestPermission(Manifest.permission.CAMERA)
        } else {
            callViewModel.onCallAction(action)
        }
    }

    /**
     * If the user denied the permission and clicked don't ask again, will open settings so the user can enable the
     * permissions.
     */
    private fun startSettings() {
        startActivity(
            Intent(Settings.ACTION_APPLICATION_DETAILS_SETTINGS).apply {
                val uri = Uri.fromParts("package", packageName, null)
                data = uri
            }
        )
    }

    /**
     * Starts the flow to connect to a call.
     */
    private fun startVideoFlow() {
        val isInitialized = callViewModel.isVideoInitialized.value
        if (isInitialized) return
        callViewModel.connectToCall()
    }

    /**
     * Shows a dialog explaining why the permissions are needed.
     */
    private fun showPermissionsDialog() {
        AlertDialog.Builder(this)
            .setTitle(getString(io.getstream.video.android.ui.common.R.string.permissions_title))
            .setMessage(getString(io.getstream.video.android.ui.common.R.string.permissions_message))
            .setPositiveButton(getString(io.getstream.video.android.ui.common.R.string.permissions_settings)) { dialog, _ ->
                startSettings()
                dialog.dismiss()
            }
            .setNegativeButton(getString(io.getstream.video.android.ui.common.R.string.permissions_cancel)) { dialog, _ ->
                finish()
                dialog.dismiss()
            }
            .create()
            .show()
    }

    /**
     * Keeps the app visible if the device enters the locked state.
     */
    private fun showWhenLockedAndTurnScreenOn() {
        if (Build.VERSION.SDK_INT >= Build.VERSION_CODES.O_MR1) {
            setShowWhenLocked(true)
            setTurnScreenOn(true)
        } else {
            window.addFlags(
                WindowManager.LayoutParams.FLAG_SHOW_WHEN_LOCKED or WindowManager.LayoutParams.FLAG_TURN_SCREEN_ON
            )
        }
    }

    /**
     * Triggers when the user taps on the system or header back button.
     *
     * Attempts to show Picture in Picture mode, if the user allows it and your Application supports
     * the feature.
     */
    protected open fun handleBackPressed() {
        val callState = callViewModel.streamCallState.value

        if (callState !is StreamCallState.Connected) {
            closeCall()
            return
        }

        if (Build.VERSION.SDK_INT >= Build.VERSION_CODES.N) {
            try {
                enterPictureInPicture()
            } catch (error: Throwable) {
                closeCall()
            }
        } else {
            closeCall()
        }
    }

    @RequiresApi(Build.VERSION_CODES.N)
    private fun enterPictureInPicture() {
        if (Build.VERSION.SDK_INT >= Build.VERSION_CODES.O) {
            callViewModel.dismissOptions()

            val currentOrientation = resources.configuration.orientation
            val screenSharing = callViewModel.callState.value?.isScreenSharingActive ?: false

            val aspect =
                if (currentOrientation == ActivityInfo.SCREEN_ORIENTATION_PORTRAIT && !screenSharing) {
                    Rational(9, 16)
                } else {
                    Rational(16, 9)
                }

            enterPictureInPictureMode(
                PictureInPictureParams.Builder().setAspectRatio(aspect).apply {
                    if (Build.VERSION.SDK_INT >= Build.VERSION_CODES.S) {
                        this.setAutoEnterEnabled(true)
                    }
                }.build()
            )
        } else {
            enterPictureInPictureMode()
        }
    }

    /**
     * Clears state when the user closes the call.
     */
    private fun closeCall() {
        callViewModel.onCallAction(CancelCall)
        callViewModel.clearState()
        finish()
    }

    override fun onStop() {
        super.onStop()

        if (Build.VERSION.SDK_INT >= Build.VERSION_CODES.N) {
            val isInPiP = isInPictureInPictureMode

            if (isInPiP) {
                callViewModel.onCallAction(CancelCall)
                callViewModel.clearState()
            }
        }
    }

    override fun onConfigurationChanged(newConfig: Configuration) {
        super.onConfigurationChanged(newConfig)
        if (Build.VERSION.SDK_INT >= Build.VERSION_CODES.N) {
            callViewModel.onPictureInPictureModeChanged(isInPictureInPictureMode)
            if (!isInPictureInPictureMode) {
                pipJob?.cancel()
                getChildInstanceOf<PictureInPictureView>()?.let {
                    it.rendererInitializer = null
                }
            }
        }
    }

    /**
=======
>>>>>>> 9f6a7877
     * Returns the view of type [T] if it is inside the content holder.
     *
     * @return The instance of [T] if one is inside the content holder, otherwise null.
     */
    private inline fun <reified T : View> getChildInstanceOf(): T? {
        return binding.contentHolder.children.firstOrNull { it is T } as? T
    }

    /**
     * Checks if the view inside the content is of type [T].
     *
     * @return Whether the instance of [T] is inside the content holder.
     */
    private inline fun <reified T : View> isViewInsideContainer(): Boolean {
        return getChildInstanceOf<T>() != null
    }
}<|MERGE_RESOLUTION|>--- conflicted
+++ resolved
@@ -205,186 +205,6 @@
     }
 
     /**
-<<<<<<< HEAD
-     * Default handler for [CallAction]s triggered in the UI.
-     *
-     * @param action Action to handle.
-     */
-    protected open fun handleCallAction(action: CallAction) {
-        when (action) {
-            is ToggleMicrophone -> toggleMicrophone(action.copy(!action.isEnabled))
-            is ToggleCamera -> toggleCamera(action.copy(!action.isEnabled))
-            is ToggleSpeakerphone -> callViewModel.onCallAction(action.copy(!action.isEnabled))
-            is ToggleScreenConfiguration -> {
-                // TODO when implementing fullscreen
-                // toggleFullscreen(action)
-                callViewModel.onCallAction(action)
-            }
-            else -> callViewModel.onCallAction(action)
-        }
-    }
-
-    private fun toggleMicrophone(action: ToggleMicrophone) {
-        if (!callPermissionManager.hasRecordAudioPermission.value && action.isEnabled) {
-            callPermissionManager.requestPermission(Manifest.permission.RECORD_AUDIO)
-        } else {
-            callViewModel.onCallAction(action)
-        }
-    }
-
-    private fun toggleCamera(action: ToggleCamera) {
-        if (!callPermissionManager.hasCameraPermission.value && action.isEnabled) {
-            callPermissionManager.requestPermission(Manifest.permission.CAMERA)
-        } else {
-            callViewModel.onCallAction(action)
-        }
-    }
-
-    /**
-     * If the user denied the permission and clicked don't ask again, will open settings so the user can enable the
-     * permissions.
-     */
-    private fun startSettings() {
-        startActivity(
-            Intent(Settings.ACTION_APPLICATION_DETAILS_SETTINGS).apply {
-                val uri = Uri.fromParts("package", packageName, null)
-                data = uri
-            }
-        )
-    }
-
-    /**
-     * Starts the flow to connect to a call.
-     */
-    private fun startVideoFlow() {
-        val isInitialized = callViewModel.isVideoInitialized.value
-        if (isInitialized) return
-        callViewModel.connectToCall()
-    }
-
-    /**
-     * Shows a dialog explaining why the permissions are needed.
-     */
-    private fun showPermissionsDialog() {
-        AlertDialog.Builder(this)
-            .setTitle(getString(io.getstream.video.android.ui.common.R.string.permissions_title))
-            .setMessage(getString(io.getstream.video.android.ui.common.R.string.permissions_message))
-            .setPositiveButton(getString(io.getstream.video.android.ui.common.R.string.permissions_settings)) { dialog, _ ->
-                startSettings()
-                dialog.dismiss()
-            }
-            .setNegativeButton(getString(io.getstream.video.android.ui.common.R.string.permissions_cancel)) { dialog, _ ->
-                finish()
-                dialog.dismiss()
-            }
-            .create()
-            .show()
-    }
-
-    /**
-     * Keeps the app visible if the device enters the locked state.
-     */
-    private fun showWhenLockedAndTurnScreenOn() {
-        if (Build.VERSION.SDK_INT >= Build.VERSION_CODES.O_MR1) {
-            setShowWhenLocked(true)
-            setTurnScreenOn(true)
-        } else {
-            window.addFlags(
-                WindowManager.LayoutParams.FLAG_SHOW_WHEN_LOCKED or WindowManager.LayoutParams.FLAG_TURN_SCREEN_ON
-            )
-        }
-    }
-
-    /**
-     * Triggers when the user taps on the system or header back button.
-     *
-     * Attempts to show Picture in Picture mode, if the user allows it and your Application supports
-     * the feature.
-     */
-    protected open fun handleBackPressed() {
-        val callState = callViewModel.streamCallState.value
-
-        if (callState !is StreamCallState.Connected) {
-            closeCall()
-            return
-        }
-
-        if (Build.VERSION.SDK_INT >= Build.VERSION_CODES.N) {
-            try {
-                enterPictureInPicture()
-            } catch (error: Throwable) {
-                closeCall()
-            }
-        } else {
-            closeCall()
-        }
-    }
-
-    @RequiresApi(Build.VERSION_CODES.N)
-    private fun enterPictureInPicture() {
-        if (Build.VERSION.SDK_INT >= Build.VERSION_CODES.O) {
-            callViewModel.dismissOptions()
-
-            val currentOrientation = resources.configuration.orientation
-            val screenSharing = callViewModel.callState.value?.isScreenSharingActive ?: false
-
-            val aspect =
-                if (currentOrientation == ActivityInfo.SCREEN_ORIENTATION_PORTRAIT && !screenSharing) {
-                    Rational(9, 16)
-                } else {
-                    Rational(16, 9)
-                }
-
-            enterPictureInPictureMode(
-                PictureInPictureParams.Builder().setAspectRatio(aspect).apply {
-                    if (Build.VERSION.SDK_INT >= Build.VERSION_CODES.S) {
-                        this.setAutoEnterEnabled(true)
-                    }
-                }.build()
-            )
-        } else {
-            enterPictureInPictureMode()
-        }
-    }
-
-    /**
-     * Clears state when the user closes the call.
-     */
-    private fun closeCall() {
-        callViewModel.onCallAction(CancelCall)
-        callViewModel.clearState()
-        finish()
-    }
-
-    override fun onStop() {
-        super.onStop()
-
-        if (Build.VERSION.SDK_INT >= Build.VERSION_CODES.N) {
-            val isInPiP = isInPictureInPictureMode
-
-            if (isInPiP) {
-                callViewModel.onCallAction(CancelCall)
-                callViewModel.clearState()
-            }
-        }
-    }
-
-    override fun onConfigurationChanged(newConfig: Configuration) {
-        super.onConfigurationChanged(newConfig)
-        if (Build.VERSION.SDK_INT >= Build.VERSION_CODES.N) {
-            callViewModel.onPictureInPictureModeChanged(isInPictureInPictureMode)
-            if (!isInPictureInPictureMode) {
-                pipJob?.cancel()
-                getChildInstanceOf<PictureInPictureView>()?.let {
-                    it.rendererInitializer = null
-                }
-            }
-        }
-    }
-
-    /**
-=======
->>>>>>> 9f6a7877
      * Returns the view of type [T] if it is inside the content holder.
      *
      * @return The instance of [T] if one is inside the content holder, otherwise null.
