--- conflicted
+++ resolved
@@ -127,20 +127,6 @@
 
         setupToolbar()
         observeStreamCallState()
-<<<<<<< HEAD
-=======
-
-        lifecycleScope.launchWhenCreated {
-            callViewModel.streamCallState.collect { state ->
-                when {
-                    state is StreamCallState.Incoming && !state.acceptedByMe -> showIncomingScreen()
-                    state is StreamCallState.Outgoing && !state.acceptedByCallee -> showOutgoingScreen()
-                    state is StreamCallState.Idle -> finish()
-                    else -> showActiveCallScreen()
-                }
-            }
-        }
->>>>>>> 9508e07a
     }
 
     override fun onResume() {
@@ -162,13 +148,9 @@
                     state is StreamCallState.Idle -> finish()
                     else -> showActiveCallScreen()
                 }
-<<<<<<< HEAD
             }.collect()
         }
     }
-=======
-                val status = it.formatAsTitle(this@AbstractXmlCallActivity)
->>>>>>> 9508e07a
 
     /**
      * Updates the toolbar title depending on the call state.
@@ -184,7 +166,7 @@
             is StreamCallState.Active -> streamCallState.callGuid.id
             else -> ""
         }
-        val status = streamCallState.formatAsTitle()
+        val status = streamCallState.formatAsTitle(this@AbstractXmlCallActivity)
 
         val title = when (callId.isBlank()) {
             true -> status
@@ -210,49 +192,42 @@
      * Shows the outgoing call screen and initialises the state observers required to populate the screen.
      */
     private fun showOutgoingScreen() {
-<<<<<<< HEAD
         if (isViewInsideContainer<OutgoingCallView>()) return
         val outgoingCallView = OutgoingCallView(this)
         addContentView(outgoingCallView)
-        outgoingCallView.bindView(callViewModel, this)
-=======
-        binding.outgoingCallView.isVisible = true
-        binding.outgoingCallView.bindView(
+        outgoingCallView.bindView(
             viewModel = callViewModel,
             lifecycleOwner = this,
             onCallAction = ::handleCallAction
         )
->>>>>>> 9508e07a
     }
 
     /**
      * Shows the incoming call screen and initialises the state observers required to populate the screen.
      */
     private fun showIncomingScreen() {
-<<<<<<< HEAD
         if (isViewInsideContainer<IncomingCallView>()) return
         val incomingCallView = IncomingCallView(this)
         addContentView(incomingCallView)
-        incomingCallView.bindView(callViewModel, this)
-=======
-        binding.incomingCallView.isVisible = true
-        binding.incomingCallView.bindView(
+        incomingCallView.bindView(
             viewModel = callViewModel,
             lifecycleOwner = this,
             onCallAction = ::handleCallAction
         )
->>>>>>> 9508e07a
     }
 
     /**
      * Shows the active call screen and initialises the state observers required to populate the screen.
      */
     private fun showActiveCallScreen() {
-<<<<<<< HEAD
         if (isViewInsideContainer<ActiveCallView>()) return
         val activeCallView = ActiveCallView(this)
         addContentView(activeCallView)
-        activeCallView.bindView(callViewModel, this)
+        activeCallView.bindView(
+            viewModel = callViewModel,
+            lifecycleOwner = this,
+            onCallAction = ::handleCallAction
+        )
     }
 
     /**
@@ -278,16 +253,6 @@
             FrameLayout.LayoutParams(FrameLayout.LayoutParams.MATCH_PARENT, FrameLayout.LayoutParams.MATCH_PARENT)
         binding.contentHolder.removeAllViews()
         binding.contentHolder.addView(view)
-=======
-        binding.outgoingCallView.isVisible = false
-        binding.incomingCallView.isVisible = false
-        binding.activeCallView.isVisible = true
-        binding.activeCallView.bindView(
-            viewModel = callViewModel,
-            lifecycleOwner = this,
-            onCallAction = ::handleCallAction
-        )
->>>>>>> 9508e07a
     }
 
     override fun onCreateOptionsMenu(menu: Menu?): Boolean {
@@ -472,21 +437,6 @@
             }
         }
     }
-<<<<<<< HEAD
-
-    /**
-     * Formats the current call state so that we can show it in the toolbar.
-     */
-    private fun StreamCallState.formatAsTitle() = when (this) {
-        is StreamCallState.Drop -> "Drop"
-        is StreamCallState.Joined -> "Joined"
-        is StreamCallState.Connecting -> "Connecting"
-        is StreamCallState.Connected -> "Connected"
-        is StreamCallState.Incoming -> "Incoming"
-        is StreamCallState.Joining -> "Joining"
-        is StreamCallState.Outgoing -> "Outgoing"
-        StreamCallState.Idle -> "Idle"
-    }
 
     /**
      * Returns the view of type [T] if it is inside the content holder.
@@ -505,6 +455,4 @@
     private inline fun <reified T : View> isViewInsideContainer(): Boolean {
         return getChildInstanceOf<T>() != null
     }
-=======
->>>>>>> 9508e07a
 }