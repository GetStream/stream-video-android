/*
 * Copyright (c) 2014-2022 Stream.io Inc. All rights reserved.
 *
 * Licensed under the Stream License;
 * you may not use this file except in compliance with the License.
 * You may obtain a copy of the License at
 *
 *    https://github.com/GetStream/stream-video-android/blob/main/LICENSE
 *
 * Unless required by applicable law or agreed to in writing, software
 * distributed under the License is distributed on an "AS IS" BASIS,
 * WITHOUT WARRANTIES OR CONDITIONS OF ANY KIND, either express or implied.
 * See the License for the specific language governing permissions and
 * limitations under the License.
 */

package io.getstream.video.android.xml.widget.participant

import android.annotation.SuppressLint
import android.content.Context
import android.util.AttributeSet
import android.view.MotionEvent
import android.view.View
import android.view.ViewGroup
import android.widget.FrameLayout
import androidx.constraintlayout.widget.ConstraintLayout
import androidx.constraintlayout.widget.ConstraintSet
import androidx.core.view.children
import androidx.transition.TransitionManager
import io.getstream.log.StreamLog
import io.getstream.video.android.core.model.CallParticipantState
import io.getstream.video.android.core.model.ScreenSharingSession
import io.getstream.video.android.xml.R
import io.getstream.video.android.xml.databinding.ViewCallParticipantsBinding
import io.getstream.video.android.xml.utils.extensions.dpToPx
import io.getstream.video.android.xml.utils.extensions.dpToPxPrecise
import io.getstream.video.android.xml.utils.extensions.setConstraints
import io.getstream.video.android.xml.utils.extensions.streamThemeInflater
import io.getstream.video.android.xml.widget.control.CallControlsView
import io.getstream.video.android.xml.widget.screenshare.ScreenSharingView
import java.util.UUID

/**
 * Renders the call participants depending on the number of the participants and the call state.
 */
public class CallParticipantsView : ConstraintLayout {

    private val log = StreamLog.getLogger(this::class.java.simpleName)

<<<<<<< HEAD
    private lateinit var style: CallParticipantsStyle

    private val binding = ViewCallParticipantsBinding.inflate(streamThemeInflater, this)
=======
    /**
     * Guideline that helps constraining the view on half of the screen vertically.
     */
    private val verticalGuideline by lazy {
        buildGuideline(
            orientation = LayoutParams.VERTICAL, guidePercent = HALF_OF_VIEW
        )
    }

    /**
     * Guideline that helps constraining the view on half of the screen horizontally.
     */
    private val horizontalGuideline by lazy {
        buildGuideline(
            orientation = LayoutParams.HORIZONTAL, guidePercent = HALF_OF_VIEW
        )
    }
>>>>>>> 3e8f00b4

    /**
     * The list of all [CallParticipantView]s for participants whose videos are being rendered.
     */
    private val childList = arrayListOf<CallParticipantView>()

    /**
     * Handler to initialise the renderer.
     */
    private lateinit var rendererInitializer: RendererInitializer

    private var screenSharingSession: ScreenSharingSession? = null
    private val isScreenSharingActive: Boolean
        get() = screenSharingSession != null
    private var screenSharingView: ScreenSharingView? = null

    private var participants: List<CallParticipantState> = emptyList()

    private var localParticipant: FloatingParticipantView? = null

    public constructor(context: Context) : this(context, null)
    public constructor(context: Context, attrs: AttributeSet?) : this(context, attrs, 0)
    public constructor(context: Context, attrs: AttributeSet?, defStyleAttr: Int) : super(
        context, attrs, defStyleAttr
    ) {
        init(context, attrs)
    }

    private fun init(context: Context, attrs: AttributeSet?) {
        style = CallParticipantsStyle(context, attrs)
    }

    /**
     * Sets the [RendererInitializer] handler.
     *
     * @param rendererInitializer Handler for initializing the renderer.
     */
    public fun setRendererInitializer(rendererInitializer: RendererInitializer) {
        this.rendererInitializer = rendererInitializer
        childList.forEach {
            it.setRendererInitializer(rendererInitializer)
        }
        screenSharingView?.setRendererInitializer(rendererInitializer)
        localParticipant?.setRendererInitializer(rendererInitializer)
    }

    /**
     * Updates the participants which are to be rendered on the screen. Up to 4 remote participants view will be shown
     * at any time. In case a new participant comes in or an old one leaves will add/remove [CallParticipantView] for
     * that participant and will automatically arrange the views to fit inside the viewport. The local participant will
     * be overlaid over the remote participants in a floating  view.
     *
     * @param participants The list of the participants in the current call.
     */
<<<<<<< HEAD
    public fun updateContent(participants: List<CallParticipantState>, screenSharingSession: ScreenSharingSession?) {
        this.participants = participants
        this.screenSharingSession = screenSharingSession

        if (isScreenSharingActive) {
            enterScreenSharing()
            updateParticipantsState(participants)
        } else {
            exitScreenSharing()
            updateParticipantsState(participants.filter { !it.isLocal })
            updateLocalParticipant(participants.firstOrNull { it.isLocal })
        }
    }

    private fun enterScreenSharing() {
        if (localParticipant != null) {
            removeView(localParticipant)
            localParticipant = null
        }

        if (screenSharingView == null) {
            screenSharingView = ScreenSharingView(context).apply {
                id = UUID.randomUUID().hashCode()
                layoutParams = FrameLayout.LayoutParams(
                    FrameLayout.LayoutParams.MATCH_PARENT,
                    FrameLayout.LayoutParams.MATCH_PARENT
                )
            }
            screenSharingView?.setRendererInitializer(rendererInitializer)
            binding.screenShareHolder.addView(screenSharingView)
        }
        screenSharingSession?.let { screenSharingView?.setScreenSharingSession(it) }
    }

    private fun exitScreenSharing() {
        screenSharingView?.let {
            binding.screenShareHolder.removeView(it)
            screenSharingView = null
=======
    public fun updateParticipants(participants: List<CallParticipantState>) {
        if (participants.size == 1 || participants.size > 3) {
            updateGridParticipants(participants)
            updateFloatingParticipant(null)
        } else {
            updateGridParticipants(participants.filter { !it.isLocal })
            updateFloatingParticipant(participants.firstOrNull { it.isLocal })
>>>>>>> 3e8f00b4
        }
    }

    /**
     * Creates and updates the local participant floating view.
     *
     * @param participant The local participant to be shown in a [FloatingParticipantView].
     */
    private fun updateFloatingParticipant(participant: CallParticipantState?) {
        if (participant != null) {
            if (localParticipant == null) {
                localParticipant = FloatingParticipantView(context)
                if (::rendererInitializer.isInitialized) localParticipant?.setRendererInitializer(rendererInitializer)
                localParticipant?.let { localParticipant ->
                    localParticipant.id = UUID.randomUUID().hashCode()
                    localParticipant.layoutParams =
                        LayoutParams(style.localParticipantWidth.toInt(), style.localParticipantHeight.toInt())
                    localParticipant.radius = style.localParticipantRadius
                    localParticipant.translationX = calculateFloatingParticipantMaxXOffset()
                    localParticipant.translationY = style.localParticipantPadding
                    setLocalParticipantDragInteraction(localParticipant)
                    addView(localParticipant)
                }
            }
            localParticipant?.setParticipant(participant)
        } else if (localParticipant != null) {
            removeView(localParticipant)
            localParticipant = null
        }
        localParticipant?.bringToFront()
    }

    /**
     * Sets the touch listener to the [FloatingParticipantView] showing the local user to enable dragging the view.
     */
    @SuppressLint("ClickableViewAccessibility")
    private fun setLocalParticipantDragInteraction(localParticipant: FloatingParticipantView) {
        val maxDx = calculateFloatingParticipantMaxXOffset()
        val maxDy = calculateFloatingParticipantMaxYOffset()

        var dx = 0f
        var dy = 0f
        localParticipant.setOnTouchListener { view, event ->
            when (event.action) {
                MotionEvent.ACTION_DOWN -> {
                    dx = view.x - event.rawX
                    dy = view.y - event.rawY
                    return@setOnTouchListener true
                }

                MotionEvent.ACTION_MOVE -> {
                    val newX = event.rawX + dx
                    val newY = event.rawY + dy

                    view.animate().x(newX.coerceIn(style.localParticipantPadding, maxDx))
                        .y(newY.coerceIn(style.localParticipantPadding, maxDy)).setDuration(0).start()
                    return@setOnTouchListener true
                }
            }
            false
        }
    }

    /**
     * Calculates the max X offset that can be applied to the overlaid [FloatingParticipantView] so that it can only be
     * dragged inside this view accounting for the padding.
     *
     * @return The max X offset that can be applied to the overlaid [FloatingParticipantView].
     */
    private fun calculateFloatingParticipantMaxXOffset(): Float {
        return measuredWidth - style.localParticipantWidth - style.localParticipantPadding
    }

    /**
     * Calculates the max Y offset that can be applied to the overlaid [FloatingParticipantView] so that it can only be
     * dragged inside this view accounting for the padding.
     *
     * @return The max Y offset that can be applied to the overlaid [FloatingParticipantView].
     */
    private fun calculateFloatingParticipantMaxYOffset(): Float {
<<<<<<< HEAD
        val controlsHeight = getCallControlsHeight()
        return measuredHeight - style.localParticipantHeight - style.localParticipantPadding - controlsHeight
=======
        return measuredHeight - style.localParticipantHeight - style.localParticipantPadding - getControlsHeight()
    }

    /**
     * @return call controls height if they are inside the parent.
     */
    private fun getControlsHeight(): Int {
        return (parent as? ViewGroup)?.children?.firstOrNull { it is CallControlsView }?.measuredHeight ?: 0
>>>>>>> 3e8f00b4
    }

    /**
     * Gets the [CallControlsView] height from the parent screen if there is any.
     *
     * @return The height of the [CallControlsView].
     */
    private fun getCallControlsHeight(): Int {
        return (parent as? ViewGroup)?.children?.firstOrNull { it is CallControlsView }?.measuredHeight ?: 0
    }

    /**
     * Updates the remote participants. 4 remote participants will be shown at most in a grid. If a new participant
     * joins the call or an old one leaves, a [CallParticipantView] will be added or removed.
     */
<<<<<<< HEAD
    private fun updateParticipantsState(participants: List<CallParticipantState>) {
        when {
            participants.size > childList.size -> {
                val missingParticipants = participants.filter { !childList.map { it.tag }.contains(it.id) }
                missingParticipants.forEach { participant ->
                    val view = buildParticipantView(participant.id).also { view ->
                        if (::rendererInitializer.isInitialized) view.setRendererInitializer(rendererInitializer)
                        view.setParticipant(participant)
                    }
                    childList.add(view)
                    binding.participantsHolder.addView(view)
                }
                updateConstraints()
            }

            participants.size < childList.size -> {
                val surplusViews = childList.filter { !participants.map { it.id }.contains(it.tag) }.toSet()
                childList.removeAll(surplusViews)
                surplusViews.forEach {
                    binding.participantsHolder.removeView(it)
                }
                updateConstraints()
            }

            else -> {
                participants.forEach { participant ->
                    (childList.firstOrNull { it.tag == participant.id })?.setParticipant(participant)
=======
    private fun updateGridParticipants(participants: List<CallParticipantState>) {
        val newParticipants = participants.filter { callParticipant ->
            !childList.any { it.tag == callParticipant.id }
        }
        val removedParticipants = childList.filter { participantView ->
            !participants.any { it.id == participantView.tag }
        }

        removedParticipants.forEach { participantView ->
            childList.remove(participantView)
            removeView(participantView)
        }

        participants.forEach { participant ->
            val participantView = if (newParticipants.contains(participant)) {
                buildParticipantView(participant.id).also {
                    if (::rendererInitializer.isInitialized) it.setRendererInitializer(rendererInitializer)
                    childList.add(it)
                    addView(it)
>>>>>>> 3e8f00b4
                }
            } else {
                childList.first { it.tag == participant.id }
            }
            participantView.setParticipant(participant)
        }
        childList.sortBy { participants.map { it.id }.indexOf(it.tag) }

        updateConstraints()
    }

    /**
     * Updates the current primary speaker and shows a border around the primary speaker.
     *
     * @param participant The call participant marked as a primary speaker.
     */
    public fun updatePrimarySpeaker(participant: CallParticipantState?) {
        childList.forEach {
            it.setActive(it.tag == participant?.id)
        }
    }

    /**
     * Updates the constraints of the shown [CallParticipantView]s so they all fit in the viewport.
     */
    private fun updateConstraints() {
        TransitionManager.beginDelayedTransition(this)
        TransitionManager.beginDelayedTransition(((binding.participantsHolder)))
        binding.dividerGuideline.setGuidelinePercent(if (isScreenSharingActive) calculateContentDividerOffset() else 0f)

        binding.participantsHolder.setConstraints {
            if (isScreenSharingActive) {
                childList.forEachIndexed { index, view ->
                    if (index == 0) {
                        toParentStart(view, childList.getOrNull(1))
                    }
                    if (index in 1 until childList.lastIndex) {
                        toViewEnd(view, childList[index - 1])
                        toViewStart(view, childList[index + 1])
                    }
                    if (index == childList.lastIndex) {
                        toParentEnd(view, childList.getOrNull(index - 1))
                    }
                }
            } else {
                when (childList.size) {
                    1 -> {
                        toParent(childList[0])
                    }
                    2 -> {
                        toTop(childList[0])
                        toBottom(childList[1])
                    }
                    3 -> {
                        toTopStart(childList[0])
                        toTopEnd(childList[1])
                        toBottom(childList[2])
                    }
                    4 -> {
                        toTopStart(childList[0])
                        toTopEnd(childList[1])
                        toBottomStart(childList[2])
                        toBottomEnd(childList[3])
                    }
                }
            }

            childList.forEach { setViewSize(it) }
        }

        childList.forEach {
            it.setLabelBottomOffset(if (isBottomChild(it)) getControlsHeight() else 0)
        }
    }

    private fun isBottomChild(view: CallParticipantView): Boolean {
        return when {
            childList.size == 1 -> true
            childList.size == 2 && childList.indexOf(view) == 1 -> true
            childList.size > 2 && childList.indexOf(view) > 1 -> true
            else -> false
        }
    }

    private fun calculateOffsetWithControls(): Float {
        return (measuredHeight - getCallControlsHeight().toFloat()) / measuredHeight
    }

    private fun calculateContentDividerOffset(): Float {
        return (measuredHeight - (getCallControlsHeight().toFloat() + 32.dpToPxPrecise() + 125.dpToPxPrecise())) / measuredHeight
    }

    /**
     * Used to instantiate a new [CallParticipantView] when participants join the call.
     */
    private fun buildParticipantView(userId: String): CallParticipantView {
        return CallParticipantView(
            context = context,
            attrs = null,
            defStyleAttr = R.attr.streamCallParticipantsCallParticipantStyle,
            defStyleRes = style.callParticipantStyle
        ).apply {
            this.id = View.generateViewId()
            this.tag = userId
            this.layoutParams = LayoutParams(
                LayoutParams.MATCH_CONSTRAINT, LayoutParams.MATCH_CONSTRAINT
            )
        }
    }

<<<<<<< HEAD
    private fun setViewSize(view: View) {
        if (isScreenSharingActive) {
            view.layoutParams = LayoutParams(
                125.dpToPx(),
                125.dpToPx()
            )
        } else {
            view.layoutParams = LayoutParams(
                LayoutParams.MATCH_CONSTRAINT,
                LayoutParams.MATCH_CONSTRAINT
            )
=======
    /**
     * Used to instantiate a new [Guideline] which help us to divide the screen to sections.
     */
    private fun buildGuideline(orientation: Int, guidePercent: Float) = Guideline(context).apply {
        this.id = View.generateViewId()
        this.layoutParams = LayoutParams(
            LayoutParams.WRAP_CONTENT, LayoutParams.WRAP_CONTENT
        ).apply {
            this.orientation = orientation
            this.guidePercent = guidePercent
>>>>>>> 3e8f00b4
        }
    }

    /**
     * Ease of use functions that help us constraint views to certain parts of the screen when new participants enter
     * or old one leave the call.
     */
    private fun ConstraintSet.toParent(target: View) {
        connect(target.id, ConstraintSet.START, LayoutParams.PARENT_ID, ConstraintSet.START)
        connect(target.id, ConstraintSet.TOP, LayoutParams.PARENT_ID, ConstraintSet.TOP)
        connect(target.id, ConstraintSet.END, LayoutParams.PARENT_ID, ConstraintSet.END)
        connect(target.id, ConstraintSet.BOTTOM, LayoutParams.PARENT_ID, ConstraintSet.BOTTOM)
    }

    private fun ConstraintSet.toTop(target: View) {
        connect(target.id, ConstraintSet.START, LayoutParams.PARENT_ID, ConstraintSet.START)
        connect(target.id, ConstraintSet.TOP, LayoutParams.PARENT_ID, ConstraintSet.TOP)
        connect(target.id, ConstraintSet.END, LayoutParams.PARENT_ID, ConstraintSet.END)
        connect(target.id, ConstraintSet.BOTTOM, binding.horizontalGuideline.id, ConstraintSet.BOTTOM)
    }

    private fun ConstraintSet.toBottom(target: View) {
        connect(target.id, ConstraintSet.START, LayoutParams.PARENT_ID, ConstraintSet.START)
        connect(target.id, ConstraintSet.TOP, binding.horizontalGuideline.id, ConstraintSet.TOP)
        connect(target.id, ConstraintSet.END, LayoutParams.PARENT_ID, ConstraintSet.END)
        connect(target.id, ConstraintSet.BOTTOM, LayoutParams.PARENT_ID, ConstraintSet.BOTTOM)
    }

    private fun ConstraintSet.toTopStart(target: View) {
        connect(target.id, ConstraintSet.START, LayoutParams.PARENT_ID, ConstraintSet.START)
        connect(target.id, ConstraintSet.TOP, LayoutParams.PARENT_ID, ConstraintSet.TOP)
        connect(target.id, ConstraintSet.END, binding.verticalGuideline.id, ConstraintSet.END)
        connect(target.id, ConstraintSet.BOTTOM, binding.horizontalGuideline.id, ConstraintSet.BOTTOM)
    }

    private fun ConstraintSet.toTopEnd(target: View) {
        connect(target.id, ConstraintSet.START, binding.verticalGuideline.id, ConstraintSet.START)
        connect(target.id, ConstraintSet.TOP, LayoutParams.PARENT_ID, ConstraintSet.TOP)
        connect(target.id, ConstraintSet.END, LayoutParams.PARENT_ID, ConstraintSet.END)
        connect(target.id, ConstraintSet.BOTTOM, binding.horizontalGuideline.id, ConstraintSet.BOTTOM)
    }

    private fun ConstraintSet.toBottomStart(target: View) {
        connect(target.id, ConstraintSet.START, LayoutParams.PARENT_ID, ConstraintSet.START)
        connect(target.id, ConstraintSet.TOP, binding.horizontalGuideline.id, ConstraintSet.TOP)
        connect(target.id, ConstraintSet.END, binding.verticalGuideline.id, ConstraintSet.END)
        connect(target.id, ConstraintSet.BOTTOM, LayoutParams.PARENT_ID, ConstraintSet.BOTTOM)
    }

    private fun ConstraintSet.toBottomEnd(target: View) {
        connect(target.id, ConstraintSet.START, binding.verticalGuideline.id, ConstraintSet.START)
        connect(target.id, ConstraintSet.TOP, binding.horizontalGuideline.id, ConstraintSet.TOP)
        connect(target.id, ConstraintSet.END, LayoutParams.PARENT_ID, ConstraintSet.END)
        connect(target.id, ConstraintSet.BOTTOM, LayoutParams.PARENT_ID, ConstraintSet.BOTTOM)
    }

    private fun ConstraintSet.toParentStart(target: View, endView: View?) {
        connect(target.id, ConstraintSet.START, LayoutParams.PARENT_ID, ConstraintSet.START)
        connect(target.id, ConstraintSet.TOP, LayoutParams.PARENT_ID, ConstraintSet.TOP)
        connect(
            target.id,
            ConstraintSet.END,
            endView?.id ?: LayoutParams.PARENT_ID,
            if (endView != null) ConstraintSet.START else ConstraintSet.END
        )
        connect(target.id, ConstraintSet.BOTTOM, LayoutParams.PARENT_ID, ConstraintSet.BOTTOM)
    }

    private fun ConstraintSet.toParentEnd(target: View, startView: View?) {
        connect(
            target.id,
            ConstraintSet.START,
            startView?.id ?: LayoutParams.PARENT_ID,
            if (startView != null) ConstraintSet.END else ConstraintSet.START
        )
        connect(target.id, ConstraintSet.TOP, LayoutParams.PARENT_ID, ConstraintSet.TOP)
        connect(target.id, ConstraintSet.END, LayoutParams.PARENT_ID, ConstraintSet.END)
        connect(target.id, ConstraintSet.BOTTOM, LayoutParams.PARENT_ID, ConstraintSet.BOTTOM)
    }

    private fun ConstraintSet.toViewEnd(target: View, endView: View) {
        connect(target.id, ConstraintSet.TOP, LayoutParams.PARENT_ID, ConstraintSet.TOP)
        connect(target.id, ConstraintSet.START, endView.id, ConstraintSet.END)
        connect(target.id, ConstraintSet.BOTTOM, LayoutParams.PARENT_ID, ConstraintSet.BOTTOM)
    }

    private fun ConstraintSet.toViewStart(target: View, startView: View) {
        connect(target.id, ConstraintSet.TOP, LayoutParams.PARENT_ID, ConstraintSet.TOP)
        connect(target.id, ConstraintSet.END, startView.id, ConstraintSet.START)
        connect(target.id, ConstraintSet.BOTTOM, LayoutParams.PARENT_ID, ConstraintSet.BOTTOM)
    }
}<|MERGE_RESOLUTION|>--- conflicted
+++ resolved
@@ -47,29 +47,9 @@
 
     private val log = StreamLog.getLogger(this::class.java.simpleName)
 
-<<<<<<< HEAD
     private lateinit var style: CallParticipantsStyle
 
     private val binding = ViewCallParticipantsBinding.inflate(streamThemeInflater, this)
-=======
-    /**
-     * Guideline that helps constraining the view on half of the screen vertically.
-     */
-    private val verticalGuideline by lazy {
-        buildGuideline(
-            orientation = LayoutParams.VERTICAL, guidePercent = HALF_OF_VIEW
-        )
-    }
-
-    /**
-     * Guideline that helps constraining the view on half of the screen horizontally.
-     */
-    private val horizontalGuideline by lazy {
-        buildGuideline(
-            orientation = LayoutParams.HORIZONTAL, guidePercent = HALF_OF_VIEW
-        )
-    }
->>>>>>> 3e8f00b4
 
     /**
      * The list of all [CallParticipantView]s for participants whose videos are being rendered.
@@ -124,7 +104,6 @@
      *
      * @param participants The list of the participants in the current call.
      */
-<<<<<<< HEAD
     public fun updateContent(participants: List<CallParticipantState>, screenSharingSession: ScreenSharingSession?) {
         this.participants = participants
         this.screenSharingSession = screenSharingSession
@@ -163,15 +142,6 @@
         screenSharingView?.let {
             binding.screenShareHolder.removeView(it)
             screenSharingView = null
-=======
-    public fun updateParticipants(participants: List<CallParticipantState>) {
-        if (participants.size == 1 || participants.size > 3) {
-            updateGridParticipants(participants)
-            updateFloatingParticipant(null)
-        } else {
-            updateGridParticipants(participants.filter { !it.isLocal })
-            updateFloatingParticipant(participants.firstOrNull { it.isLocal })
->>>>>>> 3e8f00b4
         }
     }
 
@@ -252,19 +222,8 @@
      * @return The max Y offset that can be applied to the overlaid [FloatingParticipantView].
      */
     private fun calculateFloatingParticipantMaxYOffset(): Float {
-<<<<<<< HEAD
         val controlsHeight = getCallControlsHeight()
         return measuredHeight - style.localParticipantHeight - style.localParticipantPadding - controlsHeight
-=======
-        return measuredHeight - style.localParticipantHeight - style.localParticipantPadding - getControlsHeight()
-    }
-
-    /**
-     * @return call controls height if they are inside the parent.
-     */
-    private fun getControlsHeight(): Int {
-        return (parent as? ViewGroup)?.children?.firstOrNull { it is CallControlsView }?.measuredHeight ?: 0
->>>>>>> 3e8f00b4
     }
 
     /**
@@ -280,35 +239,6 @@
      * Updates the remote participants. 4 remote participants will be shown at most in a grid. If a new participant
      * joins the call or an old one leaves, a [CallParticipantView] will be added or removed.
      */
-<<<<<<< HEAD
-    private fun updateParticipantsState(participants: List<CallParticipantState>) {
-        when {
-            participants.size > childList.size -> {
-                val missingParticipants = participants.filter { !childList.map { it.tag }.contains(it.id) }
-                missingParticipants.forEach { participant ->
-                    val view = buildParticipantView(participant.id).also { view ->
-                        if (::rendererInitializer.isInitialized) view.setRendererInitializer(rendererInitializer)
-                        view.setParticipant(participant)
-                    }
-                    childList.add(view)
-                    binding.participantsHolder.addView(view)
-                }
-                updateConstraints()
-            }
-
-            participants.size < childList.size -> {
-                val surplusViews = childList.filter { !participants.map { it.id }.contains(it.tag) }.toSet()
-                childList.removeAll(surplusViews)
-                surplusViews.forEach {
-                    binding.participantsHolder.removeView(it)
-                }
-                updateConstraints()
-            }
-
-            else -> {
-                participants.forEach { participant ->
-                    (childList.firstOrNull { it.tag == participant.id })?.setParticipant(participant)
-=======
     private fun updateGridParticipants(participants: List<CallParticipantState>) {
         val newParticipants = participants.filter { callParticipant ->
             !childList.any { it.tag == callParticipant.id }
@@ -328,7 +258,6 @@
                     if (::rendererInitializer.isInitialized) it.setRendererInitializer(rendererInitializer)
                     childList.add(it)
                     addView(it)
->>>>>>> 3e8f00b4
                 }
             } else {
                 childList.first { it.tag == participant.id }
@@ -439,7 +368,6 @@
         }
     }
 
-<<<<<<< HEAD
     private fun setViewSize(view: View) {
         if (isScreenSharingActive) {
             view.layoutParams = LayoutParams(
@@ -451,18 +379,6 @@
                 LayoutParams.MATCH_CONSTRAINT,
                 LayoutParams.MATCH_CONSTRAINT
             )
-=======
-    /**
-     * Used to instantiate a new [Guideline] which help us to divide the screen to sections.
-     */
-    private fun buildGuideline(orientation: Int, guidePercent: Float) = Guideline(context).apply {
-        this.id = View.generateViewId()
-        this.layoutParams = LayoutParams(
-            LayoutParams.WRAP_CONTENT, LayoutParams.WRAP_CONTENT
-        ).apply {
-            this.orientation = orientation
-            this.guidePercent = guidePercent
->>>>>>> 3e8f00b4
         }
     }
 
