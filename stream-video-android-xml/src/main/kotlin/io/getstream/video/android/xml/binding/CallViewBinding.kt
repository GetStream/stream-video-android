--- conflicted
+++ resolved
@@ -39,25 +39,8 @@
  */
 public fun CallView.bindView(
     viewModel: CallViewModel,
-<<<<<<< HEAD
     lifecycleOwner: LifecycleOwner
 ) {
-=======
-    lifecycleOwner: LifecycleOwner,
-    fetchCallMediaState: (CallMediaState, Boolean) -> List<CallControlItem> = { mediaState, isScreenSharingActive ->
-        defaultControlList(mediaState, isScreenSharingActive)
-    },
-    onCallAction: (CallAction) -> Unit = viewModel::onCallAction,
-) {
-
-    getFirstViewInstance<CallControlsView>()?.bindView(
-        viewModel = viewModel,
-        lifecycleOwner = lifecycleOwner,
-        fetchCallMediaState = fetchCallMediaState,
-        onCallAction = onCallAction
-    )
-
->>>>>>> 918adfa4
     startJob(lifecycleOwner) {
         viewModel.participantList.combine(viewModel.screenSharingSessions) { participants, screenSharingSessions ->
             participants to screenSharingSessions.firstOrNull()
