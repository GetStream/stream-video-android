--- conflicted
+++ resolved
@@ -22,11 +22,8 @@
 import io.getstream.video.android.ui.xml.R
 import io.getstream.video.android.ui.xml.utils.extensions.getDimension
 import io.getstream.video.android.ui.xml.utils.extensions.use
-<<<<<<< HEAD
+import io.getstream.video.android.ui.xml.widget.transformer.TransformStyle
 import io.getstream.video.android.ui.common.R as RCommon
-=======
-import io.getstream.video.android.ui.xml.widget.transformer.TransformStyle
->>>>>>> c67913d1
 
 /**
  * Style for [CallParticipantsView].
@@ -82,17 +79,12 @@
                 )
 
                 return CallParticipantsStyle(
-<<<<<<< HEAD
                     callParticipantStyle = callParticipantStyle,
                     localParticipantHeight = localParticipantHeight,
                     localParticipantWidth = localParticipantWidth,
                     localParticipantPadding = localParticipantPadding,
                     localParticipantRadius = localParticipantRadius
-                )
-=======
-                    callParticipantStyle = callParticipantStyle
                 ).let(TransformStyle.callParticipantsStyleTransformer::transform)
->>>>>>> c67913d1
             }
         }
     }
