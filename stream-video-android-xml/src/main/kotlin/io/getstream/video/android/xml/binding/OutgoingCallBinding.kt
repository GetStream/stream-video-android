/*
 * Copyright (c) 2014-2023 Stream.io Inc. All rights reserved.
 *
 * Licensed under the Stream License;
 * you may not use this file except in compliance with the License.
 * You may obtain a copy of the License at
 *
 *    https://github.com/GetStream/stream-video-android/blob/main/LICENSE
 *
 * Unless required by applicable law or agreed to in writing, software
 * distributed under the License is distributed on an "AS IS" BASIS,
 * WITHOUT WARRANTIES OR CONDITIONS OF ANY KIND, either express or implied.
 * See the License for the specific language governing permissions and
 * limitations under the License.
 */

package io.getstream.video.android.xml.binding

import androidx.lifecycle.LifecycleOwner
<<<<<<< HEAD
=======
import io.getstream.video.android.core.call.state.CallAction
>>>>>>> 9508e07a
import io.getstream.video.android.core.model.CallStatus
import io.getstream.video.android.core.viewmodel.CallViewModel
import io.getstream.video.android.xml.widget.outgoing.OutgoingCallView
import kotlinx.coroutines.flow.collectLatest

/**
 * Binds [OutgoingCallView] with [CallViewModel], updating the view's state based on data provided by the ViewModel,
 * and propagating view events to the ViewModel as needed.
 *
 * This function sets listeners on the view and ViewModel. Call this method before setting any additional listeners on
 * these objects yourself.
<<<<<<< HEAD
=======
 *
 * @param viewModel [CallViewModel] for observing data and running actions.
 * @param lifecycleOwner The lifecycle owner, root component containing [OutgoingCallView]. Usually an Activity or
 * Fragment.
 * @param onCallAction Handler that listens to interactions with call media controls.
>>>>>>> 9508e07a
 */
public fun OutgoingCallView.bindView(
    viewModel: CallViewModel,
    lifecycleOwner: LifecycleOwner,
<<<<<<< HEAD
=======
    onCallAction: (CallAction) -> Unit = viewModel::onCallAction
>>>>>>> 9508e07a
) {
    setCallStatus(CallStatus.Outgoing)

    callActionListener = onCallAction

    startJob(lifecycleOwner) {
        viewModel.callMediaState.collectLatest {
            setMicrophoneEnabled(it.isMicrophoneEnabled)
            setCameraEnabled(it.isCameraEnabled)
        }
    }

    startJob(lifecycleOwner) {
        viewModel.participants.collectLatest {
            setParticipants(it)
        }
    }
}<|MERGE_RESOLUTION|>--- conflicted
+++ resolved
@@ -17,10 +17,7 @@
 package io.getstream.video.android.xml.binding
 
 import androidx.lifecycle.LifecycleOwner
-<<<<<<< HEAD
-=======
 import io.getstream.video.android.core.call.state.CallAction
->>>>>>> 9508e07a
 import io.getstream.video.android.core.model.CallStatus
 import io.getstream.video.android.core.viewmodel.CallViewModel
 import io.getstream.video.android.xml.widget.outgoing.OutgoingCallView
@@ -32,22 +29,16 @@
  *
  * This function sets listeners on the view and ViewModel. Call this method before setting any additional listeners on
  * these objects yourself.
-<<<<<<< HEAD
-=======
  *
  * @param viewModel [CallViewModel] for observing data and running actions.
  * @param lifecycleOwner The lifecycle owner, root component containing [OutgoingCallView]. Usually an Activity or
  * Fragment.
  * @param onCallAction Handler that listens to interactions with call media controls.
->>>>>>> 9508e07a
  */
 public fun OutgoingCallView.bindView(
     viewModel: CallViewModel,
     lifecycleOwner: LifecycleOwner,
-<<<<<<< HEAD
-=======
     onCallAction: (CallAction) -> Unit = viewModel::onCallAction
->>>>>>> 9508e07a
 ) {
     setCallStatus(CallStatus.Outgoing)
 
