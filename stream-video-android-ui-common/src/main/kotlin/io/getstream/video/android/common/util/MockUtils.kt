/*
 * Copyright (c) 2014-2022 Stream.io Inc. All rights reserved.
 *
 * Licensed under the Stream License;
 * you may not use this file except in compliance with the License.
 * You may obtain a copy of the License at
 *
 *    https://github.com/GetStream/stream-video-android/blob/main/LICENSE
 *
 * Unless required by applicable law or agreed to in writing, software
 * distributed under the License is distributed on an "AS IS" BASIS,
 * WITHOUT WARRANTIES OR CONDITIONS OF ANY KIND, either express or implied.
 * See the License for the specific language governing permissions and
 * limitations under the License.
 */

package io.getstream.video.android.common.util

import io.getstream.video.android.core.ParticipantState
import io.getstream.video.android.core.internal.InternalStreamVideoApi
import org.webrtc.VideoTrack
<<<<<<< HEAD
=======
import stream.video.sfu.models.ConnectionQuality
import stream.video.sfu.models.TrackType
>>>>>>> c8603655
import java.util.UUID

@InternalStreamVideoApi
public val mockVideoTrackWrapper: io.getstream.video.android.core.model.TrackWrapper
    inline get() = io.getstream.video.android.core.model.TrackWrapper(
        UUID.randomUUID().toString(),
        VideoTrack(123)
    )

@InternalStreamVideoApi
public val mockParticipant: ParticipantState
    inline get() = mockUsers[0]

@InternalStreamVideoApi
public val mockParticipantList: List<ParticipantState>
    inline get() = mockUsers

@InternalStreamVideoApi
<<<<<<< HEAD
public val mockUsers: List<ParticipantState>
    inline get() = listOf<ParticipantState>()
=======
public val mockUsers: List<CallParticipantState>
    inline get() = listOf(
        CallParticipantState(
            id = "filip_babic",
            name = "Filip",
            profileImageURL = "https://avatars.githubusercontent.com/u/17215808?v=4",
            idPrefix = "",
            role = "",
            sessionId = "",
            videoTrack = mockVideoTrack,
            isLocal = true,
            isSpeaking = true,
            isOnline = true,
            connectionQuality = ConnectionQuality.CONNECTION_QUALITY_GOOD,
            publishedTracks = setOf(TrackType.TRACK_TYPE_VIDEO, TrackType.TRACK_TYPE_AUDIO)
        ),
        CallParticipantState(
            id = "jaewoong",
            name = "Jaewoong Eum",
            profileImageURL = "https://ca.slack-edge.com/T02RM6X6B-U02HU1XR9LM-626fb91c334e-128",
            idPrefix = "",
            role = "",
            sessionId = "",
            videoTrack = mockVideoTrack,
            isLocal = false,
            isSpeaking = true,
            isOnline = true,
            connectionQuality = ConnectionQuality.CONNECTION_QUALITY_EXCELLENT,
            publishedTracks = setOf(TrackType.TRACK_TYPE_VIDEO, TrackType.TRACK_TYPE_AUDIO)
        ),
        CallParticipantState(
            id = "toma_zdravkovic",
            name = "Toma Zdravkovic",
            profileImageURL = "https://upload.wikimedia.org/wikipedia/commons/d/da/Toma_Zdravkovi%C4%87.jpg",
            idPrefix = "",
            role = "",
            sessionId = "",
            videoTrack = mockVideoTrack,
            isLocal = false,
            isSpeaking = false,
            isOnline = true,
            connectionQuality = ConnectionQuality.CONNECTION_QUALITY_POOR,
            publishedTracks = setOf(TrackType.TRACK_TYPE_VIDEO, TrackType.TRACK_TYPE_AUDIO)
        ),
        CallParticipantState(
            id = "tyrone_bailey",
            name = "Tyrone Bailey",
            profileImageURL = "https://getstream.io/chat/docs/sdk/avatars/jpg/Tyrone%20Bailey.jpg",
            idPrefix = "",
            role = "",
            sessionId = "",
            videoTrack = mockVideoTrack,
            isLocal = false,
            isSpeaking = false,
            isOnline = true,
            connectionQuality = ConnectionQuality.CONNECTION_QUALITY_GOOD,
            publishedTracks = setOf(TrackType.TRACK_TYPE_VIDEO)
        ),
        CallParticipantState(
            id = "willard",
            name = "Willard Hessel",
            profileImageURL = "https://getstream.io/chat/docs/sdk/avatars/jpg/Willard%20Hessel.jpg",
            idPrefix = "",
            role = "",
            sessionId = "",
            videoTrack = mockVideoTrack,
            isLocal = false,
            isSpeaking = false,
            isOnline = true,
            connectionQuality = ConnectionQuality.CONNECTION_QUALITY_EXCELLENT,
            publishedTracks = setOf(TrackType.TRACK_TYPE_VIDEO)
        ),
        CallParticipantState(
            id = "blanche",
            name = "Blanche Schoen",
            profileImageURL = "https://getstream.io/chat/docs/sdk/avatars/jpg/Blanche%20Schoen.jpg",
            idPrefix = "",
            role = "",
            sessionId = "",
            videoTrack = mockVideoTrack,
            isLocal = false,
            isSpeaking = false,
            isOnline = true,
            connectionQuality = ConnectionQuality.CONNECTION_QUALITY_POOR,
            publishedTracks = setOf(TrackType.TRACK_TYPE_VIDEO)
        )
    )
>>>>>>> c8603655
<|MERGE_RESOLUTION|>--- conflicted
+++ resolved
@@ -19,11 +19,8 @@
 import io.getstream.video.android.core.ParticipantState
 import io.getstream.video.android.core.internal.InternalStreamVideoApi
 import org.webrtc.VideoTrack
-<<<<<<< HEAD
-=======
 import stream.video.sfu.models.ConnectionQuality
 import stream.video.sfu.models.TrackType
->>>>>>> c8603655
 import java.util.UUID
 
 @InternalStreamVideoApi
@@ -42,95 +39,90 @@
     inline get() = mockUsers
 
 @InternalStreamVideoApi
-<<<<<<< HEAD
 public val mockUsers: List<ParticipantState>
-    inline get() = listOf<ParticipantState>()
-=======
-public val mockUsers: List<CallParticipantState>
     inline get() = listOf(
-        CallParticipantState(
-            id = "filip_babic",
-            name = "Filip",
-            profileImageURL = "https://avatars.githubusercontent.com/u/17215808?v=4",
-            idPrefix = "",
-            role = "",
-            sessionId = "",
-            videoTrack = mockVideoTrack,
-            isLocal = true,
-            isSpeaking = true,
-            isOnline = true,
-            connectionQuality = ConnectionQuality.CONNECTION_QUALITY_GOOD,
-            publishedTracks = setOf(TrackType.TRACK_TYPE_VIDEO, TrackType.TRACK_TYPE_AUDIO)
-        ),
-        CallParticipantState(
-            id = "jaewoong",
-            name = "Jaewoong Eum",
-            profileImageURL = "https://ca.slack-edge.com/T02RM6X6B-U02HU1XR9LM-626fb91c334e-128",
-            idPrefix = "",
-            role = "",
-            sessionId = "",
-            videoTrack = mockVideoTrack,
-            isLocal = false,
-            isSpeaking = true,
-            isOnline = true,
-            connectionQuality = ConnectionQuality.CONNECTION_QUALITY_EXCELLENT,
-            publishedTracks = setOf(TrackType.TRACK_TYPE_VIDEO, TrackType.TRACK_TYPE_AUDIO)
-        ),
-        CallParticipantState(
-            id = "toma_zdravkovic",
-            name = "Toma Zdravkovic",
-            profileImageURL = "https://upload.wikimedia.org/wikipedia/commons/d/da/Toma_Zdravkovi%C4%87.jpg",
-            idPrefix = "",
-            role = "",
-            sessionId = "",
-            videoTrack = mockVideoTrack,
-            isLocal = false,
-            isSpeaking = false,
-            isOnline = true,
-            connectionQuality = ConnectionQuality.CONNECTION_QUALITY_POOR,
-            publishedTracks = setOf(TrackType.TRACK_TYPE_VIDEO, TrackType.TRACK_TYPE_AUDIO)
-        ),
-        CallParticipantState(
-            id = "tyrone_bailey",
-            name = "Tyrone Bailey",
-            profileImageURL = "https://getstream.io/chat/docs/sdk/avatars/jpg/Tyrone%20Bailey.jpg",
-            idPrefix = "",
-            role = "",
-            sessionId = "",
-            videoTrack = mockVideoTrack,
-            isLocal = false,
-            isSpeaking = false,
-            isOnline = true,
-            connectionQuality = ConnectionQuality.CONNECTION_QUALITY_GOOD,
-            publishedTracks = setOf(TrackType.TRACK_TYPE_VIDEO)
-        ),
-        CallParticipantState(
-            id = "willard",
-            name = "Willard Hessel",
-            profileImageURL = "https://getstream.io/chat/docs/sdk/avatars/jpg/Willard%20Hessel.jpg",
-            idPrefix = "",
-            role = "",
-            sessionId = "",
-            videoTrack = mockVideoTrack,
-            isLocal = false,
-            isSpeaking = false,
-            isOnline = true,
-            connectionQuality = ConnectionQuality.CONNECTION_QUALITY_EXCELLENT,
-            publishedTracks = setOf(TrackType.TRACK_TYPE_VIDEO)
-        ),
-        CallParticipantState(
-            id = "blanche",
-            name = "Blanche Schoen",
-            profileImageURL = "https://getstream.io/chat/docs/sdk/avatars/jpg/Blanche%20Schoen.jpg",
-            idPrefix = "",
-            role = "",
-            sessionId = "",
-            videoTrack = mockVideoTrack,
-            isLocal = false,
-            isSpeaking = false,
-            isOnline = true,
-            connectionQuality = ConnectionQuality.CONNECTION_QUALITY_POOR,
-            publishedTracks = setOf(TrackType.TRACK_TYPE_VIDEO)
-        )
-    )
->>>>>>> c8603655
+//        ParticipantState(
+//            id = "filip_babic",
+//            name = "Filip",
+//            profileImageURL = "https://avatars.githubusercontent.com/u/17215808?v=4",
+//            idPrefix = "",
+//            role = "",
+//            sessionId = "",
+//            videoTrack = mockVideoTrack,
+//            isLocal = true,
+//            isSpeaking = true,
+//            isOnline = true,
+//            connectionQuality = ConnectionQuality.CONNECTION_QUALITY_GOOD,
+//            publishedTracks = setOf(TrackType.TRACK_TYPE_VIDEO, TrackType.TRACK_TYPE_AUDIO)
+//        ),
+//        ParticipantState(
+//            id = "jaewoong",
+//            name = "Jaewoong Eum",
+//            profileImageURL = "https://ca.slack-edge.com/T02RM6X6B-U02HU1XR9LM-626fb91c334e-128",
+//            idPrefix = "",
+//            role = "",
+//            sessionId = "",
+//            videoTrack = mockVideoTrack,
+//            isLocal = false,
+//            isSpeaking = true,
+//            isOnline = true,
+//            connectionQuality = ConnectionQuality.CONNECTION_QUALITY_EXCELLENT,
+//            publishedTracks = setOf(TrackType.TRACK_TYPE_VIDEO, TrackType.TRACK_TYPE_AUDIO)
+//        ),
+//        ParticipantState(
+//            id = "toma_zdravkovic",
+//            name = "Toma Zdravkovic",
+//            profileImageURL = "https://upload.wikimedia.org/wikipedia/commons/d/da/Toma_Zdravkovi%C4%87.jpg",
+//            idPrefix = "",
+//            role = "",
+//            sessionId = "",
+//            videoTrack = mockVideoTrack,
+//            isLocal = false,
+//            isSpeaking = false,
+//            isOnline = true,
+//            connectionQuality = ConnectionQuality.CONNECTION_QUALITY_POOR,
+//            publishedTracks = setOf(TrackType.TRACK_TYPE_VIDEO, TrackType.TRACK_TYPE_AUDIO)
+//        ),
+//        ParticipantState(
+//            id = "tyrone_bailey",
+//            name = "Tyrone Bailey",
+//            profileImageURL = "https://getstream.io/chat/docs/sdk/avatars/jpg/Tyrone%20Bailey.jpg",
+//            idPrefix = "",
+//            role = "",
+//            sessionId = "",
+//            videoTrack = mockVideoTrack,
+//            isLocal = false,
+//            isSpeaking = false,
+//            isOnline = true,
+//            connectionQuality = ConnectionQuality.CONNECTION_QUALITY_GOOD,
+//            publishedTracks = setOf(TrackType.TRACK_TYPE_VIDEO)
+//        ),
+//        ParticipantState(
+//            id = "willard",
+//            name = "Willard Hessel",
+//            profileImageURL = "https://getstream.io/chat/docs/sdk/avatars/jpg/Willard%20Hessel.jpg",
+//            idPrefix = "",
+//            role = "",
+//            sessionId = "",
+//            videoTrack = mockVideoTrack,
+//            isLocal = false,
+//            isSpeaking = false,
+//            isOnline = true,
+//            connectionQuality = ConnectionQuality.CONNECTION_QUALITY_EXCELLENT,
+//            publishedTracks = setOf(TrackType.TRACK_TYPE_VIDEO)
+//        ),
+//        ParticipantState(
+//            id = "blanche",
+//            name = "Blanche Schoen",
+//            profileImageURL = "https://getstream.io/chat/docs/sdk/avatars/jpg/Blanche%20Schoen.jpg",
+//            idPrefix = "",
+//            role = "",
+//            sessionId = "",
+//            videoTrack = mockVideoTrack,
+//            isLocal = false,
+//            isSpeaking = false,
+//            isOnline = true,
+//            connectionQuality = ConnectionQuality.CONNECTION_QUALITY_POOR,
+//            publishedTracks = setOf(TrackType.TRACK_TYPE_VIDEO)
+//        )
+    )