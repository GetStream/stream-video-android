/*
 * Copyright (c) 2014-2022 Stream.io Inc. All rights reserved.
 *
 * Licensed under the Stream License;
 * you may not use this file except in compliance with the License.
 * You may obtain a copy of the License at
 *
 *    https://github.com/GetStream/stream-video-android/blob/main/LICENSE
 *
 * Unless required by applicable law or agreed to in writing, software
 * distributed under the License is distributed on an "AS IS" BASIS,
 * WITHOUT WARRANTIES OR CONDITIONS OF ANY KIND, either express or implied.
 * See the License for the specific language governing permissions and
 * limitations under the License.
 */

package io.getstream.video.android.call

import android.content.Context
import android.hardware.camera2.CameraCharacteristics
import android.hardware.camera2.CameraManager
import android.hardware.camera2.CameraMetadata
import android.media.AudioAttributes.ALLOW_CAPTURE_BY_ALL
import android.media.AudioManager
import android.os.Build
import androidx.core.content.getSystemService
import io.getstream.log.StreamLog
import io.getstream.video.android.audio.AudioDevice
import io.getstream.video.android.audio.AudioSwitchHandler
import io.getstream.video.android.call.connection.StreamPeerConnection
import io.getstream.video.android.call.connection.StreamPeerConnectionFactory
import io.getstream.video.android.call.signal.SfuClient
import io.getstream.video.android.call.signal.socket.SfuSocket
import io.getstream.video.android.call.signal.socket.SfuSocketListener
import io.getstream.video.android.call.state.ConnectionState
import io.getstream.video.android.call.utils.stringify
import io.getstream.video.android.dispatchers.DispatcherProvider
import io.getstream.video.android.engine.StreamCallEngine
import io.getstream.video.android.engine.adapter.SfuSocketListenerAdapter
import io.getstream.video.android.errors.DisconnectCause
import io.getstream.video.android.errors.VideoError
import io.getstream.video.android.events.AudioLevelChangedEvent
import io.getstream.video.android.events.ChangePublishQualityEvent
import io.getstream.video.android.events.ConnectedEvent
import io.getstream.video.android.events.ICETrickleEvent
import io.getstream.video.android.events.JoinCallResponseEvent
import io.getstream.video.android.events.MuteStateChangeEvent
import io.getstream.video.android.events.ParticipantJoinedEvent
import io.getstream.video.android.events.ParticipantLeftEvent
import io.getstream.video.android.events.SfuDataEvent
import io.getstream.video.android.events.SubscriberOfferEvent
import io.getstream.video.android.model.Call
import io.getstream.video.android.model.CallParticipantState
import io.getstream.video.android.model.CallSettings
import io.getstream.video.android.model.IceCandidate
import io.getstream.video.android.model.IceServer
import io.getstream.video.android.model.SfuToken
import io.getstream.video.android.model.StreamPeerType
import io.getstream.video.android.model.state.StreamCallState
import io.getstream.video.android.model.toPeerType
import io.getstream.video.android.module.SfuClientModule
import io.getstream.video.android.utils.Failure
import io.getstream.video.android.utils.Result
import io.getstream.video.android.utils.Success
import io.getstream.video.android.utils.buildAudioConstraints
import io.getstream.video.android.utils.buildConnectionConfiguration
import io.getstream.video.android.utils.buildLocalIceServers
import io.getstream.video.android.utils.buildMediaConstraints
import io.getstream.video.android.utils.buildRemoteIceServers
import io.getstream.video.android.utils.onError
import io.getstream.video.android.utils.onSuccessSuspend
import io.getstream.video.android.utils.stringify
import kotlinx.coroutines.CoroutineScope
import kotlinx.coroutines.SupervisorJob
import kotlinx.coroutines.cancelChildren
import kotlinx.coroutines.flow.MutableSharedFlow
import kotlinx.coroutines.flow.MutableStateFlow
import kotlinx.coroutines.flow.StateFlow
import kotlinx.coroutines.flow.collectLatest
import kotlinx.coroutines.flow.first
import kotlinx.coroutines.launch
import kotlinx.coroutines.withTimeout
import kotlinx.serialization.decodeFromString
import kotlinx.serialization.encodeToString
import kotlinx.serialization.json.Json
import org.webrtc.AudioTrack
import org.webrtc.Camera2Capturer
import org.webrtc.Camera2Enumerator
import org.webrtc.CameraEnumerator
import org.webrtc.MediaConstraints
import org.webrtc.PeerConnection
import org.webrtc.RTCStatsReport
import org.webrtc.RtpParameters
import org.webrtc.SessionDescription
import org.webrtc.SurfaceTextureHelper
import org.webrtc.VideoCapturer
import org.webrtc.VideoTrack
import stream.video.sfu.event.JoinRequest
import stream.video.sfu.event.JoinResponse
import stream.video.sfu.models.AudioCodecs
import stream.video.sfu.models.CallState
import stream.video.sfu.models.CodecSettings
import stream.video.sfu.models.ICETrickle
import stream.video.sfu.models.PeerType
import stream.video.sfu.models.VideoCodecs
import stream.video.sfu.models.VideoDimension
import stream.video.sfu.signal.AudioMuteChanged
import stream.video.sfu.signal.SendAnswerRequest
import stream.video.sfu.signal.SetPublisherRequest
import stream.video.sfu.signal.UpdateMuteStateRequest
import stream.video.sfu.signal.UpdateMuteStateResponse
import stream.video.sfu.signal.UpdateSubscriptionsRequest
import stream.video.sfu.signal.VideoMuteChanged
import kotlin.math.absoluteValue
import kotlin.random.Random

internal class CallClientImpl(
    private val context: Context,
    private val getCurrentUserId: () -> String,
    private val getSfuToken: () -> SfuToken,
    private val callEngine: StreamCallEngine,
    private val sfuClient: SfuClient,
    private val sfuSocket: SfuSocket,
    private val remoteIceServers: List<IceServer>,
) : CallClient, SfuSocketListener {

    private val logger = StreamLog.getLogger("Call:WebRtcClient")

    private var connectionState: ConnectionState = ConnectionState.DISCONNECTED
    private var sessionId: String = ""
    private var call: Call? = null

    /**
     * State that indicates whether the camera is capturing and sending video or not.
     */
    private val _isVideoEnabled: MutableStateFlow<Boolean> = MutableStateFlow(false)
    override val isVideoEnabled: StateFlow<Boolean> = _isVideoEnabled

    /**
     * State that indicates whether the mic is capturing and sending the audio or not.
     */
    private val _isAudioEnabled: MutableStateFlow<Boolean> = MutableStateFlow(false)
    override val isAudioEnabled: StateFlow<Boolean> = _isAudioEnabled

    /**
     * State that indicates whether the speakerphone is on or not.
     */
    private val _isSpeakerPhoneEnabled: MutableStateFlow<Boolean> = MutableStateFlow(false)
    override val isSpeakerPhoneEnabled: StateFlow<Boolean> = _isSpeakerPhoneEnabled

    private val supervisorJob = SupervisorJob()
    private val coroutineScope = CoroutineScope(DispatcherProvider.IO + supervisorJob)

    /**
     * Connection and WebRTC.
     */
    private val peerConnectionFactory by lazy { StreamPeerConnectionFactory(context) }
    private val iceServers by lazy {
        if (SfuClientModule.REDIRECT_SIGNAL_URL == null) {
            buildRemoteIceServers(remoteIceServers)
        } else {
            buildLocalIceServers()
        }
    }

    private val connectionConfiguration: PeerConnection.RTCConfiguration by lazy {
        buildConnectionConfiguration(iceServers)
    }

    private val mediaConstraints: MediaConstraints by lazy {
        buildMediaConstraints()
    }

    private val audioConstraints: MediaConstraints by lazy {
        buildAudioConstraints()
    }

    private var subscriber: StreamPeerConnection? = null
    private var publisher: StreamPeerConnection? = null

    private var localVideoTrack: VideoTrack? = null
        set(value) {
            field = value
            if (value != null) {
                call?.updateLocalVideoTrack(value)
            }
        }
    private var localAudioTrack: AudioTrack? = null

    private val isConnected = MutableStateFlow(value = false)
    private val sfuEvents = MutableSharedFlow<SfuDataEvent>()

    /**
     * Video track helpers.
     */
    private val cameraManager by lazy { context.getSystemService<CameraManager>() }
    private val cameraEnumerator: CameraEnumerator by lazy {
        Camera2Enumerator(context)
    }
    private val surfaceTextureHelper by lazy {
        SurfaceTextureHelper.create(
            "CaptureThread", peerConnectionFactory.eglBase.eglBaseContext
        )
    }

    private var videoCapturer: VideoCapturer? = null
    private var isCapturingVideo: Boolean = false

    init {
        sfuSocket.addListener(this)
        sfuSocket.addListener(SfuSocketListenerAdapter(callEngine))
        sfuSocket.connectSocket()
    }

    override fun clear() {
        logger.i { "[clear] #sfu; no args" }
        supervisorJob.cancelChildren()

        connectionState = ConnectionState.DISCONNECTED
        sessionId = ""

        call?.disconnect()
        call = null

        subscriber?.connection?.close()
        publisher?.connection?.close()
        subscriber = null
        publisher = null

        sfuSocket.releaseConnection()

        videoCapturer?.stopCapture()
        videoCapturer?.dispose()
        videoCapturer = null

        surfaceTextureHelper.stopListening()

        isCapturingVideo = false
    }

    override fun addSocketListener(sfuSocketListener: SfuSocketListener) {
        sfuSocket.addListener(sfuSocketListener)
    }

    override fun removeSocketListener(sfuSocketListener: SfuSocketListener) {
        sfuSocket.removeListener(sfuSocketListener)
    }

    override fun setInitialCallSettings(callSettings: CallSettings) {
        logger.d { "[setCallSettings] call settings: $callSettings" }
        _isVideoEnabled.value = callSettings.videoOn
        _isAudioEnabled.value = callSettings.audioOn
        _isSpeakerPhoneEnabled.value = callSettings.speakerOn
    }

    override fun setCameraEnabled(isEnabled: Boolean) {
        logger.d { "[setCameraEnabled] #sfu; isEnabled: $isEnabled" }
        coroutineScope.launch {
            // If we are not connected to the SFU we do not want to send requests or initialise any tracks not to waste
            // resources if the user declines a call.
            if (callEngine.callState.value !is StreamCallState.Connected) {
                _isVideoEnabled.value = isEnabled
                return@launch
            }

            setupVideoTrack()

            if (!isCapturingVideo && isEnabled) {
                startCapturingLocalVideo(CameraMetadata.LENS_FACING_FRONT)
            }
            val request = UpdateMuteStateRequest(
                sessionId,
                video_mute_changed = VideoMuteChanged(muted = !isEnabled)
            )

            updateMuteState(request).onSuccessSuspend {
                call?.setCameraEnabled(isEnabled)
                localVideoTrack?.setEnabled(isEnabled)
                _isVideoEnabled.value = isEnabled
            }
        }
    }

    override fun setMicrophoneEnabled(isEnabled: Boolean) {
        logger.d { "[setMicrophoneEnabled] #sfu; isEnabled: $isEnabled" }
        coroutineScope.launch {
            // If we are not connected to the SFU we do not want to send requests or initialise any tracks not to waste
            // resources if the user declines a call.
            if (callEngine.callState.value !is StreamCallState.Connected) {
                _isAudioEnabled.value = isEnabled
                return@launch
            }

            setupAudioTrack()

            val request = UpdateMuteStateRequest(
                sessionId,
                audio_mute_changed = AudioMuteChanged(muted = !isEnabled),
            )

            updateMuteState(request).onSuccessSuspend {
                call?.setMicrophoneEnabled(isEnabled)
                localAudioTrack?.setEnabled(isEnabled)
                _isAudioEnabled.value = isEnabled
            }
        }
    }

    override fun setSpeakerphoneEnabled(isEnabled: Boolean) {
        val devices = getAudioDevices()

        val activeDevice = devices.firstOrNull {
            if (isEnabled) {
                it.name.contains("speaker", true)
            } else {
                !it.name.contains("speaker", true)
            }
        }

        getAudioHandler()?.selectDevice(activeDevice)?.also {
            _isSpeakerPhoneEnabled.value = isEnabled
        }
    }

    private suspend fun updateMuteState(muteStateRequest: UpdateMuteStateRequest): Result<UpdateMuteStateResponse> {
        return sfuClient.updateMuteState(muteStateRequest)
    }

    override fun flipCamera() {
        logger.d { "[flipCamera] #sfu; no args" }
        (videoCapturer as? Camera2Capturer)?.switchCamera(null)
    }

    private fun getAudioHandler(): AudioSwitchHandler? {
        return call?.audioHandler as? AudioSwitchHandler
    }

    override fun getAudioDevices(): List<AudioDevice> {
        logger.d { "[getAudioDevices] #sfu; no args" }
        val handler = getAudioHandler() ?: return emptyList()

        return handler.availableAudioDevices
    }

    override fun selectAudioDevice(device: AudioDevice) {
        logger.d { "[selectAudioDevice] #sfu; device: $device" }
        val handler = getAudioHandler() ?: return

        handler.selectDevice(device)
    }

    private fun listenToParticipants() {
        val room = call ?: throw IllegalStateException("Call is in an incorrect state, null!")

        coroutineScope.launch {
            room.callParticipants.collectLatest { participants ->
                updateParticipantsSubscriptions(participants)
            }
        }
    }

    override suspend fun connectToCall(sessionId: String, autoPublish: Boolean): Result<Call> {
        logger.d { "[connectToCall] #sfu; sessionId: $sessionId, autoPublish: $autoPublish" }
        if (connectionState != ConnectionState.DISCONNECTED) {
            return Failure(
                VideoError("Already connected or connecting to a call with the session ID: $sessionId")
            )
        }

        connectionState = ConnectionState.CONNECTING
        this.sessionId = sessionId

        return when (val initializeResult = initializeCall(autoPublish)) {
            is Success -> {
                connectionState = ConnectionState.CONNECTED

                Success(call!!)
            }
            is Failure -> initializeResult
        }
    }

    /**
     * @return The active call instance, if it exists.
     */
    override fun getActiveCall(): Call? = call

    /**
     * @return [StateFlow] that holds [RTCStatsReport] that the publisher exposes.
     */
    override fun getPublisherStats(): StateFlow<RTCStatsReport?> {
        return publisher?.getStats() ?: MutableStateFlow(null)
    }

    /**
     * @return [StateFlow] that holds [RTCStatsReport] that the subscriber exposes.
     */
    override fun getSubscriberStats(): StateFlow<RTCStatsReport?> {
        return subscriber?.getStats() ?: MutableStateFlow(null)
    }

    private fun createCall(sessionId: String): Call {
        logger.d { "[createCall] #sfu; sessionId: $sessionId" }
        this.sessionId = sessionId

        return buildCall()
    }

    private fun buildCall(): Call {
        logger.d { "[buildCall] #sfu; sessionId: $sessionId" }
        return Call(
            context = context,
            getCurrentUserId = getCurrentUserId,
            eglBase = peerConnectionFactory.eglBase,
        )
    }

    private fun loadParticipantsData(callState: CallState?, callSettings: CallSettings) {
        logger.d { "[loadParticipantsData] #sfu; callState: $callState, callSettings: $callSettings" }
        if (callState != null) {
            call?.loadParticipants(callState, callSettings)
        }
    }

    private suspend fun initializeCall(
        autoPublish: Boolean,
    ): Result<JoinResponse> {
        logger.d { "[initializeCall] #sfu; autoPublish: $autoPublish" }

        val call = createCall(sessionId)
        this.call = call
        listenToParticipants()

        val result = connectToCall()
        logger.v { "[initializeCall] #sfu; result: $result" }
        val callSettings = CallSettings(
            autoPublish = autoPublish,
            audioOn = _isAudioEnabled.value,
            videoOn = _isVideoEnabled.value,
            speakerOn = _isSpeakerPhoneEnabled.value
        )
        logger.d { "[initializeCall] callSettings: $callSettings" }
        return when (result) {
            is Success -> {
                createPeerConnections(autoPublish)
                loadParticipantsData(result.data.call_state, callSettings)
                createUserTracks(callSettings)
                call.setupAudio(callSettings)

                result
            }
            is Failure -> result
        }
    }

    private fun createPeerConnections(autoPublish: Boolean) {
        logger.i { "[createPeerConnections] #sfu; autoPublish: $autoPublish" }
        createSubscriber()

        if (autoPublish) {
            createPublisher()
        }
    }

    private fun createSubscriber() {
        this.subscriber = peerConnectionFactory.makePeerConnection(
            coroutineScope = coroutineScope,
            configuration = connectionConfiguration,
            type = StreamPeerType.SUBSCRIBER,
            mediaConstraints = mediaConstraints,
            onStreamAdded = { call?.addStream(it) }, // addTrack
            onStreamRemoved = { call?.removeStream(it) },
            onIceCandidateRequest = ::sendIceCandidate
        ).also {
            logger.i { "[createSubscriber] #sfu; subscriber: $it" }
        }
    }

    private fun sendIceCandidate(candidate: IceCandidate, peerType: StreamPeerType) {
        coroutineScope.launch {
            logger.d { "[sendIceCandidate] #sfu; #${peerType.stringify()}; candidate: $candidate" }
            val iceTrickle = ICETrickle(
                peer_type = peerType.toPeerType(),
                ice_candidate = Json.encodeToString(candidate),
                session_id = sessionId
            )
            logger.v { "[sendIceCandidate] #sfu; #${peerType.stringify()}; iceTrickle: $iceTrickle" }
            val result = sfuClient.sendIceCandidate(iceTrickle)
            logger.v { "[sendIceCandidate] #sfu; #${peerType.stringify()}; completed: $result" }
        }
    }

    private suspend fun connectToCall(): Result<JoinResponse> {
        logger.d { "[connectToCall] #sfu; no args" }
        return executeJoinRequest().also {
            logger.v { "[connectToCall] #sfu; completed $it" }
        }
    }

    private suspend fun executeJoinRequest(): Result<JoinResponse> {
        val decoderCodecs = peerConnectionFactory.getVideoDecoderCodecs()
        val encoderCodecs = peerConnectionFactory.getVideoEncoderCodecs()

        val request = JoinRequest(
            session_id = sessionId,
            codec_settings = CodecSettings( // TODO - layers
                video = VideoCodecs(
                    encodes = encoderCodecs, decodes = decoderCodecs
                ),
                audio = AudioCodecs(
                    encodes = peerConnectionFactory.getAudioEncoderCoders(),
                    decodes = peerConnectionFactory.getAudioDecoderCoders()
                )
            ),
            token = getSfuToken()
        )
        logger.d { "[executeJoinRequest] request: $request" }

        return try {
            withTimeout(TIMEOUT) {
                isConnected.first { it }
                sfuSocket.sendJoinRequest(request)
                callEngine.onSfuJoinSent(request)
                logger.v { "[executeJoinRequest] request is sent" }
                val event = sfuEvents.first { it is JoinCallResponseEvent } as JoinCallResponseEvent
                logger.v { "[executeJoinRequest] completed: $event" }
                Success(
                    JoinResponse(
                        event.callState,
                        event.ownSessionId
                    )
                )
            }
        } catch (e: Throwable) {
            logger.e { "[executeJoinRequest] failed: $e" }
            Failure(VideoError(e.message, e))
        }
    }

    private fun createPublisher() {
        publisher = peerConnectionFactory.makePeerConnection(
            coroutineScope = coroutineScope,
            configuration = connectionConfiguration,
            type = StreamPeerType.PUBLISHER,
            mediaConstraints = MediaConstraints(),
            onNegotiationNeeded = ::onNegotiationNeeded,
            onIceCandidateRequest = ::sendIceCandidate,
        ).also {
            logger.i { "[createPublisher] #sfu; publisher: $it" }
        }
    }

    override fun onConnecting() {
        coroutineScope.launch {
            logger.i { "[onConnecting] no args" }
            isConnected.value = false
        }
    }

    override fun onConnected(event: ConnectedEvent) {
        coroutineScope.launch {
            logger.i { "[onConnected] event: $event" }
            isConnected.value = true
        }
    }

    override fun onDisconnected(cause: DisconnectCause) {
        coroutineScope.launch {
            logger.i { "[onDisconnected] cause: $cause" }
            isConnected.value = false
        }
    }

    override fun onError(error: VideoError) {
        coroutineScope.launch {
            logger.e { "[onError] cause: $error" }
        }
    }

    override fun onEvent(event: SfuDataEvent) {
        coroutineScope.launch {
            logger.v { "[onRtcEvent] event: $event" }
            sfuEvents.emit(event)
            when (event) {
                is ICETrickleEvent -> handleTrickle(event)
                is SubscriberOfferEvent -> handleSubscriberOffer(event)
                is ParticipantJoinedEvent -> call?.addParticipant(event)
                is ParticipantLeftEvent -> call?.removeParticipant(event)
                is ChangePublishQualityEvent -> {
                    // updatePublishQuality(event) -> TODO - re-enable once we send the proper quality (dimensions)
                }
                is AudioLevelChangedEvent -> call?.updateAudioLevel(event)
                is MuteStateChangeEvent -> call?.updateMuteState(event)
                else -> Unit
            }
        }
    }

    private suspend fun handleTrickle(event: ICETrickleEvent) {
        logger.d { "[handleTrickle] #sfu; #${event.peerType.stringify()}; candidate: ${event.candidate}" }
        val iceCandidate: IceCandidate = Json.decodeFromString(event.candidate)
        val result = if (event.peerType == PeerType.PEER_TYPE_PUBLISHER_UNSPECIFIED) {
            publisher?.addIceCandidate(iceCandidate)
        } else {
            subscriber?.addIceCandidate(iceCandidate)
        }
        logger.v { "[handleTrickle] #sfu; #${event.peerType.stringify()}; result: $result" }
    }

    private fun onNegotiationNeeded(peerConnection: StreamPeerConnection, peerType: StreamPeerType) {
        val id = Random.nextInt().absoluteValue
        logger.d { "[negotiate] #$id; #sfu; #${peerType.stringify()}; peerConnection: $peerConnection" }
        coroutineScope.launch {
            peerConnection.createOffer().onSuccessSuspend { data ->
                logger.v { "[negotiate] #$id; #sfu; #${peerType.stringify()}; offerSdp: $data" }

                peerConnection.setLocalDescription(data)

                val request = SetPublisherRequest(
                    sdp = data.description, session_id = sessionId
                )

                sfuClient.setPublisher(request).onSuccessSuspend {
                    logger.v { "[negotiate] #$id; #sfu; #${peerType.stringify()}; answerSdp: $it" }

                    val answerDescription = SessionDescription(
                        SessionDescription.Type.ANSWER, it.sdp
                    )
                    peerConnection.setRemoteDescription(answerDescription)
                }.onError {
                    logger.e { "[negotiate] #$id; #sfu; #${peerType.stringify()}; failed: $it" }
                }
            }
        }
    }

    private fun createUserTracks(callSettings: CallSettings) {
        val autoPublish = callSettings.autoPublish

        logger.d { "[createUserTracks] #sfu; autoPublish: $autoPublish, callSettings: $callSettings" }
        val manager = context.getSystemService<AudioManager>()
        if (Build.VERSION.SDK_INT >= Build.VERSION_CODES.Q) {
            manager?.allowedCapturePolicy = ALLOW_CAPTURE_BY_ALL
        }

        if (_isAudioEnabled.value) {
            setupAudioTrack(autoPublish)
        }

        if (_isVideoEnabled.value) {
            setupVideoTrack(autoPublish)
        }
    }

    private fun setupAudioTrack(autoPublish: Boolean = true) {
        if (localAudioTrack != null) return

        val audioTrack = makeAudioTrack()
<<<<<<< HEAD
        audioTrack.setEnabled(callSettings.microphoneOn)
=======
        audioTrack.setEnabled(_isAudioEnabled.value)
>>>>>>> a22eb371
        localAudioTrack = audioTrack
        logger.v { "[createUserTracks] #sfu; audioTrack: ${audioTrack.stringify()}" }

        if (autoPublish) {
            publisher?.addAudioTransceiver(localAudioTrack!!, listOf(sessionId))
        }
    }

    private fun setupVideoTrack(autoPublish: Boolean = true) {
        if (localVideoTrack != null) return

        val videoTrack = makeVideoTrack()
        localVideoTrack = videoTrack
<<<<<<< HEAD
        videoTrack.setEnabled(callSettings.cameraOn)
=======
        videoTrack.setEnabled(_isVideoEnabled.value)
>>>>>>> a22eb371
        logger.v { "[createUserTracks] #sfu; videoTrack: ${videoTrack.stringify()}" }

        if (autoPublish) {
            publisher?.addVideoTransceiver(localVideoTrack!!, listOf(sessionId))
        }
    }

    private fun makeAudioTrack(): AudioTrack {
        val audioSource = peerConnectionFactory.makeAudioSource(audioConstraints)

        return peerConnectionFactory.makeAudioTrack(
            source = audioSource,
            trackId = buildTrackId(TRACK_TYPE_AUDIO)
        )
    }

    private fun makeVideoTrack(isScreenShare: Boolean = false): VideoTrack {
        val videoSource = peerConnectionFactory.makeVideoSource(isScreenShare)

        val capturer = buildCameraCapturer()
        capturer?.initialize(surfaceTextureHelper, context, videoSource.capturerObserver)

        return peerConnectionFactory.makeVideoTrack(
            source = videoSource,
            trackId = buildTrackId(TRACK_TYPE_VIDEO)
        )
    }

    private fun buildTrackId(trackTypeVideo: String): String {
        return "${call?.localParticipantIdPrefix}:$trackTypeVideo:${(Math.random() * 100).toInt()}"
    }

    override fun startCapturingLocalVideo(position: Int) {
        val capturer = videoCapturer as? Camera2Capturer ?: return
        val enumerator = cameraEnumerator as? Camera2Enumerator ?: return

        val frontCamera = enumerator.deviceNames.first {
            if (position == 0) {
                enumerator.isFrontFacing(it)
            } else {
                enumerator.isBackFacing(it)
            }
        }

        val supportedFormats = enumerator.getSupportedFormats(frontCamera) ?: emptyList()

        val resolution = supportedFormats.firstOrNull {
            (it.width == 1080 || it.width == 720 || it.width == 480)
        } ?: return

        capturer.startCapture(resolution.width, resolution.height, 30)
        isCapturingVideo = true
    }

    private fun buildCameraCapturer(): VideoCapturer? {
        val manager = cameraManager ?: return null

        val ids = manager.cameraIdList
        var foundCamera = false
        var cameraId = ""

        for (id in ids) {
            val characteristics = manager.getCameraCharacteristics(id)
            val cameraLensFacing = characteristics.get(CameraCharacteristics.LENS_FACING)

            if (cameraLensFacing == CameraMetadata.LENS_FACING_FRONT) {
                foundCamera = true
                cameraId = id
            }
        }

        if (!foundCamera && ids.isNotEmpty()) {
            cameraId = ids.first()
        }

        val camera2Capturer = Camera2Capturer(context, cameraId, null)
        videoCapturer = camera2Capturer
        return camera2Capturer
    }

    private fun updatePublishQuality(event: ChangePublishQualityEvent) {
        val transceiver = publisher?.videoTransceiver ?: return

        val enabledRids =
            event.changePublishQuality.video_senders.firstOrNull()?.layers?.filter { it.active }
                ?.map { it.name } ?: emptyList()

        logger.v { "[updatePublishQuality] #sfu; updateQuality: $enabledRids" }
        val params = transceiver.sender.parameters

        val updatedEncodings = mutableListOf<RtpParameters.Encoding>()

        var encodingChanged = false
        logger.v { "[updatePublishQuality] #sfu; currentQuality: $params" }

        for (encoding in params.encodings) {
            if (encoding.rid != null) {
                val shouldEnable = encoding.rid in enabledRids

                if (shouldEnable && encoding.active) {
                    updatedEncodings.add(encoding)
                } else if (!shouldEnable && !encoding.active) {
                    updatedEncodings.add(encoding)
                } else {
                    encodingChanged = true
                    encoding.active = shouldEnable
                    updatedEncodings.add(encoding)
                }
            }
        }
        if (encodingChanged) {
            logger.v { "[updatePublishQuality] #sfu; updatedEncodings: $updatedEncodings" }
            params.encodings.clear()
            params.encodings.addAll(updatedEncodings)

            publisher?.videoTransceiver?.sender?.parameters = params
        }
    }

    private suspend fun handleSubscriberOffer(offerEvent: SubscriberOfferEvent) {
        logger.d { "[handleSubscriberOffer] #sfu; #subscriber; event: $offerEvent" }
        val subscriber = subscriber ?: return

        val offerDescription = SessionDescription(
            SessionDescription.Type.OFFER, offerEvent.sdp
        )
        subscriber.setRemoteDescription(offerDescription)
        val answerResult = subscriber.createAnswer()
        if (answerResult !is Success) {
            logger.w { "[handleSubscriberOffer] #sfu; #subscriber; rejected (createAnswer failed): $answerResult" }
            return
        }
        val answerSdp = answerResult.data
        logger.v { "[handleSubscriberOffer] #sfu; #subscriber; answerSdp: ${answerSdp.description}" }
        val setAnswerResult = subscriber.setLocalDescription(answerSdp)
        if (setAnswerResult !is Success) {
            logger.w { "[handleSubscriberOffer] #sfu; #subscriber; rejected (setAnswer failed): $setAnswerResult" }
            return
        }
        logger.v { "[handleSubscriberOffer] #sfu; #subscriber; setAnswerResult: $setAnswerResult" }
        val sendAnswerRequest = SendAnswerRequest(
            PeerType.PEER_TYPE_SUBSCRIBER, answerSdp.description, sessionId
        )
        val sendAnswerResult = sfuClient.sendAnswer(sendAnswerRequest)
        logger.v { "[handleSubscriberOffer] #sfu; #subscriber; sendAnswerResult: $sendAnswerResult" }
    }

    private fun updateParticipantsSubscriptions(participants: List<CallParticipantState>) {
        val subscriptions = mutableMapOf<String, VideoDimension>()
        val userId = getCurrentUserId()

        for (user in participants) {
            if (user.id != userId) {
                logger.d { "[updateParticipantsSubscriptions] #sfu; user.id: ${user.id}" }

                val dimension = VideoDimension(
                    width = user.trackSize.first, height = user.trackSize.second
                )
                subscriptions[user.id] = dimension
            }
        }
        if (subscriptions.isEmpty()) {
            return
        }

        val request = UpdateSubscriptionsRequest(
            session_id = sessionId, subscriptions = subscriptions
        )

        coroutineScope.launch {
            when (val result = sfuClient.updateSubscriptions(request)) {
                is Success -> {
                    logger.v { "[updateParticipantsSubscriptions] #sfu; succeed" }
                }
                is Failure -> {
                    logger.e { "[updateParticipantsSubscriptions] #sfu; failed: $result" }
                }
            }
        }
    }

    companion object {
        private const val TRACK_TYPE_VIDEO = "v"
        private const val TRACK_TYPE_AUDIO = "a"
        private const val TRACK_TYPE_SCREEN_SHARE = "s"
        private const val TIMEOUT = 30_000L
    }
}<|MERGE_RESOLUTION|>--- conflicted
+++ resolved
@@ -269,8 +269,7 @@
                 startCapturingLocalVideo(CameraMetadata.LENS_FACING_FRONT)
             }
             val request = UpdateMuteStateRequest(
-                sessionId,
-                video_mute_changed = VideoMuteChanged(muted = !isEnabled)
+                sessionId, video_mute_changed = VideoMuteChanged(muted = !isEnabled)
             )
 
             updateMuteState(request).onSuccessSuspend {
@@ -502,17 +501,14 @@
         val encoderCodecs = peerConnectionFactory.getVideoEncoderCodecs()
 
         val request = JoinRequest(
-            session_id = sessionId,
-            codec_settings = CodecSettings( // TODO - layers
+            session_id = sessionId, codec_settings = CodecSettings( // TODO - layers
                 video = VideoCodecs(
                     encodes = encoderCodecs, decodes = decoderCodecs
-                ),
-                audio = AudioCodecs(
+                ), audio = AudioCodecs(
                     encodes = peerConnectionFactory.getAudioEncoderCoders(),
                     decodes = peerConnectionFactory.getAudioDecoderCoders()
                 )
-            ),
-            token = getSfuToken()
+            ), token = getSfuToken()
         )
         logger.d { "[executeJoinRequest] request: $request" }
 
@@ -526,8 +522,7 @@
                 logger.v { "[executeJoinRequest] completed: $event" }
                 Success(
                     JoinResponse(
-                        event.callState,
-                        event.ownSessionId
+                        event.callState, event.ownSessionId
                     )
                 )
             }
@@ -607,7 +602,9 @@
         logger.v { "[handleTrickle] #sfu; #${event.peerType.stringify()}; result: $result" }
     }
 
-    private fun onNegotiationNeeded(peerConnection: StreamPeerConnection, peerType: StreamPeerType) {
+    private fun onNegotiationNeeded(
+        peerConnection: StreamPeerConnection, peerType: StreamPeerType
+    ) {
         val id = Random.nextInt().absoluteValue
         logger.d { "[negotiate] #$id; #sfu; #${peerType.stringify()}; peerConnection: $peerConnection" }
         coroutineScope.launch {
@@ -656,11 +653,7 @@
         if (localAudioTrack != null) return
 
         val audioTrack = makeAudioTrack()
-<<<<<<< HEAD
-        audioTrack.setEnabled(callSettings.microphoneOn)
-=======
         audioTrack.setEnabled(_isAudioEnabled.value)
->>>>>>> a22eb371
         localAudioTrack = audioTrack
         logger.v { "[createUserTracks] #sfu; audioTrack: ${audioTrack.stringify()}" }
 
@@ -674,11 +667,7 @@
 
         val videoTrack = makeVideoTrack()
         localVideoTrack = videoTrack
-<<<<<<< HEAD
-        videoTrack.setEnabled(callSettings.cameraOn)
-=======
         videoTrack.setEnabled(_isVideoEnabled.value)
->>>>>>> a22eb371
         logger.v { "[createUserTracks] #sfu; videoTrack: ${videoTrack.stringify()}" }
 
         if (autoPublish) {
@@ -690,8 +679,7 @@
         val audioSource = peerConnectionFactory.makeAudioSource(audioConstraints)
 
         return peerConnectionFactory.makeAudioTrack(
-            source = audioSource,
-            trackId = buildTrackId(TRACK_TYPE_AUDIO)
+            source = audioSource, trackId = buildTrackId(TRACK_TYPE_AUDIO)
         )
     }
 
@@ -702,8 +690,7 @@
         capturer?.initialize(surfaceTextureHelper, context, videoSource.capturerObserver)
 
         return peerConnectionFactory.makeVideoTrack(
-            source = videoSource,
-            trackId = buildTrackId(TRACK_TYPE_VIDEO)
+            source = videoSource, trackId = buildTrackId(TRACK_TYPE_VIDEO)
         )
     }
 
