--- conflicted
+++ resolved
@@ -229,10 +229,7 @@
 
         sfuSocket.releaseConnection()
 
-<<<<<<< HEAD
-=======
         videoCapturer?.stopCapture()
->>>>>>> a22eb371
         videoCapturer?.dispose()
         videoCapturer = null
 
