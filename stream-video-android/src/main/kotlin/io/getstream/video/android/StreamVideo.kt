/*
 * Copyright (c) 2014-2022 Stream.io Inc. All rights reserved.
 *
 * Licensed under the Stream License;
 * you may not use this file except in compliance with the License.
 * You may obtain a copy of the License at
 *
 *    https://github.com/GetStream/stream-video-android/blob/main/LICENSE
 *
 * Unless required by applicable law or agreed to in writing, software
 * distributed under the License is distributed on an "AS IS" BASIS,
 * WITHOUT WARRANTIES OR CONDITIONS OF ANY KIND, either express or implied.
 * See the License for the specific language governing permissions and
 * limitations under the License.
 */

package io.getstream.video.android

import io.getstream.video.android.call.CallClient
import io.getstream.video.android.model.Call
import io.getstream.video.android.model.CallEventType
import io.getstream.video.android.model.CallMetadata
import io.getstream.video.android.model.Device
import io.getstream.video.android.model.IceServer
import io.getstream.video.android.model.JoinedCall
import io.getstream.video.android.model.SfuToken
import io.getstream.video.android.model.StreamCallCid
import io.getstream.video.android.model.StreamCallId
import io.getstream.video.android.model.StreamCallType
import io.getstream.video.android.model.User
import io.getstream.video.android.model.state.StreamCallState
import io.getstream.video.android.socket.SocketListener
import io.getstream.video.android.utils.Result
import kotlinx.coroutines.flow.StateFlow

public interface StreamVideo {

    /**
     * Represents the state of the current call, if active. If there is no call fully joined, we'll
     * keep intermediate states, such as [StreamCallState.Idle].
     */
    public val callState: StateFlow<StreamCallState>

    /**
<<<<<<< HEAD
     * Represents the default call config when starting a call.
     */
    public val config: StreamVideoConfig
=======
     * Create a device that will be used to receive push notifications.
     *
     * @param token The Token obtained from the selected push provider.
     * @param pushProvider The selected push provider.
     *
     * @return [Result] containing the [Device].
     */
    public suspend fun createDevice(
        token: String,
        pushProvider: String,
    ): Result<Device>
>>>>>>> bf8350ee

    /**
     * Creates a call with given information. You can then use the [CallMetadata] and join it and get auth
     * information to fully connect. This is different from [getOrCreateCall] because if the
     * call already exists, we'll return an error.
     *
     * @param type The call type.
     * @param id The call ID.
     * @param participantIds List of other people to invite to the call.
     *
     * @return [Result] which contains the [CallMetadata] and its information.
     */
    public suspend fun createCall(
        type: StreamCallType,
        id: StreamCallId,
        participantIds: List<String> = emptyList(),
        ringing: Boolean
    ): Result<CallMetadata>

    /**
     * Creates a call with given information. You can then use the [CallMetadata] and join it and get auth
     * information to fully connect.
     *
     * @param type The call type.
     * @param id The call ID.
     * @param participantIds List of other people to invite to the call.
     *
     * @return [Result] which contains the [CallMetadata] and its information.
     */
    public suspend fun getOrCreateCall(
        type: StreamCallType,
        id: StreamCallId,
        participantIds: List<String> = emptyList(),
        ringing: Boolean
    ): Result<CallMetadata>

    /**
     * Creates a call with given information and then authenticates the user to join the said [CallMetadata].
     *
     * @param type The call type.
     * @param id The call ID.
     * @param participantIds List of other people to invite to the call.
     *
     * @return [Result] which contains the [JoinedCall] with the auth information required to fully
     * connect.
     */
    // TODO createAndJoin is misleading, because internally it uses getOrCreate and then join
    //  we might need to choose a better name
    public suspend fun createAndJoinCall(
        type: StreamCallType,
        id: StreamCallId,
        participantIds: List<String>,
        ringing: Boolean
    ): Result<JoinedCall>

    /**
     * Authenticates the user to join a given Call based on the [type] and [id].
     *
     * @param type The call type.
     * @param id The call ID.
     *
     * @return [Result] which contains the [JoinedCall] with the auth information required to fully
     * connect.
     */
    public suspend fun joinCall(type: StreamCallType, id: StreamCallId): Result<JoinedCall>

    /**
     * Authenticates the user to join a given Call using the [CallMetadata].
     *
     * @param call The existing call or room metadata which is used to join a Call.
     *
     * @return [Result] which contains the [JoinedCall] with the auth information required to fully
     * connect.
     */
    public suspend fun joinCall(call: CallMetadata): Result<JoinedCall>

    /**
     * Sends invite to people for an existing call.
     *
     * @param users The users to invite.
     * @param cid The call ID.
     * @return [Result] if the operation is successful or not.
     */
    public suspend fun inviteUsers(users: List<User>, cid: StreamCallCid): Result<Unit>

    /**
     * Sends a specific event related to an active [Call].
     *
     * @param eventType The event type, such as accepting or declining a call.
     * @return [Result] which contains if the event was successfully sent.
     */
    public suspend fun sendEvent(
        callCid: StreamCallCid,
        eventType: CallEventType
    ): Result<Boolean>

    /**
     * Sends a custom event related to an active [Call].
     *
     * @param callCid The CID of the channel, describing the type and id.
     * @param dataJson The data JSON encoded.
     * @return [Result] which contains if the event was successfully sent.
     */
    public suspend fun sendCustomEvent(
        callCid: StreamCallCid,
        dataJson: String
    ): Result<Boolean>

    /**
     * Leaves the currently active call and clears up all connections to it.
     */
    // TODO
    //  can be called internally when [StreamCallState.Idle] comes into the place.
    public fun clearCallState()

    /**
     * Gets the current user information.
     *
     * @return The currently logged in [User].
     */
    public fun getUser(): User

    /**
     * Adds a listener to the active socket connection, to observe various events.
     *
     * @param socketListener The listener to add.
     */
    public fun addSocketListener(socketListener: SocketListener)

    /**
     * Removes a given listener from the socket observers.
     *
     * @param socketListener The listener to remove.
     */
    public fun removeSocketListener(socketListener: SocketListener)

    /**
     * Creates an instance of the [CallClient] for the given call input, which is persisted and
     * used to communicate with the BE.
     *
     * Use it to control the track state, mute/unmute devices and listen to call events.
     *
     * @param signalUrl The URL of the server in which the call is being hosted.
     * @param sfuToken User's ticket to enter the call.
     * @param iceServers Servers required to appropriately connect to the call and receive tracks.
     * @return An instance of [CallClient] ready to connect to a call. Make sure to call
     * [CallClient.connectToCall] when you're ready to fully join a call.
     */
    public fun createCallClient(
        signalUrl: String,
        sfuToken: SfuToken,
        iceServers: List<IceServer>
    ): CallClient

    /**
     * Returns current [CallClient] instance.
     */
    public fun getActiveCallClient(): CallClient?

    /**
     * Awaits [CallClient] creation.
     */
    public suspend fun awaitCallClient(): CallClient

    /**
     * Accepts incoming call.
     */
    public suspend fun acceptCall(cid: StreamCallCid): Result<JoinedCall>

    /**
     * Rejects incoming call.
     */
    public suspend fun rejectCall(cid: StreamCallCid): Result<Boolean>

    /**
     * Cancels outgoing or active call.
     */
    public suspend fun cancelCall(cid: StreamCallCid): Result<Boolean>
}<|MERGE_RESOLUTION|>--- conflicted
+++ resolved
@@ -42,11 +42,11 @@
     public val callState: StateFlow<StreamCallState>
 
     /**
-<<<<<<< HEAD
      * Represents the default call config when starting a call.
      */
     public val config: StreamVideoConfig
-=======
+
+    /**
      * Create a device that will be used to receive push notifications.
      *
      * @param token The Token obtained from the selected push provider.
@@ -58,7 +58,6 @@
         token: String,
         pushProvider: String,
     ): Result<Device>
->>>>>>> bf8350ee
 
     /**
      * Creates a call with given information. You can then use the [CallMetadata] and join it and get auth
