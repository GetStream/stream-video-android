/*
 * Copyright (c) 2014-2022 Stream.io Inc. All rights reserved.
 *
 * Licensed under the Stream License;
 * you may not use this file except in compliance with the License.
 * You may obtain a copy of the License at
 *
 *    https://github.com/GetStream/stream-video-android/blob/main/LICENSE
 *
 * Unless required by applicable law or agreed to in writing, software
 * distributed under the License is distributed on an "AS IS" BASIS,
 * WITHOUT WARRANTIES OR CONDITIONS OF ANY KIND, either express or implied.
 * See the License for the specific language governing permissions and
 * limitations under the License.
 */

package io.getstream.video.android.viewmodel

import android.hardware.camera2.CameraMetadata
import androidx.lifecycle.ViewModel
import androidx.lifecycle.viewModelScope
import io.getstream.logging.StreamLog
import io.getstream.video.android.StreamVideo
import io.getstream.video.android.audio.AudioDevice
import io.getstream.video.android.call.CallClient
import io.getstream.video.android.model.Call
<<<<<<< HEAD
import io.getstream.video.android.model.CallEventType
import io.getstream.video.android.model.CallMetadata
import io.getstream.video.android.model.CallParticipant
=======
import io.getstream.video.android.model.CallInput
>>>>>>> 20bd3dfb
import io.getstream.video.android.model.CallParticipantState
import io.getstream.video.android.model.CallSettings
import io.getstream.video.android.model.CallType
import io.getstream.video.android.model.CallUser
import io.getstream.video.android.model.state.StreamDate
import io.getstream.video.android.utils.Failure
import io.getstream.video.android.utils.Success
import io.getstream.video.android.utils.flatMap
import io.getstream.video.android.utils.map
import io.getstream.video.android.utils.onError
import io.getstream.video.android.utils.onSuccess
import io.getstream.video.android.utils.onSuccessSuspend
import kotlinx.coroutines.flow.Flow
import kotlinx.coroutines.flow.MutableStateFlow
import kotlinx.coroutines.flow.StateFlow
import kotlinx.coroutines.flow.combine
import kotlinx.coroutines.flow.filterNotNull
<<<<<<< HEAD
import kotlinx.coroutines.flow.first
=======
import kotlinx.coroutines.flow.firstOrNull
>>>>>>> 20bd3dfb
import kotlinx.coroutines.flow.flatMapLatest
import kotlinx.coroutines.launch
import kotlinx.coroutines.withTimeout
import java.util.UUID
import io.getstream.video.android.model.state.StreamCallState as State

public class CallViewModel(
    private val streamVideo: StreamVideo,
) : ViewModel() {

    private val logger = StreamLog.getLogger("Call:ViewModel")

    private val _callState: MutableStateFlow<Call?> =
        MutableStateFlow(null)
    public val callState: StateFlow<Call?> = _callState

    private var _isVideoInitialized: MutableStateFlow<Boolean> = MutableStateFlow(false)
    public val isVideoInitialized: StateFlow<Boolean> = _isVideoInitialized

    private val hasVideoPermission: MutableStateFlow<Boolean> =
        MutableStateFlow(input.hasVideoPermission)
    private val isVideoEnabled: MutableStateFlow<Boolean> = MutableStateFlow(false)

    public val isVideoOn: Flow<Boolean> =
        hasVideoPermission.combine(isVideoEnabled) { hasPermission, videoEnabled ->
            hasPermission && videoEnabled
        }

    private val hasAudioPermission: MutableStateFlow<Boolean> =
        MutableStateFlow(input.hasAudioPermission)
    private val isAudioEnabled: MutableStateFlow<Boolean> = MutableStateFlow(false)

    public val isAudioOn: Flow<Boolean> =
        hasAudioPermission.combine(isAudioEnabled) { hasPermission, audioEnabled ->
            hasPermission && audioEnabled
        }

    public val participantList: Flow<List<CallParticipantState>> =
        callState.filterNotNull().flatMapLatest { it.callParticipants }

    public val activeSpeakers: Flow<List<CallParticipantState>> =
        callState.filterNotNull().flatMapLatest { it.activeSpeakers }

    public val localParticipant: Flow<CallParticipantState> =
        callState.filterNotNull().flatMapLatest { it.localParticipant }

    private val _isShowingParticipantsInfo = MutableStateFlow(false)
    public val isShowingParticipantsInfo: StateFlow<Boolean> = _isShowingParticipantsInfo

    private val _isShowingSettings = MutableStateFlow(false)
    public val isShowingSettings: StateFlow<Boolean> = _isShowingSettings

    public val streamCallState: StateFlow<State> get() = streamVideo.callState

    private val _callType: MutableStateFlow<CallType> = MutableStateFlow(CallType.VIDEO)
    public val callType: StateFlow<CallType> = _callType

    private val _callId: MutableStateFlow<String> = MutableStateFlow(value = "")
    public val callId: StateFlow<String> = _callId

    private val _participants: MutableStateFlow<List<CallUser>> = MutableStateFlow(emptyList())
    public val participants: StateFlow<List<CallUser>> = _participants

    private lateinit var client: CallClient

    private var prevState: State = State.Idle

    init {
        viewModelScope.launch {
            streamVideo.callState.collect { state ->
                logger.i { "[observeState] state: $state" }
                when (state) {
                    is State.Idle -> {
                        clearState()
                    }
                    is State.Incoming -> {
                        _callType.value = CallType.fromType(state.callGuid.type)
                        _participants.value = state.users.values.toList()
                    }
                    is State.Starting -> {
                        _callType.value = CallType.fromType(state.callGuid.type)
                        _callId.value = state.callGuid.id
                    }
                    is State.Outgoing -> {
                        _callType.value = CallType.fromType(state.callGuid.type)
                        _callId.value = state.callGuid.id
                        _participants.value = state.users.values
                            .filter { it.id != streamVideo.getUser().id }
                            .toList()
                        joinCall()
                    }
                    is State.Joining -> {

                    }
                    is State.Connected -> {

                    }
                    is State.Connecting -> {

                    }
                    is State.Drop -> {

                    }
                }
                prevState = state
            }
        }
    }

<<<<<<< HEAD
    public fun connectToCall() {

=======
    public fun connectToCall(callSettings: CallSettings) {
        logger.d { "[createCall] input: $input" }
>>>>>>> 20bd3dfb
        // this._callState.value = videoClient.getCall(callId) TODO - load details

        // TODO CallClient is supposed to live longer than VM
        //  VM can be destroyed while the call is still running in the BG
<<<<<<< HEAD
        viewModelScope.launch {
            logger.d { "[connectToCall] state: ${streamCallState.value}" }
            withTimeout(30_000) {
                val state = streamCallState.first { it is State.InCall } as State.InCall
                logger.v { "[connectToCall] received: ${streamCallState.value}" }
                client = streamVideo.createCallClient(
                    state.callUrl.removeSuffix("/twirp"),
                    state.userToken,
                    state.iceServers,
                )
                _isVideoInitialized.value = true

                connectToCall(
                    callSettings = CallSettings(
                        audioOn = true,
                        videoOn = true,
                        speakerOn = true
                    )
                )
                logger.v { "[connectToCall] completed" }
            }
        }
    }

    private suspend fun connectToCall(callSettings: CallSettings) {
        val callResult = client.connectToCall(
            UUID.randomUUID().toString(),
            true/*false*/,
            callSettings
        )

        when (callResult) {
            is Success -> {
                val call = callResult.data
                _callState.value = call

                if (callSettings.videoOn) {
                    client.startCapturingLocalVideo(CameraMetadata.LENS_FACING_FRONT)
=======
        client = streamVideo.createCallClient(
            input.callUrl.removeSuffix("/twirp"),
            input.userToken,
            input.iceServers,
            credentialsProvider
        )
        _isVideoInitialized.value = true

        initializeCall(callSettings = callSettings)
    }

    private fun initializeCall(callSettings: CallSettings) {
        viewModelScope.launch {
            val callResult = client.connectToCall(
                UUID.randomUUID().toString(),
                callSettings
            )

            when (callResult) {
                is Success -> {
                    val call = callResult.data
                    _callState.value = call
                    isVideoEnabled.value = callSettings.videoOn
                    isAudioEnabled.value = callSettings.audioOn

                    val isVideoOn = isVideoOn.firstOrNull() ?: false

                    if (callSettings.autoPublish && isVideoOn) {
                        client.startCapturingLocalVideo(CameraMetadata.LENS_FACING_FRONT)
                    }
                }
                is Failure -> {
                    // TODO - show error to user
>>>>>>> 20bd3dfb
                }
            }
            is Failure -> {
                // TODO - show error to user
            }
        }
    }

    public fun toggleCamera(enabled: Boolean) {
        client.setCameraEnabled(enabled)
    }

    public fun toggleMicrophone(enabled: Boolean) {
        client.setMicrophoneEnabled(enabled)
    }

    /**
     * Flips the camera for the current participant if possible.
     */
    public fun flipCamera() {
        client.flipCamera()
    }

    /**
     * Sets the flag used to display the settings menu in the UI to true.
     */
    public fun showSettings() {
        _isShowingSettings.value = true
    }

    /**
     * Attempts to reconnect to the video room, by cleaning the state, disconnecting, canceling any
     * jobs and finally reinitializing.
     */
    public fun reconnect() {
//        val room = _roomState.value ?: return
//
//        _primarySpeaker.value = null
//        room.disconnect()
//        viewModelScope.coroutineContext.cancelChildren()
//
//        viewModelScope.launch {
//            val call = _callState.value
//            val url = _urlState.value
//            val token = _tokenState.value
//
//            init(room, call!!, url, token)
//        }
    }

    override fun onCleared() {
        super.onCleared()
        clearState()
    }

    /**
     * Sets the flag used to display participants info menu in the UI to true.
     */
    public fun showParticipants() {
        this._isShowingParticipantsInfo.value = true
    }

<<<<<<< HEAD
    public fun cancelCall() {
        val state = streamVideo.callState.value
        if (state !is State.Active) {
            logger.w { "[cancelCall] rejected (state is not Active): $state" }
            return
        }
=======
    /**
     * Drops the call by sending a cancel event, which informs other users.
     */
    public fun cancelCall() {
>>>>>>> 20bd3dfb
        viewModelScope.launch {
            logger.d { "[cancelCall] state: $state" }
            streamVideo.cancelCall(state.callGuid.cid)
        }
    }

    /**
     * @return A [List] of [AudioDevice] that can be used for playback.
     */
    public fun getAudioDevices(): List<AudioDevice> {
        return client.getAudioDevices()
    }

    /**
     * Clears the state of the call and disposes of the CallClient and Call instances.
     */
    public fun clearState() {
        logger.i { "[leaveCall] no args" }
        streamVideo.clearCallState()
        val room = _callState.value ?: return

        room.disconnect()
        _callState.value = null
        isVideoEnabled.value = false
        isAudioEnabled.value = false
        hasAudioPermission.value = false
        hasVideoPermission.value = false
        _isVideoInitialized.value = false
        dismissOptions()
    }

    /**
     * Resets the state of two popup UI flags.
     */
    public fun dismissOptions() {
        this._isShowingSettings.value = false
        this._isShowingParticipantsInfo.value = false
    }

    /**
     * Selects an audio device to be used for playback.
     *
     * @param device The device to use.
     */
    public fun selectAudioDevice(device: AudioDevice) {
        client.selectAudioDevice(device)
    }

    public fun acceptCall() {
        val state = streamVideo.callState.value
        if (state !is State.Incoming || state.acceptedByMe) {
            logger.w { "[acceptCall] rejected (state is not unaccepted Incoming): $state" }
            return
        }
        logger.d { "[acceptCall] state: $state" }
        viewModelScope.launch {
            streamVideo.joinCall(state.callGuid.type, state.callGuid.id)
                .flatMap { joined ->
                    logger.v { "[acceptCall] joined: $joined" }
                    streamVideo.sendEvent(
                        callCid = joined.call.cid,
                        eventType = CallEventType.ACCEPTED
                    ).map { joined }
                }
                .onSuccess {
                    logger.v { "[acceptCall] completed: $it" }
                    //TODO
                    // streamRouter.navigateToCall(callInput = it.toCallInput(), finishCurrent = true)
                }
                .onError {
                    logger.e { "[acceptCall] failed: $it" }
                    rejectCall()
                }
        }
    }

    public fun rejectCall() {
        val state = streamVideo.callState.value
        if (state !is State.Incoming || state.acceptedByMe) {
            logger.w { "[declineCall] rejected (state is not unaccepted Incoming): $state" }
            return
        }
        logger.d { "[declineCall] state: $state" }
        viewModelScope.launch {
            val result = streamVideo.rejectCall(state.callGuid.cid)
            logger.d { "[declineCall] result: $result" }
        }
    }

    public fun hangUpCall() {
        val state = streamVideo.callState.value
        if (state !is State.Active) {
            logger.w { "[hangUpCall] rejected (state is not Active): $state" }
            return
        }
        logger.d { "[hangUpCall] state: $state" }
        viewModelScope.launch {
            streamVideo.cancelCall(state.callGuid.cid)
        }
    }

    private fun joinCall() {
        val state = streamVideo.callState.value
        if (state !is State.Outgoing || !state.acceptedByCallee) {
            logger.w { "[joinCall] rejected (state is not accepted Outgoing): $state" }
            return
        }
        logger.d { "[joinCall] state: $state" }
        viewModelScope.launch {
            val joinResult = streamVideo.joinCall(
                state.toMetadata()
            )

            joinResult.onSuccessSuspend { response ->
                /* TODO
                streamRouter.navigateToCall(
                    callInput = CallInput(
                        callCid = response.call.cid,
                        callType = response.call.type,
                        callId = response.call.id,
                        callUrl = response.callUrl,
                        userToken = response.userToken,
                        iceServers = response.iceServers
                    ),
                    finishCurrent = true
                )*/
            }
            joinResult.onError {
                logger.e { "[joinCall] failed: $it" }
                //TODO
                // streamRouter.onCallFailed(it.message)
            }
        }
    }

    public fun onMicrophoneChanged(microphoneEnabled: Boolean) {
        logger.d { "[onMicrophoneChanged] microphoneEnabled: $microphoneEnabled" }
        this._isMicrophoneEnabled.value = microphoneEnabled
    }

    public fun onVideoChanged(videoEnabled: Boolean) {
        logger.d { "[onVideoChanged] videoEnabled: $videoEnabled" }
        this._isCameraEnabled.value = videoEnabled
    }

    private fun State.Outgoing.toMetadata(): CallMetadata =
        CallMetadata(
            cid = callGuid.cid,
            type = callGuid.type,
            id = callGuid.id,
            users = users,
            members = members,
            createdAt = (createdAt as? StreamDate.Specified)?.date?.time ?: 0,
            updatedAt = (updatedAt as? StreamDate.Specified)?.date?.time ?: 0,
            createdByUserId = createdByUserId,
            broadcastingEnabled = broadcastingEnabled,
            recordingEnabled = recordingEnabled,
            extraData = emptyMap()
        )
}<|MERGE_RESOLUTION|>--- conflicted
+++ resolved
@@ -24,13 +24,8 @@
 import io.getstream.video.android.audio.AudioDevice
 import io.getstream.video.android.call.CallClient
 import io.getstream.video.android.model.Call
-<<<<<<< HEAD
 import io.getstream.video.android.model.CallEventType
 import io.getstream.video.android.model.CallMetadata
-import io.getstream.video.android.model.CallParticipant
-=======
-import io.getstream.video.android.model.CallInput
->>>>>>> 20bd3dfb
 import io.getstream.video.android.model.CallParticipantState
 import io.getstream.video.android.model.CallSettings
 import io.getstream.video.android.model.CallType
@@ -48,11 +43,8 @@
 import kotlinx.coroutines.flow.StateFlow
 import kotlinx.coroutines.flow.combine
 import kotlinx.coroutines.flow.filterNotNull
-<<<<<<< HEAD
 import kotlinx.coroutines.flow.first
-=======
 import kotlinx.coroutines.flow.firstOrNull
->>>>>>> 20bd3dfb
 import kotlinx.coroutines.flow.flatMapLatest
 import kotlinx.coroutines.launch
 import kotlinx.coroutines.withTimeout
@@ -115,6 +107,12 @@
 
     private val _participants: MutableStateFlow<List<CallUser>> = MutableStateFlow(emptyList())
     public val participants: StateFlow<List<CallUser>> = _participants
+
+    private val _isMicrophoneEnabled = MutableStateFlow(false)
+    public val isMicrophoneEnabled: StateFlow<Boolean> = _isMicrophoneEnabled
+
+    private val _isCameraEnabled = MutableStateFlow(false)
+    public val isCameraEnabled: StateFlow<Boolean> = _isCameraEnabled
 
     private lateinit var client: CallClient
 
@@ -162,18 +160,12 @@
         }
     }
 
-<<<<<<< HEAD
-    public fun connectToCall() {
-
-=======
     public fun connectToCall(callSettings: CallSettings) {
-        logger.d { "[createCall] input: $input" }
->>>>>>> 20bd3dfb
+        logger.d { "[createCall] input: $callSettings" }
         // this._callState.value = videoClient.getCall(callId) TODO - load details
 
         // TODO CallClient is supposed to live longer than VM
         //  VM can be destroyed while the call is still running in the BG
-<<<<<<< HEAD
         viewModelScope.launch {
             logger.d { "[connectToCall] state: ${streamCallState.value}" }
             withTimeout(30_000) {
@@ -185,23 +177,14 @@
                     state.iceServers,
                 )
                 _isVideoInitialized.value = true
-
-                connectToCall(
-                    callSettings = CallSettings(
-                        audioOn = true,
-                        videoOn = true,
-                        speakerOn = true
-                    )
-                )
-                logger.v { "[connectToCall] completed" }
-            }
-        }
-    }
-
-    private suspend fun connectToCall(callSettings: CallSettings) {
+                initializeCall(callSettings = callSettings)
+            }
+        }
+    }
+
+    private suspend fun initializeCall(callSettings: CallSettings) {
         val callResult = client.connectToCall(
             UUID.randomUUID().toString(),
-            true/*false*/,
             callSettings
         )
 
@@ -209,44 +192,13 @@
             is Success -> {
                 val call = callResult.data
                 _callState.value = call
-
-                if (callSettings.videoOn) {
+                isVideoEnabled.value = callSettings.videoOn
+                isAudioEnabled.value = callSettings.audioOn
+
+                val isVideoOn = isVideoOn.firstOrNull() ?: false
+
+                if (callSettings.autoPublish && isVideoOn) {
                     client.startCapturingLocalVideo(CameraMetadata.LENS_FACING_FRONT)
-=======
-        client = streamVideo.createCallClient(
-            input.callUrl.removeSuffix("/twirp"),
-            input.userToken,
-            input.iceServers,
-            credentialsProvider
-        )
-        _isVideoInitialized.value = true
-
-        initializeCall(callSettings = callSettings)
-    }
-
-    private fun initializeCall(callSettings: CallSettings) {
-        viewModelScope.launch {
-            val callResult = client.connectToCall(
-                UUID.randomUUID().toString(),
-                callSettings
-            )
-
-            when (callResult) {
-                is Success -> {
-                    val call = callResult.data
-                    _callState.value = call
-                    isVideoEnabled.value = callSettings.videoOn
-                    isAudioEnabled.value = callSettings.audioOn
-
-                    val isVideoOn = isVideoOn.firstOrNull() ?: false
-
-                    if (callSettings.autoPublish && isVideoOn) {
-                        client.startCapturingLocalVideo(CameraMetadata.LENS_FACING_FRONT)
-                    }
-                }
-                is Failure -> {
-                    // TODO - show error to user
->>>>>>> 20bd3dfb
                 }
             }
             is Failure -> {
@@ -309,19 +261,15 @@
         this._isShowingParticipantsInfo.value = true
     }
 
-<<<<<<< HEAD
+    /**
+     * Drops the call by sending a cancel event, which informs other users.
+     */
     public fun cancelCall() {
         val state = streamVideo.callState.value
         if (state !is State.Active) {
             logger.w { "[cancelCall] rejected (state is not Active): $state" }
             return
         }
-=======
-    /**
-     * Drops the call by sending a cancel event, which informs other users.
-     */
-    public fun cancelCall() {
->>>>>>> 20bd3dfb
         viewModelScope.launch {
             logger.d { "[cancelCall] state: $state" }
             streamVideo.cancelCall(state.callGuid.cid)
