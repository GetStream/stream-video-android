--- conflicted
+++ resolved
@@ -63,10 +63,7 @@
 public class CallViewModel(
     private val streamVideo: StreamVideo,
     private val permissionManager: PermissionManager,
-<<<<<<< HEAD
-=======
     private val usersProvider: UsersProvider
->>>>>>> c589103d
 ) : ViewModel() {
 
     private val logger = StreamLog.getLogger("Call:ViewModel")
@@ -77,11 +74,6 @@
     private var _isVideoInitialized: MutableStateFlow<Boolean> = MutableStateFlow(false)
     public val isVideoInitialized: StateFlow<Boolean> = _isVideoInitialized
 
-<<<<<<< HEAD
-=======
-    private val hasVideoPermission: MutableStateFlow<Boolean> =
-        MutableStateFlow(permissionManager.hasCameraPermission)
->>>>>>> c589103d
     private val isVideoEnabled: MutableStateFlow<Boolean> = MutableStateFlow(false)
     private val isVideoOn: StateFlow<Boolean> = permissionManager.hasCameraPermission
         .combine(isVideoEnabled) { hasPermission, videoEnabled ->
@@ -92,11 +84,6 @@
             }
         }.stateIn(scope = viewModelScope, started = SharingStarted.Eagerly, false)
 
-<<<<<<< HEAD
-=======
-    private val hasAudioPermission: MutableStateFlow<Boolean> =
-        MutableStateFlow(permissionManager.hasRecordAudioPermission)
->>>>>>> c589103d
     private val isAudioEnabled: MutableStateFlow<Boolean> = MutableStateFlow(false)
     private val isAudioOn: StateFlow<Boolean> = permissionManager.hasRecordAudioPermission
         .combine(isAudioEnabled) { hasPermission, audioEnabled ->
@@ -183,20 +170,12 @@
         }
     }
 
-<<<<<<< HEAD
     public fun connectToCall(initialCallSettings: CallSettings) {
-        logger.d { "[createCall] input: $initialCallSettings" }
-        // this._callState.value = videoClient.getCall(callId) TODO - load details
+        logger.d { "[connectToCall] input: $initialCallSettings" }
 
         isAudioEnabled.value = initialCallSettings.audioOn && permissionManager.hasRecordAudioPermission.value
         isVideoEnabled.value = initialCallSettings.videoOn && permissionManager.hasCameraPermission.value
 
-        // TODO CallClient is supposed to live longer than VM
-        //  VM can be destroyed while the call is still running in the BG
-=======
-    public fun connectToCall(callSettings: CallSettings) {
-        logger.d { "[connectToCall] input: $callSettings" }
->>>>>>> c589103d
         viewModelScope.launch {
             logger.d { "[connectToCall] state: ${streamCallState.value}" }
             withTimeout(CONNECT_TIMEOUT) {
