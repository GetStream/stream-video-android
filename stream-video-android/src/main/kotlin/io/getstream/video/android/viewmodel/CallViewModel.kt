--- conflicted
+++ resolved
@@ -93,8 +93,13 @@
      * Determines whether the video should be on or not. If [CallClient] is not initialised reflects the UI state
      * stored inside [isVideoEnabled], otherwise reflects the state of the [CallClient.isVideoEnabled].
      */
-    private val isVideoOn: StateFlow<Boolean> = clientState.flatMapLatest { it?.isVideoEnabled ?: isVideoEnabled }
-        .stateIn(scope = viewModelScope, started = SharingStarted.Eagerly, streamVideo.config.defaultVideoOn)
+    private val isVideoOn: StateFlow<Boolean> =
+        clientState.flatMapLatest { it?.isVideoEnabled ?: isVideoEnabled }
+            .stateIn(
+                scope = viewModelScope,
+                started = SharingStarted.Eagerly,
+                streamVideo.config.defaultVideoOn
+            )
 
     /**
      * Determines whether the audio should be enabled/disabled before [Call] and [CallClient] get initialised.
@@ -106,11 +111,12 @@
      * Determines whether the audio should be on or not. If [CallClient] is not initialised reflects the UI state
      * stored inside [isAudioEnabled], otherwise reflects the state of the [CallClient.isAudioEnabled].
      */
-    private val isAudioOn: StateFlow<Boolean> = clientState.flatMapLatest { it?.isAudioEnabled ?: isAudioEnabled }
-        .onEach {
-            logger.d { "[isAudioOn] isAudioOn: $it" }
-        }
-        .stateIn(scope = viewModelScope, started = SharingStarted.Eagerly, false)
+    private val isAudioOn: StateFlow<Boolean> =
+        clientState.flatMapLatest { it?.isAudioEnabled ?: isAudioEnabled }
+            .onEach {
+                logger.d { "[isAudioOn] isAudioOn: $it" }
+            }
+            .stateIn(scope = viewModelScope, started = SharingStarted.Eagerly, false)
 
     /**
      * Determines whether the speaker phone should be enabled/disabled before [Call] and [CallClient] get initialised.
@@ -143,7 +149,11 @@
             )
         }.onEach {
             logger.d { "[callMediaState] callMediaState: $it" }
-        }.stateIn(scope = viewModelScope, started = SharingStarted.Eagerly, initialValue = CallMediaState())
+        }.stateIn(
+            scope = viewModelScope,
+            started = SharingStarted.Eagerly,
+            initialValue = CallMediaState()
+        )
 
     public val participantList: Flow<List<CallParticipantState>> =
         callState.filterNotNull().flatMapLatest { it.callParticipants }
@@ -171,21 +181,6 @@
     private val _participants: MutableStateFlow<List<CallUser>> = MutableStateFlow(emptyList())
     public val participants: StateFlow<List<CallUser>> = _participants
 
-<<<<<<< HEAD
-    private val _isInPictureInPicture: MutableStateFlow<Boolean> = MutableStateFlow(false)
-    public val isInPictureInPicture: StateFlow<Boolean> = _isInPictureInPicture
-
-    private val callSettings: CallSettings = CallSettings(
-        autoPublish = true,
-        microphoneOn = false,
-        cameraOn = true,
-        speakerOn = true
-    )
-
-    private lateinit var client: CallClient
-
-=======
->>>>>>> a22eb371
     private var prevState: State = State.Idle
 
     init {
@@ -219,10 +214,6 @@
     }
 
     public fun connectToCall() {
-<<<<<<< HEAD
-        logger.d { "[connectToCall] input: $callSettings" }
-=======
->>>>>>> a22eb371
         viewModelScope.launch {
             logger.d { "[connectToCall] state: ${streamCallState.value}" }
             withTimeout(CONNECT_TIMEOUT) {
@@ -242,32 +233,13 @@
         }
     }
 
-<<<<<<< HEAD
-    private suspend fun initializeCall(callSettings: CallSettings) {
-        val callResult = client.connectToCall(
-            UUID.randomUUID().toString(),
-            callSettings
-        )
-
-        when (callResult) {
-            is Success -> {
-                val call = callResult.data
-                _callState.value = call
-                isVideoEnabled.value = callSettings.cameraOn
-                isAudioEnabled.value = callSettings.microphoneOn
-                _callMediaState.value = CallMediaState(
-                    isMicrophoneEnabled = callSettings.microphoneOn,
-                    isCameraEnabled = callSettings.cameraOn,
-                    isSpeakerphoneEnabled = callSettings.speakerOn
-                )
-=======
     private suspend fun initializeCall(autoPublish: Boolean) {
         client?.let { client ->
-            when (val callResult = client.connectToCall(UUID.randomUUID().toString(), autoPublish)) {
+            when (val callResult =
+                client.connectToCall(UUID.randomUUID().toString(), autoPublish)) {
                 is Success -> {
                     val call = callResult.data
                     _callState.value = call
->>>>>>> a22eb371
 
                     val isVideoOn = isVideoOn.firstOrNull() ?: false
 
@@ -282,43 +254,15 @@
         } ?: logger.e { "[initializeCall] CallClient was not initialised." }
     }
 
-<<<<<<< HEAD
-    public fun toggleSpeakerphone(enabled: Boolean) {
+    private fun toggleSpeakerphone(enabled: Boolean) {
         if (::client.isInitialized) {
-            client.setSpeakerphoneEnabled(enabled)
+            client?.setSpeakerphoneEnabled(enabled)
             onSpeakerphoneChanged(enabled)
         } else {
             callSettings.speakerOn = enabled
         }
     }
 
-    public fun toggleCamera(enabled: Boolean) {
-        if (::client.isInitialized) {
-            client.setCameraEnabled(enabled)
-            onVideoChanged(enabled)
-        } else {
-            callSettings.cameraOn = enabled
-            callSettings.autoPublish = (callSettings.cameraOn || callSettings.microphoneOn)
-        }
-    }
-
-    public fun toggleMicrophone(enabled: Boolean) {
-        if (::client.isInitialized) {
-            client.setMicrophoneEnabled(enabled)
-            onMicrophoneChanged(enabled)
-        } else {
-            callSettings.microphoneOn = enabled
-            callSettings.autoPublish = (callSettings.cameraOn || callSettings.microphoneOn)
-        }
-    }
-
-=======
-    private fun toggleSpeakerphone(enabled: Boolean) {
-        client?.setSpeakerphoneEnabled(enabled)
-        onSpeakerphoneChanged(enabled)
-    }
-
->>>>>>> a22eb371
     /**
      * Flips the camera for the current participant if possible.
      */
