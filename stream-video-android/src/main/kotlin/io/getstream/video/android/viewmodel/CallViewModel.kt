--- conflicted
+++ resolved
@@ -223,33 +223,12 @@
         }
     }
 
-<<<<<<< HEAD
-    private suspend fun initializeCall(callSettings: CallSettings) {
-        logger.d { "[initializeCall] callSettings: $callSettings" }
-        val callResult = client.connectToCall(
-            UUID.randomUUID().toString(),
-            callSettings
-        )
-        logger.v { "[initializeCall] callResult: $callResult" }
-        when (callResult) {
-            is Success -> {
-                val call = callResult.data
-                _callState.value = call
-                isVideoEnabled.value = callSettings.videoOn
-                isAudioEnabled.value = callSettings.audioOn
-                _callMediaState.value = CallMediaState(
-                    isMicrophoneEnabled = callSettings.audioOn,
-                    isCameraEnabled = callSettings.videoOn,
-                    isSpeakerphoneEnabled = callSettings.speakerOn
-                )
-=======
     private suspend fun initializeCall(autoPublish: Boolean) {
         client?.let { client ->
             when (val callResult = client.connectToCall(UUID.randomUUID().toString(), autoPublish)) {
                 is Success -> {
                     val call = callResult.data
                     _callState.value = call
->>>>>>> a22eb371
 
                     val isVideoOn = isVideoOn.firstOrNull() ?: false
 
