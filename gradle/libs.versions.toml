--- conflicted
+++ resolved
@@ -36,22 +36,14 @@
 streamPush = "1.0.2"
 
 androidxTest = "1.4.0"
-<<<<<<< HEAD
 androidxTestCore = "1.5.0"
-androidxProfileinstaller = "1.2.2"
-androidxMacroBenchmark = "1.2.0-alpha09"
-androidxUiAutomator = "2.3.0-alpha02"
-androidxEspresso = "3.5.1"
-androidxJunit = "1.1.3"
-robolectric = "4.9"
-=======
 androidxProfileinstaller = "1.3.0"
 androidxMacroBenchmark = "1.2.0-alpha12"
 androidxUiAutomator = "2.3.0-alpha02"
 androidxEspresso = "3.5.1"
 androidxJunit = "1.1.3"
 paparazzi = "1.2.0"
->>>>>>> 40955808
+robolectric = "4.9"
 junit = "4.13.2"
 truth = "1.1.3"
 mockk = "1.13.4"
@@ -100,7 +92,6 @@
 moshi = { group = "com.squareup.moshi", name = "moshi", version.ref = "moshi" }
 moshi-kotlin = { group = "com.squareup.moshi", name = "moshi-kotlin", version.ref = "moshi" }
 moshi-adapters = { group = "com.squareup.moshi", name = "moshi-adapters", version.ref = "moshi" }
-
 
 stream-webrtc = { group = "io.getstream", name = "stream-webrtc-android", version.ref = "streamWebRTC" }
 stream-webrtc-ui = { group = "io.getstream", name = "stream-webrtc-android-ui", version.ref = "streamWebRTC" }
