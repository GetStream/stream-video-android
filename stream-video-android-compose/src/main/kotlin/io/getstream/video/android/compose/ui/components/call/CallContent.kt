--- conflicted
+++ resolved
@@ -50,44 +50,18 @@
  *
  * @param viewModel The [CallViewModel] used to provide state and various handlers in the call.
  * @param modifier Modifier for styling.
-<<<<<<< HEAD
  * @param onBackPressed Handler when the user taps on the back button.
- * @param onCallInfoSelected Handler when the call participants info is selected.
- * @param onRejectCall Handler when the user taps on the Reject Call button in Incoming Call state.
- * @param onAcceptCall Handler when the user accepts a call in Incoming Call state.
- * @param onCancelCall Handler when the user decides to cancel or drop out of a call.
- * @param onMicToggleChanged Handler when the user toggles their microphone on or off.
- * @param onVideoToggleChanged Handler when the user toggles their video on or off.
+ * @param onCallAction Handler when the user clicks on some of the call controls.
  * @param pictureInPictureContent Content shown when the user enters Picture in Picture mode, if
  * it's been enabled in the app.
-=======
- * @param onCallAction Handler when the user clicks on some of the call controls.
->>>>>>> a22eb371
  */
 @Composable
 public fun CallContent(
     viewModel: CallViewModel,
     modifier: Modifier = Modifier,
-<<<<<<< HEAD
     onBackPressed: () -> Unit = {},
-    onCallInfoSelected: () -> Unit = viewModel::showCallInfo,
-    onRejectCall: () -> Unit = viewModel::rejectCall,
-    onAcceptCall: () -> Unit = viewModel::acceptCall,
-    onCancelCall: () -> Unit = viewModel::cancelCall,
-    onMicToggleChanged: (Boolean) -> Unit = { isEnabled ->
-        viewModel.onCallAction(
-            ToggleCamera(isEnabled)
-        )
-    },
-    onVideoToggleChanged: (Boolean) -> Unit = { isEnabled ->
-        viewModel.onCallAction(
-            ToggleMicrophone(isEnabled)
-        )
-    },
+    onCallAction: (CallAction) -> Unit = { viewModel.onCallAction(it) },
     pictureInPictureContent: @Composable (Call) -> Unit = { DefaultPictureInPictureContent(it) }
-=======
-    onCallAction: (CallAction) -> Unit = { viewModel.onCallAction(it) },
->>>>>>> a22eb371
 ) {
     val stateHolder = viewModel.streamCallState.collectAsState(initial = State.Idle)
     val state = stateHolder.value
@@ -97,42 +71,25 @@
         IncomingCallContent(
             modifier = modifier,
             viewModel = viewModel,
-<<<<<<< HEAD
             onBackPressed = onBackPressed,
-            onCallInfoSelected = onCallInfoSelected,
-            onRejectCall = onRejectCall,
-            onAcceptCall = onAcceptCall,
-            onVideoToggleChanged = onVideoToggleChanged
-=======
             onCallAction = onCallAction
->>>>>>> a22eb371
         )
     } else if (state is State.Outgoing && !state.acceptedByCallee) {
         OutgoingCallContent(
             modifier = modifier,
             viewModel = viewModel,
-<<<<<<< HEAD
             onBackPressed = onBackPressed,
-            onCallInfoSelected = onCallInfoSelected,
-            onCancelCall = onCancelCall,
-            onMicToggleChanged = onMicToggleChanged,
-            onVideoToggleChanged = onVideoToggleChanged
-=======
             onCallAction = onCallAction
->>>>>>> a22eb371
         )
     } else {
         ActiveCallContent(
             modifier = modifier,
             callViewModel = viewModel,
-<<<<<<< HEAD
             onBackPressed = onBackPressed,
-            onCallInfoSelected = onCallInfoSelected,
+            onCallAction = onCallAction,
             pictureInPictureContent = pictureInPictureContent
-=======
-            onCallAction = onCallAction
->>>>>>> a22eb371
         )
+
         val isShowingParticipantsInfo by viewModel.isShowingCallInfo.collectAsState()
 
         if (isShowingParticipantsInfo) {
