/*
 * Copyright (c) 2014-2022 Stream.io Inc. All rights reserved.
 *
 * Licensed under the Stream License;
 * you may not use this file except in compliance with the License.
 * You may obtain a copy of the License at
 *
 *    https://github.com/GetStream/stream-video-android/blob/main/LICENSE
 *
 * Unless required by applicable law or agreed to in writing, software
 * distributed under the License is distributed on an "AS IS" BASIS,
 * WITHOUT WARRANTIES OR CONDITIONS OF ANY KIND, either express or implied.
 * See the License for the specific language governing permissions and
 * limitations under the License.
 */

package io.getstream.video.android.compose.ui.components.participants.internal

import androidx.compose.foundation.layout.Arrangement
import androidx.compose.foundation.layout.padding
import androidx.compose.foundation.layout.size
import androidx.compose.foundation.lazy.LazyRow
import androidx.compose.foundation.lazy.items
import androidx.compose.foundation.shape.RoundedCornerShape
import androidx.compose.runtime.Composable
import androidx.compose.ui.Alignment
import androidx.compose.ui.Modifier
import androidx.compose.ui.draw.clip
import androidx.compose.ui.tooling.preview.Preview
import androidx.compose.ui.tooling.preview.PreviewParameter
import io.getstream.video.android.compose.theme.VideoTheme
import io.getstream.video.android.compose.ui.components.participants.CallParticipant
import io.getstream.video.android.compose.ui.components.previews.ParticipantsProvider
import io.getstream.video.android.core.Call
import io.getstream.video.android.core.ParticipantState

/**
 * Shows a row of call participants.
 *
 * @param call The state of the call.
 * @param participants List of participants to show.
 * @param modifier Modifier for styling.
 */
@Composable
internal fun ParticipantsRow(
    call: Call?,
<<<<<<< HEAD
    participants: List<ParticipantState>,
=======
    participants: List<CallParticipantState>,
    primarySpeaker: CallParticipantState?,
>>>>>>> c8603655
    modifier: Modifier = Modifier
) {
    LazyRow(
        modifier = modifier.padding(horizontal = VideoTheme.dimens.screenShareParticipantsRowPadding),
        horizontalArrangement = Arrangement.spacedBy(VideoTheme.dimens.screenShareParticipantsListItemMargin),
        verticalAlignment = Alignment.CenterVertically,
        content = {
            items(items = participants, key = { it.id }) { participant ->
                ParticipantListItem(
                    call = call,
                    participant = participant,
                    primarySpeaker = primarySpeaker
                )
            }
        }
    )
}

/**
 * Shows a single call participant in a list.
 *
 * @param call The call state.
 * @param participant The participant to render.
 */
@Composable
private fun ParticipantListItem(
    call: Call?,
<<<<<<< HEAD
    participant: ParticipantState
=======
    participant: CallParticipantState,
    primarySpeaker: CallParticipantState?,
>>>>>>> c8603655
) {
    CallParticipant(
        modifier = Modifier
            .size(VideoTheme.dimens.screenShareParticipantItemSize)
            .clip(RoundedCornerShape(VideoTheme.dimens.screenShareParticipantsRadius)),
        call = call,
        participant = participant,
        labelPosition = Alignment.BottomStart,
        isScreenSharing = true,
        isFocused = participant.id == primarySpeaker?.id,
        isShowConnectionQualityIndicator = false
    )
}

@Preview
@Composable
private fun ParticipantsRowPreview(
    @PreviewParameter(ParticipantsProvider::class) callParticipants: List<ParticipantState>
) {
    VideoTheme {
        ParticipantsRow(
            call = null,
            participants = callParticipants,
            primarySpeaker = callParticipants[0]
        )
    }
}<|MERGE_RESOLUTION|>--- conflicted
+++ resolved
@@ -44,28 +44,20 @@
 @Composable
 internal fun ParticipantsRow(
     call: Call?,
-<<<<<<< HEAD
     participants: List<ParticipantState>,
-=======
-    participants: List<CallParticipantState>,
-    primarySpeaker: CallParticipantState?,
->>>>>>> c8603655
+    primarySpeaker: ParticipantState?,
     modifier: Modifier = Modifier
 ) {
-    LazyRow(
-        modifier = modifier.padding(horizontal = VideoTheme.dimens.screenShareParticipantsRowPadding),
+    LazyRow(modifier = modifier.padding(horizontal = VideoTheme.dimens.screenShareParticipantsRowPadding),
         horizontalArrangement = Arrangement.spacedBy(VideoTheme.dimens.screenShareParticipantsListItemMargin),
         verticalAlignment = Alignment.CenterVertically,
         content = {
-            items(items = participants, key = { it.id }) { participant ->
+            items(items = participants, key = { it.user.value.id }) { participant ->
                 ParticipantListItem(
-                    call = call,
-                    participant = participant,
-                    primarySpeaker = primarySpeaker
+                    call = call, participant = participant, primarySpeaker = primarySpeaker
                 )
             }
-        }
-    )
+        })
 }
 
 /**
@@ -77,12 +69,8 @@
 @Composable
 private fun ParticipantListItem(
     call: Call?,
-<<<<<<< HEAD
-    participant: ParticipantState
-=======
-    participant: CallParticipantState,
-    primarySpeaker: CallParticipantState?,
->>>>>>> c8603655
+    participant: ParticipantState,
+    primarySpeaker: ParticipantState?,
 ) {
     CallParticipant(
         modifier = Modifier
@@ -92,7 +80,7 @@
         participant = participant,
         labelPosition = Alignment.BottomStart,
         isScreenSharing = true,
-        isFocused = participant.id == primarySpeaker?.id,
+        isFocused = participant.initialUser.id == primarySpeaker?.initialUser?.id,
         isShowConnectionQualityIndicator = false
     )
 }
@@ -104,9 +92,7 @@
 ) {
     VideoTheme {
         ParticipantsRow(
-            call = null,
-            participants = callParticipants,
-            primarySpeaker = callParticipants[0]
+            call = null, participants = callParticipants, primarySpeaker = callParticipants[0]
         )
     }
 }