/*
 * Copyright (c) 2014-2022 Stream.io Inc. All rights reserved.
 *
 * Licensed under the Stream License;
 * you may not use this file except in compliance with the License.
 * You may obtain a copy of the License at
 *
 *    https://github.com/GetStream/stream-video-android/blob/main/LICENSE
 *
 * Unless required by applicable law or agreed to in writing, software
 * distributed under the License is distributed on an "AS IS" BASIS,
 * WITHOUT WARRANTIES OR CONDITIONS OF ANY KIND, either express or implied.
 * See the License for the specific language governing permissions and
 * limitations under the License.
 */

package io.getstream.video.android.compose.ui.components.participants.internal

import android.content.res.Configuration
import android.view.View
import androidx.compose.foundation.background
import androidx.compose.foundation.layout.Box
import androidx.compose.foundation.layout.Column
import androidx.compose.foundation.layout.PaddingValues
import androidx.compose.foundation.layout.Spacer
import androidx.compose.foundation.layout.fillMaxSize
import androidx.compose.foundation.layout.fillMaxWidth
import androidx.compose.foundation.layout.height
import androidx.compose.foundation.layout.padding
import androidx.compose.runtime.Composable
import androidx.compose.ui.Alignment
import androidx.compose.ui.Modifier
import androidx.compose.ui.tooling.preview.Preview
import androidx.compose.ui.tooling.preview.PreviewParameter
import androidx.compose.ui.unit.dp
import io.getstream.video.android.common.util.mockVideoTrackWrapper
import io.getstream.video.android.compose.theme.VideoTheme
import io.getstream.video.android.compose.ui.components.internal.OverlayScreenSharingAppBar
import io.getstream.video.android.compose.ui.components.previews.ParticipantsProvider
import io.getstream.video.android.core.Call
import io.getstream.video.android.core.ParticipantState
import io.getstream.video.android.core.call.state.CallAction
import io.getstream.video.android.core.model.ScreenSharingSession

/**
 * Represents the portrait screen sharing content.
 *
 * @param call The call containing state.
 * @param session Screen sharing session to render.
 * @param participants List of participants to render under the screen share track.
 * @param paddingValues Padding values from the parent.
 * @param modifier Modifier for styling.
 * @param onRender Handler when the video renders.
 */
@Composable
internal fun PortraitScreenSharingContent(
    call: Call?,
    session: ScreenSharingSession,
<<<<<<< HEAD
    participants: List<ParticipantState>,
=======
    participants: List<CallParticipantState>,
    primarySpeaker: CallParticipantState?,
>>>>>>> c8603655
    paddingValues: PaddingValues,
    modifier: Modifier = Modifier,
    onRender: (View) -> Unit,
    onCallAction: (CallAction) -> Unit,
    onBackPressed: () -> Unit,
) {
    val sharingParticipant = session.participant
    val me = participants.firstOrNull { it.isLocal }

    Column(
        modifier = modifier
            .background(VideoTheme.colors.screenSharingBackground)
            .padding(paddingValues)
    ) {
<<<<<<< HEAD
        Text(
            modifier = Modifier.padding(VideoTheme.dimens.screenSharePresenterPadding),
            text = stringResource(
                id = R.string.stream_video_screen_sharing_title,
                sharingParticipant.userNameOrId
            ),
            color = VideoTheme.colors.textHighEmphasis,
            style = VideoTheme.typography.title3Bold,
            maxLines = 1,
            overflow = TextOverflow.Ellipsis
        )

        Spacer(modifier = Modifier.height(VideoTheme.dimens.screenSharePresenterMargin))

        ScreenShareContent(
            call = call,
            session = session,
            onRender = onRender,
=======
        Box(
>>>>>>> c8603655
            modifier = Modifier
                .fillMaxWidth()
                .weight(1f)
        ) {
            ScreenShareContent(
                modifier = Modifier.fillMaxWidth(),
                call = call,
                session = session,
                onRender = onRender,
            )

            if (me?.id == sharingParticipant.id) {
                OverlayScreenSharingAppBar(sharingParticipant, onBackPressed, onCallAction)
            } else {
                ScreenShareTooltip(
                    modifier = Modifier
                        .align(Alignment.TopStart),
                    sharingParticipant = sharingParticipant
                )
            }
        }

        Spacer(modifier = Modifier.height(VideoTheme.dimens.screenShareParticipantsScreenShareListMargin))

        ParticipantsRow(
            modifier = Modifier.height(VideoTheme.dimens.screenShareParticipantsRowHeight),
            call = call,
            primarySpeaker = primarySpeaker,
            participants = participants
        )
    }
}

@Preview
@Preview(uiMode = Configuration.UI_MODE_NIGHT_YES)
@Composable
private fun PortraitScreenSharingContentPreview(
    @PreviewParameter(ParticipantsProvider::class) callParticipants: List<ParticipantState>
) {
    VideoTheme {
        PortraitScreenSharingContent(
            call = null,
            session = ScreenSharingSession(
<<<<<<< HEAD
                track = callParticipants.first().videoTrackWrapped ?: mockVideoTrackWrapper,
                participant = callParticipants.first()
=======
                track = callParticipants[1].videoTrack ?: mockVideoTrack,
                participant = callParticipants[1]
            ),
            participants = callParticipants,
            primarySpeaker = callParticipants[1],
            paddingValues = PaddingValues(0.dp),
            modifier = Modifier.fillMaxSize(),
            onRender = {},
            onBackPressed = {},
            onCallAction = {}
        )
    }
}

@Preview
@Preview(uiMode = Configuration.UI_MODE_NIGHT_YES)
@Composable
private fun PortraitScreenSharingMyContentPreview(
    @PreviewParameter(ParticipantsProvider::class) callParticipants: List<CallParticipantState>
) {
    VideoTheme {
        PortraitScreenSharingContent(
            call = null,
            session = ScreenSharingSession(
                track = callParticipants[0].videoTrack ?: mockVideoTrack,
                participant = callParticipants[0]
>>>>>>> c8603655
            ),
            participants = callParticipants,
            primarySpeaker = callParticipants[0],
            paddingValues = PaddingValues(0.dp),
            modifier = Modifier.fillMaxSize(),
            onRender = {},
            onBackPressed = {},
            onCallAction = {}
        )
    }
}<|MERGE_RESOLUTION|>--- conflicted
+++ resolved
@@ -56,12 +56,8 @@
 internal fun PortraitScreenSharingContent(
     call: Call?,
     session: ScreenSharingSession,
-<<<<<<< HEAD
     participants: List<ParticipantState>,
-=======
-    participants: List<CallParticipantState>,
-    primarySpeaker: CallParticipantState?,
->>>>>>> c8603655
+    primarySpeaker: ParticipantState?,
     paddingValues: PaddingValues,
     modifier: Modifier = Modifier,
     onRender: (View) -> Unit,
@@ -76,28 +72,7 @@
             .background(VideoTheme.colors.screenSharingBackground)
             .padding(paddingValues)
     ) {
-<<<<<<< HEAD
-        Text(
-            modifier = Modifier.padding(VideoTheme.dimens.screenSharePresenterPadding),
-            text = stringResource(
-                id = R.string.stream_video_screen_sharing_title,
-                sharingParticipant.userNameOrId
-            ),
-            color = VideoTheme.colors.textHighEmphasis,
-            style = VideoTheme.typography.title3Bold,
-            maxLines = 1,
-            overflow = TextOverflow.Ellipsis
-        )
-
-        Spacer(modifier = Modifier.height(VideoTheme.dimens.screenSharePresenterMargin))
-
-        ScreenShareContent(
-            call = call,
-            session = session,
-            onRender = onRender,
-=======
         Box(
->>>>>>> c8603655
             modifier = Modifier
                 .fillMaxWidth()
                 .weight(1f)
@@ -109,12 +84,11 @@
                 onRender = onRender,
             )
 
-            if (me?.id == sharingParticipant.id) {
+            if (me?.initialUser?.id == sharingParticipant.initialUser.id) {
                 OverlayScreenSharingAppBar(sharingParticipant, onBackPressed, onCallAction)
             } else {
                 ScreenShareTooltip(
-                    modifier = Modifier
-                        .align(Alignment.TopStart),
+                    modifier = Modifier.align(Alignment.TopStart),
                     sharingParticipant = sharingParticipant
                 )
             }
@@ -138,14 +112,9 @@
     @PreviewParameter(ParticipantsProvider::class) callParticipants: List<ParticipantState>
 ) {
     VideoTheme {
-        PortraitScreenSharingContent(
-            call = null,
+        PortraitScreenSharingContent(call = null,
             session = ScreenSharingSession(
-<<<<<<< HEAD
-                track = callParticipants.first().videoTrackWrapped ?: mockVideoTrackWrapper,
-                participant = callParticipants.first()
-=======
-                track = callParticipants[1].videoTrack ?: mockVideoTrack,
+                track = callParticipants[1].videoTrackWrapped ?: mockVideoTrackWrapper,
                 participant = callParticipants[1]
             ),
             participants = callParticipants,
@@ -154,8 +123,7 @@
             modifier = Modifier.fillMaxSize(),
             onRender = {},
             onBackPressed = {},
-            onCallAction = {}
-        )
+            onCallAction = {})
     }
 }
 
@@ -163,15 +131,13 @@
 @Preview(uiMode = Configuration.UI_MODE_NIGHT_YES)
 @Composable
 private fun PortraitScreenSharingMyContentPreview(
-    @PreviewParameter(ParticipantsProvider::class) callParticipants: List<CallParticipantState>
+    @PreviewParameter(ParticipantsProvider::class) callParticipants: List<ParticipantState>
 ) {
     VideoTheme {
-        PortraitScreenSharingContent(
-            call = null,
+        PortraitScreenSharingContent(call = null,
             session = ScreenSharingSession(
-                track = callParticipants[0].videoTrack ?: mockVideoTrack,
+                track = callParticipants[0].videoTrackWrapped ?: mockVideoTrackWrapper,
                 participant = callParticipants[0]
->>>>>>> c8603655
             ),
             participants = callParticipants,
             primarySpeaker = callParticipants[0],
@@ -179,7 +145,6 @@
             modifier = Modifier.fillMaxSize(),
             onRender = {},
             onBackPressed = {},
-            onCallAction = {}
-        )
+            onCallAction = {})
     }
 }