--- conflicted
+++ resolved
@@ -43,37 +43,15 @@
  *
  * @param viewModel The [CallViewModel] used to provide state and various handlers in the call.
  * @param modifier Modifier for styling.
-<<<<<<< HEAD
  * @param onBackPressed Handler when the user taps on the back button.
- * @param onCallInfoSelected Handler when the call participants info is selected. * @param onCancelCall Handler when the user decides to cancel.
- * @param onCancelCall Handler when the user cancels the outgoing call.
- * @param onMicToggleChanged Handler when the user toggles their microphone on or off.
- * @param onVideoToggleChanged Handler when the user toggles their video on or off.
-=======
  * @param onCallAction Handler when the user clicks on some of the call controls.
->>>>>>> a22eb371
  */
 @Composable
 public fun OutgoingCallContent(
     viewModel: CallViewModel,
     modifier: Modifier = Modifier,
-<<<<<<< HEAD
     onBackPressed: () -> Unit,
-    onCallInfoSelected: () -> Unit = viewModel::showCallInfo,
-    onCancelCall: () -> Unit = viewModel::cancelCall,
-    onMicToggleChanged: (Boolean) -> Unit = { isEnabled ->
-        viewModel.onCallAction(
-            ToggleCamera(isEnabled)
-        )
-    },
-    onVideoToggleChanged: (Boolean) -> Unit = { isEnabled ->
-        viewModel.onCallAction(
-            ToggleMicrophone(isEnabled)
-        )
-    },
-=======
     onCallAction: (CallAction) -> Unit = viewModel::onCallAction,
->>>>>>> a22eb371
 ) {
     val callType: CallType by viewModel.callType.collectAsState()
     val participants: List<CallUser> by viewModel.participants.collectAsState()
@@ -84,15 +62,8 @@
         participants = participants,
         callMediaState = callMediaState,
         modifier = modifier,
-<<<<<<< HEAD
         onBackPressed = onBackPressed,
-        onCallInfoSelected = onCallInfoSelected,
-        onCancelCall = onCancelCall,
-        onMicToggleChanged = onMicToggleChanged,
-        onVideoToggleChanged = onVideoToggleChanged
-=======
         onCallAction = onCallAction
->>>>>>> a22eb371
     )
 }
 
@@ -104,6 +75,7 @@
  * @param participants People participating in the call.
  * @param callMediaState The state of current user media (camera on, audio on, etc.).
  * @param modifier Modifier for styling.
+ * @param onBackPressed Handler when the user taps on back.
  * @param onCallAction Handler when the user clicks on some of the call controls.
  */
 @Composable
@@ -112,15 +84,8 @@
     participants: List<CallUser>,
     callMediaState: CallMediaState,
     modifier: Modifier = Modifier,
-<<<<<<< HEAD
     onBackPressed: () -> Unit,
-    onCallInfoSelected: () -> Unit,
-    onCancelCall: () -> Unit,
-    onMicToggleChanged: (Boolean) -> Unit,
-    onVideoToggleChanged: (Boolean) -> Unit,
-=======
     onCallAction: (CallAction) -> Unit,
->>>>>>> a22eb371
 ) {
     CallBackground(
         modifier = modifier,
@@ -188,16 +153,8 @@
                     )
                 }
             ),
-<<<<<<< HEAD
-            onCancelCall = {},
-            onMicToggleChanged = {},
-            onBackPressed = {},
-            onCallInfoSelected = {},
-            onVideoToggleChanged = {}
-=======
             callMediaState = CallMediaState(),
-            onCallAction = { }
->>>>>>> a22eb371
+            onCallAction = {}
         )
     }
 }