/*
 * Copyright (c) 2014-2022 Stream.io Inc. All rights reserved.
 *
 * Licensed under the Stream License;
 * you may not use this file except in compliance with the License.
 * You may obtain a copy of the License at
 *
 *    https://github.com/GetStream/stream-video-android/blob/main/LICENSE
 *
 * Unless required by applicable law or agreed to in writing, software
 * distributed under the License is distributed on an "AS IS" BASIS,
 * WITHOUT WARRANTIES OR CONDITIONS OF ANY KIND, either express or implied.
 * See the License for the specific language governing permissions and
 * limitations under the License.
 */

package io.getstream.video.android.compose.ui.components.participants.internal

import android.content.res.Configuration
import android.view.View
import androidx.compose.foundation.background
import androidx.compose.foundation.layout.Box
import androidx.compose.foundation.layout.PaddingValues
import androidx.compose.foundation.layout.Row
import androidx.compose.foundation.layout.fillMaxHeight
import androidx.compose.foundation.layout.fillMaxSize
import androidx.compose.foundation.layout.padding
import androidx.compose.foundation.layout.width
import androidx.compose.runtime.Composable
import androidx.compose.ui.Alignment
import androidx.compose.ui.Modifier
import androidx.compose.ui.tooling.preview.Devices
import androidx.compose.ui.tooling.preview.Preview
import androidx.compose.ui.tooling.preview.PreviewParameter
import androidx.compose.ui.unit.dp
import io.getstream.video.android.common.util.mockVideoTrackWrapper
import io.getstream.video.android.compose.theme.VideoTheme
import io.getstream.video.android.compose.ui.components.internal.OverlayScreenSharingAppBar
import io.getstream.video.android.compose.ui.components.previews.ParticipantsProvider
import io.getstream.video.android.core.Call
import io.getstream.video.android.core.ParticipantState
import io.getstream.video.android.core.call.state.CallAction
<<<<<<< HEAD
import io.getstream.video.android.core.call.state.CallMediaState
=======
import io.getstream.video.android.core.model.Call
import io.getstream.video.android.core.model.CallParticipantState
>>>>>>> c8603655
import io.getstream.video.android.core.model.ScreenSharingSession

/**
 * Represents the landscape screen sharing content.
 *
 * @param call The call containing state.
 * @param session Screen sharing session to render.
 * @param participants List of participants to render under the screen share track.
 * @param paddingValues Padding values from the parent.
 * @param modifier Modifier for styling.
 * @param onRender Handler when the video renders.
 * @param onCallAction Handler when the user performs various call actions.
 * @param onBackPressed Handler when the user taps back.
 */
@Composable
internal fun LandscapeScreenSharingContent(
    call: Call?,
    session: ScreenSharingSession,
<<<<<<< HEAD
    participants: List<ParticipantState>,
=======
    participants: List<CallParticipantState>,
    primarySpeaker: CallParticipantState?,
>>>>>>> c8603655
    paddingValues: PaddingValues,
    modifier: Modifier = Modifier,
    onRender: (View) -> Unit,
    onCallAction: (CallAction) -> Unit,
    onBackPressed: () -> Unit,
) {
    val sharingParticipant = session.participant
    val me = participants.firstOrNull { it.isLocal }

    Row(
        modifier = modifier
            .fillMaxSize()
            .background(VideoTheme.colors.screenSharingBackground)
            .padding(paddingValues)
    ) {
        Box(
            modifier = Modifier
                .fillMaxHeight()
                .weight(0.65f)
        ) {
            ScreenShareContent(
                modifier = Modifier.fillMaxSize(),
                call = call,
                session = session,
                onRender = onRender,
            )

            if (me?.id == sharingParticipant.id) {
                OverlayScreenSharingAppBar(sharingParticipant, onBackPressed, onCallAction)
            } else {
                ScreenShareTooltip(
                    modifier = Modifier
                        .align(Alignment.TopStart),
                    sharingParticipant = sharingParticipant
                )
            }
        }

        ParticipantsColumn(
            modifier = Modifier
                .width(156.dp)
                .fillMaxHeight(),
            call = call,
            participants = participants,
            primarySpeaker = primarySpeaker
        )
    }
}

@Preview(
    device = Devices.AUTOMOTIVE_1024p, widthDp = 1440, heightDp = 720
)
@Preview(
    uiMode = Configuration.UI_MODE_NIGHT_YES,
    device = Devices.AUTOMOTIVE_1024p, widthDp = 1440, heightDp = 720
)
@Composable
private fun LandscapeScreenSharingContentPreview(
    @PreviewParameter(ParticipantsProvider::class) callParticipants: List<ParticipantState>
) {
    val videoTrack = callParticipants.first().videoTrackWrapped
    VideoTheme {
        LandscapeScreenSharingContent(
            call = null,
            session = ScreenSharingSession(
<<<<<<< HEAD
                track = videoTrack ?: mockVideoTrackWrapper,
                participant = callParticipants.first()
=======
                track = callParticipants[1].videoTrack ?: mockVideoTrack,
                participant = callParticipants[1]
>>>>>>> c8603655
            ),
            participants = callParticipants,
            primarySpeaker = callParticipants[1],
            paddingValues = PaddingValues(0.dp),
            modifier = Modifier.fillMaxSize(),
            onRender = {},
            onCallAction = {},
            onBackPressed = {}
        )
    }
}

@Preview(
    device = Devices.AUTOMOTIVE_1024p, widthDp = 1440, heightDp = 720
)
@Preview(
    uiMode = Configuration.UI_MODE_NIGHT_YES,
    device = Devices.AUTOMOTIVE_1024p, widthDp = 1440, heightDp = 720
)
@Composable
private fun LandscapeScreenSharingMyContentPreview(
    @PreviewParameter(ParticipantsProvider::class) callParticipants: List<CallParticipantState>
) {
    VideoTheme {
        LandscapeScreenSharingContent(
            call = null,
            session = ScreenSharingSession(
                track = callParticipants[0].videoTrack ?: mockVideoTrack,
                participant = callParticipants[0]
            ),
            participants = callParticipants,
            primarySpeaker = callParticipants[0],
            paddingValues = PaddingValues(0.dp),
            modifier = Modifier.fillMaxSize(),
            onRender = {},
            onCallAction = {},
            onBackPressed = {}
        )
    }
}<|MERGE_RESOLUTION|>--- conflicted
+++ resolved
@@ -40,12 +40,6 @@
 import io.getstream.video.android.core.Call
 import io.getstream.video.android.core.ParticipantState
 import io.getstream.video.android.core.call.state.CallAction
-<<<<<<< HEAD
-import io.getstream.video.android.core.call.state.CallMediaState
-=======
-import io.getstream.video.android.core.model.Call
-import io.getstream.video.android.core.model.CallParticipantState
->>>>>>> c8603655
 import io.getstream.video.android.core.model.ScreenSharingSession
 
 /**
@@ -64,12 +58,8 @@
 internal fun LandscapeScreenSharingContent(
     call: Call?,
     session: ScreenSharingSession,
-<<<<<<< HEAD
     participants: List<ParticipantState>,
-=======
-    participants: List<CallParticipantState>,
-    primarySpeaker: CallParticipantState?,
->>>>>>> c8603655
+    primarySpeaker: ParticipantState?,
     paddingValues: PaddingValues,
     modifier: Modifier = Modifier,
     onRender: (View) -> Unit,
@@ -97,12 +87,11 @@
                 onRender = onRender,
             )
 
-            if (me?.id == sharingParticipant.id) {
+            if (me?.initialUser?.id == sharingParticipant.initialUser.id) {
                 OverlayScreenSharingAppBar(sharingParticipant, onBackPressed, onCallAction)
             } else {
                 ScreenShareTooltip(
-                    modifier = Modifier
-                        .align(Alignment.TopStart),
+                    modifier = Modifier.align(Alignment.TopStart),
                     sharingParticipant = sharingParticipant
                 )
             }
@@ -124,24 +113,19 @@
 )
 @Preview(
     uiMode = Configuration.UI_MODE_NIGHT_YES,
-    device = Devices.AUTOMOTIVE_1024p, widthDp = 1440, heightDp = 720
+    device = Devices.AUTOMOTIVE_1024p,
+    widthDp = 1440,
+    heightDp = 720
 )
 @Composable
 private fun LandscapeScreenSharingContentPreview(
     @PreviewParameter(ParticipantsProvider::class) callParticipants: List<ParticipantState>
 ) {
-    val videoTrack = callParticipants.first().videoTrackWrapped
     VideoTheme {
-        LandscapeScreenSharingContent(
-            call = null,
+        LandscapeScreenSharingContent(call = null,
             session = ScreenSharingSession(
-<<<<<<< HEAD
-                track = videoTrack ?: mockVideoTrackWrapper,
-                participant = callParticipants.first()
-=======
-                track = callParticipants[1].videoTrack ?: mockVideoTrack,
+                track = callParticipants[1].videoTrackWrapped ?: mockVideoTrackWrapper,
                 participant = callParticipants[1]
->>>>>>> c8603655
             ),
             participants = callParticipants,
             primarySpeaker = callParticipants[1],
@@ -149,8 +133,7 @@
             modifier = Modifier.fillMaxSize(),
             onRender = {},
             onCallAction = {},
-            onBackPressed = {}
-        )
+            onBackPressed = {})
     }
 }
 
@@ -159,17 +142,18 @@
 )
 @Preview(
     uiMode = Configuration.UI_MODE_NIGHT_YES,
-    device = Devices.AUTOMOTIVE_1024p, widthDp = 1440, heightDp = 720
+    device = Devices.AUTOMOTIVE_1024p,
+    widthDp = 1440,
+    heightDp = 720
 )
 @Composable
 private fun LandscapeScreenSharingMyContentPreview(
-    @PreviewParameter(ParticipantsProvider::class) callParticipants: List<CallParticipantState>
+    @PreviewParameter(ParticipantsProvider::class) callParticipants: List<ParticipantState>
 ) {
     VideoTheme {
-        LandscapeScreenSharingContent(
-            call = null,
+        LandscapeScreenSharingContent(call = null,
             session = ScreenSharingSession(
-                track = callParticipants[0].videoTrack ?: mockVideoTrack,
+                track = callParticipants[0].videoTrackWrapped ?: mockVideoTrackWrapper,
                 participant = callParticipants[0]
             ),
             participants = callParticipants,
@@ -178,7 +162,6 @@
             modifier = Modifier.fillMaxSize(),
             onRender = {},
             onCallAction = {},
-            onBackPressed = {}
-        )
+            onBackPressed = {})
     }
 }