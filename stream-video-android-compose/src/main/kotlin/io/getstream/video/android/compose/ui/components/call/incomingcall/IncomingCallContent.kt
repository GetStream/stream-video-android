/*
 * Copyright (c) 2014-2022 Stream.io Inc. All rights reserved.
 *
 * Licensed under the Stream License;
 * you may not use this file except in compliance with the License.
 * You may obtain a copy of the License at
 *
 *    https://github.com/GetStream/stream-video-android/blob/main/LICENSE
 *
 * Unless required by applicable law or agreed to in writing, software
 * distributed under the License is distributed on an "AS IS" BASIS,
 * WITHOUT WARRANTIES OR CONDITIONS OF ANY KIND, either express or implied.
 * See the License for the specific language governing permissions and
 * limitations under the License.
 */

package io.getstream.video.android.compose.ui.components.call.incomingcall

import androidx.compose.foundation.layout.Column
import androidx.compose.foundation.layout.padding
import androidx.compose.runtime.Composable
import androidx.compose.runtime.collectAsState
import androidx.compose.runtime.getValue
import androidx.compose.ui.Alignment
import androidx.compose.ui.Modifier
import androidx.compose.ui.tooling.preview.Preview
import io.getstream.video.android.call.state.CallAction
import io.getstream.video.android.call.state.CallMediaState
import io.getstream.video.android.compose.theme.VideoTheme
import io.getstream.video.android.compose.ui.components.background.CallBackground
import io.getstream.video.android.compose.ui.components.call.CallAppBar
import io.getstream.video.android.compose.ui.components.call.incomingcall.internal.IncomingCallDetails
import io.getstream.video.android.compose.ui.components.call.incomingcall.internal.IncomingCallOptions
import io.getstream.video.android.compose.ui.components.mock.mockParticipantList
import io.getstream.video.android.model.CallType
import io.getstream.video.android.model.CallUser
import io.getstream.video.android.viewmodel.CallViewModel

/**
 * Represents the Incoming Call state and UI, when the user receives a call from other people.
 *
 * @param viewModel The [CallViewModel] used to provide state and various handlers in the call.
 * @param modifier Modifier for styling.
<<<<<<< HEAD
 * @param onBackPressed Handler when the user taps on the back button.
 * @param onCallInfoSelected Handler when the call participants info is selected.
 * @param onRejectCall Handler when the user decides to cancel or drop out of a call.
 * @param onAcceptCall Handler when the user accepts a call in Incoming Call state.
 * @param onVideoToggleChanged Handler when the user toggles their video on or off.
=======
 * @param onCallAction Handler used when the user interacts with Call UI.
>>>>>>> a22eb371
 */
@Composable
public fun IncomingCallContent(
    viewModel: CallViewModel,
    modifier: Modifier = Modifier,
<<<<<<< HEAD
    onBackPressed: () -> Unit,
    onCallInfoSelected: () -> Unit = viewModel::showCallInfo,
    onRejectCall: () -> Unit = viewModel::hangUpCall,
    onAcceptCall: () -> Unit = viewModel::acceptCall,
    onVideoToggleChanged: (Boolean) -> Unit = { isEnabled ->
        viewModel.onCallAction(
            ToggleMicrophone(isEnabled)
        )
    },
=======
    onCallAction: (CallAction) -> Unit = viewModel::onCallAction,
>>>>>>> a22eb371
) {
    val callType: CallType by viewModel.callType.collectAsState()
    val participants: List<CallUser> by viewModel.participants.collectAsState()
    val callMediaState: CallMediaState by viewModel.callMediaState.collectAsState()
    IncomingCall(
        modifier = modifier,
        participants = participants,
        isVideoEnabled = callMediaState.isCameraEnabled,
        callType = callType,
<<<<<<< HEAD
        onBackPressed = onBackPressed,
        onCallInfoSelected = onCallInfoSelected,
        onRejectCall = onRejectCall,
        onAcceptCall = onAcceptCall,
        onVideoToggleChanged = onVideoToggleChanged
=======
        onCallAction = onCallAction
>>>>>>> a22eb371
    )
}

/**
 * Stateless variant of the Incoming call UI, which you can use to build your own custom logic that
 * powers the state and handlers.
 *
 * @param participants People participating in the call.
 * @param callType The type of call, Audio or Video.
 * @param isVideoEnabled Whether the video should be enabled when entering the call or not.
 * @param modifier Modifier for styling.
 * @param onCallAction Handler used when the user interacts with Call UI.
 */
@Composable
public fun IncomingCall(
    participants: List<CallUser>,
    callType: CallType,
<<<<<<< HEAD
    onBackPressed: () -> Unit,
    onCallInfoSelected: () -> Unit,
    onRejectCall: () -> Unit,
    onAcceptCall: () -> Unit,
    onVideoToggleChanged: (Boolean) -> Unit,
=======
    isVideoEnabled: Boolean,
>>>>>>> a22eb371
    modifier: Modifier = Modifier,
    onCallAction: (CallAction) -> Unit,
) {
    CallBackground(
        modifier = modifier,
        participants = participants,
        callType = callType,
        isIncoming = true
    ) {
        Column {

            CallAppBar(onBackPressed = onBackPressed, onCallInfoSelected = onCallInfoSelected)

            val topPadding = if (participants.size == 1) {
                VideoTheme.dimens.singleAvatarAppbarPadding
            } else {
                VideoTheme.dimens.avatarAppbarPadding
            }

            IncomingCallDetails(
                modifier = Modifier
                    .align(Alignment.CenterHorizontally)
                    .padding(top = topPadding),
                participants = participants
            )
        }

        IncomingCallOptions(
            modifier = Modifier
                .align(Alignment.BottomCenter)
                .padding(bottom = VideoTheme.dimens.incomingCallOptionsBottomPadding),
            isVideoCall = callType == CallType.VIDEO,
            isVideoEnabled = isVideoEnabled,
            onCallAction = onCallAction
        )
    }
}

@Preview
@Composable
private fun IncomingCallPreview() {
    VideoTheme {
        IncomingCall(
            participants = mockParticipantList.map {
                CallUser(
                    id = it.id,
                    name = it.name,
                    role = it.role,
                    state = null,
                    createdAt = null,
                    updatedAt = null,
                    imageUrl = it.profileImageURL ?: "",
                    teams = emptyList()
                )
            },
            isVideoEnabled = false,
            callType = CallType.VIDEO,
<<<<<<< HEAD
            onRejectCall = {},
            onAcceptCall = {},
            onVideoToggleChanged = {},
            onCallInfoSelected = {},
            onBackPressed = {}
=======
            onCallAction = { }
>>>>>>> a22eb371
        )
    }
}<|MERGE_RESOLUTION|>--- conflicted
+++ resolved
@@ -41,51 +41,27 @@
  *
  * @param viewModel The [CallViewModel] used to provide state and various handlers in the call.
  * @param modifier Modifier for styling.
-<<<<<<< HEAD
  * @param onBackPressed Handler when the user taps on the back button.
- * @param onCallInfoSelected Handler when the call participants info is selected.
- * @param onRejectCall Handler when the user decides to cancel or drop out of a call.
- * @param onAcceptCall Handler when the user accepts a call in Incoming Call state.
- * @param onVideoToggleChanged Handler when the user toggles their video on or off.
-=======
  * @param onCallAction Handler used when the user interacts with Call UI.
->>>>>>> a22eb371
  */
 @Composable
 public fun IncomingCallContent(
     viewModel: CallViewModel,
     modifier: Modifier = Modifier,
-<<<<<<< HEAD
     onBackPressed: () -> Unit,
-    onCallInfoSelected: () -> Unit = viewModel::showCallInfo,
-    onRejectCall: () -> Unit = viewModel::hangUpCall,
-    onAcceptCall: () -> Unit = viewModel::acceptCall,
-    onVideoToggleChanged: (Boolean) -> Unit = { isEnabled ->
-        viewModel.onCallAction(
-            ToggleMicrophone(isEnabled)
-        )
-    },
-=======
     onCallAction: (CallAction) -> Unit = viewModel::onCallAction,
->>>>>>> a22eb371
 ) {
     val callType: CallType by viewModel.callType.collectAsState()
     val participants: List<CallUser> by viewModel.participants.collectAsState()
     val callMediaState: CallMediaState by viewModel.callMediaState.collectAsState()
+
     IncomingCall(
         modifier = modifier,
         participants = participants,
         isVideoEnabled = callMediaState.isCameraEnabled,
         callType = callType,
-<<<<<<< HEAD
         onBackPressed = onBackPressed,
-        onCallInfoSelected = onCallInfoSelected,
-        onRejectCall = onRejectCall,
-        onAcceptCall = onAcceptCall,
-        onVideoToggleChanged = onVideoToggleChanged
-=======
         onCallAction = onCallAction
->>>>>>> a22eb371
     )
 }
 
@@ -97,22 +73,16 @@
  * @param callType The type of call, Audio or Video.
  * @param isVideoEnabled Whether the video should be enabled when entering the call or not.
  * @param modifier Modifier for styling.
+ * @param onBackPressed Handler when the user taps on the back button.
  * @param onCallAction Handler used when the user interacts with Call UI.
  */
 @Composable
 public fun IncomingCall(
     participants: List<CallUser>,
     callType: CallType,
-<<<<<<< HEAD
+    isVideoEnabled: Boolean,
+    modifier: Modifier = Modifier,
     onBackPressed: () -> Unit,
-    onCallInfoSelected: () -> Unit,
-    onRejectCall: () -> Unit,
-    onAcceptCall: () -> Unit,
-    onVideoToggleChanged: (Boolean) -> Unit,
-=======
-    isVideoEnabled: Boolean,
->>>>>>> a22eb371
-    modifier: Modifier = Modifier,
     onCallAction: (CallAction) -> Unit,
 ) {
     CallBackground(
@@ -169,15 +139,8 @@
             },
             isVideoEnabled = false,
             callType = CallType.VIDEO,
-<<<<<<< HEAD
-            onRejectCall = {},
-            onAcceptCall = {},
-            onVideoToggleChanged = {},
-            onCallInfoSelected = {},
+            onCallAction = {},
             onBackPressed = {}
-=======
-            onCallAction = { }
->>>>>>> a22eb371
         )
     }
 }