--- conflicted
+++ resolved
@@ -41,11 +41,6 @@
 import io.getstream.video.android.permission.PermissionManagerImpl
 import io.getstream.video.android.viewmodel.CallViewModel
 import io.getstream.video.android.viewmodel.CallViewModelFactory
-<<<<<<< HEAD
-import io.getstream.video.android.viewmodel.PermissionManager
-import io.getstream.video.android.viewmodel.PermissionManagerImpl
-=======
->>>>>>> c589103d
 
 public abstract class AbstractComposeCallActivity :
     AppCompatActivity(),
@@ -54,10 +49,6 @@
 
     private val streamVideo: StreamVideo by lazy { getStreamVideo(this) }
 
-<<<<<<< HEAD
-    private lateinit var permissionManager: PermissionManager
-    private val factory by lazy { CallViewModelFactory(streamVideo, permissionManager) }
-=======
     private val factory by lazy {
         getCallViewModelFactory() ?: defaultViewModelFactory()
     }
@@ -71,7 +62,6 @@
             permissionManager = PermissionManagerImpl(applicationContext),
         )
     }
->>>>>>> c589103d
 
     private val callViewModel by viewModels<CallViewModel>(factoryProducer = { factory })
 
