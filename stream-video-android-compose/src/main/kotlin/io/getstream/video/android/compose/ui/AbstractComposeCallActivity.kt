--- conflicted
+++ resolved
@@ -19,11 +19,8 @@
 import android.Manifest
 import android.app.PictureInPictureParams
 import android.content.Intent
-<<<<<<< HEAD
 import android.content.pm.PackageManager
 import android.content.res.Configuration
-=======
->>>>>>> a22eb371
 import android.net.Uri
 import android.os.Build
 import android.os.Bundle
@@ -44,22 +41,16 @@
 import io.getstream.video.android.call.state.ToggleMicrophone
 import io.getstream.video.android.compose.theme.VideoTheme
 import io.getstream.video.android.compose.ui.components.call.CallContent
-<<<<<<< HEAD
 import io.getstream.video.android.compose.ui.components.call.activecall.DefaultPictureInPictureContent
 import io.getstream.video.android.model.Call
-=======
->>>>>>> a22eb371
 import io.getstream.video.android.model.state.StreamCallState
 import io.getstream.video.android.permission.PermissionManager
 import io.getstream.video.android.permission.StreamPermissionManagerImpl
 import io.getstream.video.android.viewmodel.CallViewModel
 import io.getstream.video.android.viewmodel.CallViewModelFactory
 
-public abstract class AbstractComposeCallActivity :
-    AppCompatActivity(),
-    StreamVideoProvider,
-    CallViewModelFactoryProvider,
-    PermissionManagerProvider {
+public abstract class AbstractComposeCallActivity : AppCompatActivity(), StreamVideoProvider,
+    CallViewModelFactoryProvider, PermissionManagerProvider {
 
     private val streamVideo: StreamVideo by lazy { getStreamVideo(this) }
 
@@ -78,44 +69,27 @@
         )
     }
 
-<<<<<<< HEAD
-    protected val callViewModel: CallViewModel by viewModels(factoryProducer = { factory })
-
-    @RequiresApi(Build.VERSION_CODES.M)
-    private val permissionsContract = registerForActivityResult(
-        ActivityResultContracts.RequestPermission()
-    ) { isGranted ->
-        val missing = getMissingPermissions()
-        val deniedCamera = !shouldShowRequestPermissionRationale(Manifest.permission.CAMERA)
-        val deniedMicrophone =
-            !shouldShowRequestPermissionRationale(Manifest.permission.RECORD_AUDIO)
-
-        when {
-            missing.isNotEmpty() && !deniedCamera && !deniedMicrophone -> requestPermissions(missing)
-            isGranted -> startVideoFlow()
-            deniedCamera || deniedMicrophone -> showPermissionsDialog()
-            else -> {
-                checkPermissions()
-=======
     /**
      * Provides the default [PermissionManager] implementation.
      */
     override fun initPermissionManager(): PermissionManager {
-        return StreamPermissionManagerImpl(
-            fragmentActivity = this,
+        return StreamPermissionManagerImpl(fragmentActivity = this,
             onPermissionResult = { permission, isGranted ->
                 when (permission) {
                     Manifest.permission.CAMERA -> callViewModel.onCallAction(ToggleCamera(isGranted))
-                    Manifest.permission.RECORD_AUDIO -> callViewModel.onCallAction(ToggleMicrophone(isGranted))
+                    Manifest.permission.RECORD_AUDIO -> callViewModel.onCallAction(
+                        ToggleMicrophone(
+                            isGranted
+                        )
+                    )
                 }
-            }, onShowSettings = {
+            },
+            onShowSettings = {
                 showPermissionsDialog()
->>>>>>> a22eb371
-            }
-        )
-    }
-
-    private val callViewModel by viewModels<CallViewModel>(factoryProducer = { factory })
+            })
+    }
+
+    protected val callViewModel: CallViewModel by viewModels(factoryProducer = { factory })
 
     override fun onCreate(savedInstanceState: Bundle?) {
         callPermissionManager = initPermissionManager()
@@ -134,55 +108,22 @@
         startVideoFlow()
     }
 
-<<<<<<< HEAD
+    override fun getPermissionManager(): PermissionManager = callPermissionManager
+
     protected open fun buildContent(): (@Composable () -> Unit) = {
         VideoTheme {
-            CallContent(
-                viewModel = callViewModel,
-                onBackPressed = ::handleBackPressed,
-                onRejectCall = callViewModel::rejectCall,
-                onAcceptCall = callViewModel::acceptCall,
-                onCancelCall = callViewModel::cancelCall,
-                onMicToggleChanged = { isEnabled ->
-                    callViewModel.onCallAction(
-                        ToggleMicrophone(isEnabled)
-                    )
-                },
-                onVideoToggleChanged = { isEnabled ->
-                    callViewModel.onCallAction(
-                        ToggleCamera(isEnabled)
-                    )
-                },
-                pictureInPictureContent = { PictureInPictureContent(call = it) }
-            )
-        }
-    }
-
-    @Composable
-    protected open fun PictureInPictureContent(call: Call) {
+            CallContent(viewModel = callViewModel, onCallAction = { action ->
+                when (action) {
+                    is ToggleMicrophone -> toggleMicrophone(action)
+                    is ToggleCamera -> toggleCamera(action)
+                    else -> callViewModel.onCallAction(action)
+                }
+            }, pictureInPictureContent = { PictureInPictureContent(call = it) })
+        }
+    }
+
+    @Composable protected open fun PictureInPictureContent(call: Call) {
         DefaultPictureInPictureContent(roomState = call)
-    }
-
-    override fun onResume() {
-        super.onResume()
-        if (Build.VERSION.SDK_INT >= Build.VERSION_CODES.M) {
-            checkPermissions()
-=======
-    override fun getPermissionManager(): PermissionManager = callPermissionManager
-
-    protected fun buildContent(): (@Composable () -> Unit) = {
-        VideoTheme {
-            CallContent(
-                viewModel = callViewModel,
-                onCallAction = { action ->
-                    when (action) {
-                        is ToggleMicrophone -> toggleMicrophone(action)
-                        is ToggleCamera -> toggleCamera(action)
-                        else -> callViewModel.onCallAction(action)
-                    }
-                }
-            )
-        }
     }
 
     private fun toggleMicrophone(action: ToggleMicrophone) {
@@ -196,82 +137,33 @@
     private fun toggleCamera(action: ToggleCamera) {
         if (!callPermissionManager.hasCameraPermission.value && action.isEnabled) {
             callPermissionManager.requestPermission(Manifest.permission.CAMERA)
->>>>>>> a22eb371
         } else {
             callViewModel.onCallAction(action)
         }
     }
 
     private fun startSettings() {
-        startActivity(
-            Intent(Settings.ACTION_APPLICATION_DETAILS_SETTINGS).apply {
-                val uri = Uri.fromParts("package", packageName, null)
-                data = uri
-            }
-        )
+        startActivity(Intent(Settings.ACTION_APPLICATION_DETAILS_SETTINGS).apply {
+            val uri = Uri.fromParts("package", packageName, null)
+            data = uri
+        })
     }
 
     private fun startVideoFlow() {
         val isInitialized = callViewModel.isVideoInitialized.value
         if (isInitialized) return
         callViewModel.connectToCall()
-<<<<<<< HEAD
-    }
-
-    @RequiresApi(Build.VERSION_CODES.M)
-    private fun checkPermissions() {
-        val missing = getMissingPermissions()
-
-        if (missing.isNotEmpty()) {
-            requestPermissions(missing)
-        } else {
-            startVideoFlow()
-        }
-    }
-
-    @RequiresApi(Build.VERSION_CODES.M)
-    private fun requestPermissions(permissions: Array<out String>) {
-        val deniedCamera = !shouldShowRequestPermissionRationale(Manifest.permission.CAMERA)
-        val deniedMicrophone =
-            !shouldShowRequestPermissionRationale(Manifest.permission.RECORD_AUDIO)
-
-        if (!deniedCamera && !deniedMicrophone) {
-            permissionsContract.launch(permissions.first())
-        } else {
-            showPermissionsDialog()
-        }
-    }
-
-    @RequiresApi(Build.VERSION_CODES.M)
-    private fun getMissingPermissions(): Array<out String> {
-        val permissionsToCheck = arrayOf(
-            Manifest.permission.CAMERA,
-            Manifest.permission.RECORD_AUDIO
-        )
-
-        val missing = permissionsToCheck
-            .map { it to (checkSelfPermission(it) == PackageManager.PERMISSION_GRANTED) }
-            .filter { (_, isGranted) -> !isGranted }
-            .map { it.first }
-
-        return missing.toTypedArray()
-=======
->>>>>>> a22eb371
     }
 
     private fun showPermissionsDialog() {
-        AlertDialog.Builder(this)
-            .setTitle("Permissions required to launch the app")
+        AlertDialog.Builder(this).setTitle("Permissions required to launch the app")
             .setMessage("Open settings to allow camera and microphone permissions.")
             .setPositiveButton("Launch settings") { dialog, _ ->
                 startSettings()
                 dialog.dismiss()
-            }
-            .setNegativeButton("Cancel") { dialog, _ ->
+            }.setNegativeButton("Cancel") { dialog, _ ->
                 dialog.dismiss()
-            }
-            .create()
-            .show()
+            }.create().show()
     }
 
     private fun showWhenLockedAndTurnScreenOn() {
@@ -304,13 +196,11 @@
                 callViewModel.dismissOptions()
 
                 enterPictureInPictureMode(
-                    PictureInPictureParams.Builder()
-                        .setAspectRatio(Rational(9, 16))
-                        .apply {
-                            if (Build.VERSION.SDK_INT >= Build.VERSION_CODES.S) {
-                                this.setAutoEnterEnabled(true)
-                            }
-                        }.build()
+                    PictureInPictureParams.Builder().setAspectRatio(Rational(9, 16)).apply {
+                        if (Build.VERSION.SDK_INT >= Build.VERSION_CODES.S) {
+                            this.setAutoEnterEnabled(true)
+                        }
+                    }.build()
                 )
             } else {
                 enterPictureInPictureMode()
