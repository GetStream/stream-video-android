--- conflicted
+++ resolved
@@ -33,6 +33,7 @@
 import androidx.compose.material.Text
 import androidx.compose.runtime.Composable
 import androidx.compose.runtime.collectAsState
+import androidx.compose.runtime.getValue
 import androidx.compose.ui.Alignment
 import androidx.compose.ui.Alignment.Companion.BottomEnd
 import androidx.compose.ui.Alignment.Companion.BottomStart
@@ -49,12 +50,7 @@
 import androidx.compose.ui.tooling.preview.PreviewParameter
 import androidx.compose.ui.unit.dp
 import io.getstream.video.android.common.model.getSoundIndicatorState
-<<<<<<< HEAD
 import io.getstream.video.android.common.util.mockVideoTrackWrapper
-=======
-import io.getstream.video.android.common.util.mockVideoTrack
-import io.getstream.video.android.compose.R
->>>>>>> c8603655
 import io.getstream.video.android.compose.theme.VideoTheme
 import io.getstream.video.android.compose.ui.components.audio.SoundIndicator
 import io.getstream.video.android.compose.ui.components.avatar.UserAvatar
@@ -117,19 +113,13 @@
 
         ParticipantLabel(participant, labelPosition)
 
-<<<<<<< HEAD
-        ConnectionQualityIndicator(
-            connectionQuality = participant.connectionQuality.collectAsState().value,
-            modifier = Modifier.align(connectionIndicatorAlignment)
-        )
-=======
         if (isShowConnectionQualityIndicator) {
+            val connectionQuality by participant.connectionQuality.collectAsState()
             ConnectionQualityIndicator(
-                connectionQuality = participant.connectionQuality,
+                connectionQuality = connectionQuality,
                 modifier = Modifier.align(BottomEnd)
             )
         }
->>>>>>> c8603655
     }
 }
 
@@ -159,7 +149,7 @@
         return
     }
 
-    if (track != null) {
+    if (track != null && isVideoEnabled) {
         VideoRenderer(
             call = call,
             videoTrackWrapper = track,
@@ -170,30 +160,26 @@
     } else {
         UserAvatar(
             modifier = Modifier.onSizeChanged {
-                // TODO:
-//                call.updateParticipantTrackSize(
-//                    participant.sessionId, it.width, it.height
-//                )
+                call.state.updateParticipantTrackSize(
+                    participant.sessionId, it.width, it.height
+                )
             },
-            shape = RectangleShape, user = participant.user.collectAsState().value
-        )
-    }
-}
-
-@Composable
-<<<<<<< HEAD
-private fun BoxScope.ParticipantLabel(
+            shape = RectangleShape,
+            user = participant.user.collectAsState().value
+        )
+    }
+}
+
+@Composable
+internal fun BoxScope.ParticipantLabel(
     participant: ParticipantState,
-=======
-internal fun BoxScope.ParticipantLabel(
-    participant: CallParticipantState,
->>>>>>> c8603655
     labelPosition: Alignment
 ) {
+    val userNameOrId by participant.userNameOrId.collectAsState()
     val nameLabel = if (participant.isLocal) {
         stringResource(id = io.getstream.video.android.ui.common.R.string.stream_video_myself)
     } else {
-        participant.name.ifEmpty { participant.id }
+        userNameOrId
     }
 
     Row(
@@ -209,20 +195,6 @@
             ),
         verticalAlignment = CenterVertically,
     ) {
-<<<<<<< HEAD
-        SoundIndicator(
-            // TODO
-            state = getSoundIndicatorState(
-                hasAudio = false, isSpeaking = false
-            ),
-            modifier = Modifier
-                .align(CenterVertically)
-                .padding(start = VideoTheme.dimens.callParticipantSoundIndicatorPaddingStart)
-        )
-
-        val name = participant.userNameOrId.collectAsState().value
-=======
->>>>>>> c8603655
         Text(
             modifier = Modifier
                 .widthIn(max = VideoTheme.dimens.callParticipantLabelTextMaxWidth)
@@ -264,7 +236,7 @@
 @Preview
 @Composable
 private fun ParticipantLabelPreview(
-    @PreviewParameter(ParticipantsProvider::class) callParticipants: List<CallParticipantState>
+    @PreviewParameter(ParticipantsProvider::class) callParticipants: List<ParticipantState>
 ) {
     VideoTheme {
         Box {
