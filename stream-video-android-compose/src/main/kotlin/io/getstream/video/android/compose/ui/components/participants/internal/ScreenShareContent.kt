/*
 * Copyright (c) 2014-2022 Stream.io Inc. All rights reserved.
 *
 * Licensed under the Stream License;
 * you may not use this file except in compliance with the License.
 * You may obtain a copy of the License at
 *
 *    https://github.com/GetStream/stream-video-android/blob/main/LICENSE
 *
 * Unless required by applicable law or agreed to in writing, software
 * distributed under the License is distributed on an "AS IS" BASIS,
 * WITHOUT WARRANTIES OR CONDITIONS OF ANY KIND, either express or implied.
 * See the License for the specific language governing permissions and
 * limitations under the License.
 */

package io.getstream.video.android.compose.ui.components.participants.internal

import android.view.View
import androidx.compose.foundation.layout.Box
import androidx.compose.foundation.layout.fillMaxSize
import androidx.compose.runtime.Composable
import androidx.compose.ui.Alignment
import androidx.compose.ui.Modifier
import io.getstream.video.android.compose.ui.components.connection.ConnectionQualityIndicator
import io.getstream.video.android.compose.ui.components.participants.ParticipantLabel
import io.getstream.video.android.compose.ui.components.video.VideoRenderer
<<<<<<< HEAD
import io.getstream.video.android.core.Call
import io.getstream.video.android.core.call.state.CallAction
import io.getstream.video.android.core.call.state.ToggleScreenConfiguration
=======
import io.getstream.video.android.core.model.Call
>>>>>>> c8603655
import io.getstream.video.android.core.model.ScreenSharingSession
import stream.video.sfu.models.TrackType

/**
 * Represents the content of a screen sharing session.
 *
 * @param call The call state.
 * @param session The screen sharing session to show.
 * @param modifier Modifier for styling.
 * @param onRender Handler when the video content renders.
 */
@Composable
public fun ScreenShareContent(
    call: Call?,
    session: ScreenSharingSession,
    modifier: Modifier = Modifier,
    labelPosition: Alignment = Alignment.BottomStart,
    isShowConnectionQualityIndicator: Boolean = true,
    onRender: (View) -> Unit = {}
) {
    val screenShareParticipant = session.participant

    Box(modifier = modifier) {
        VideoRenderer(
            modifier = Modifier
                .fillMaxSize()
                .align(Alignment.Center),
            call = call,
            videoTrackWrapper = session.track,
            onRender = onRender,
            trackType = TrackType.TRACK_TYPE_SCREEN_SHARE,
            sessionId = session.participant.sessionId
        )

        ParticipantLabel(screenShareParticipant, labelPosition)

        if (isShowConnectionQualityIndicator) {
            ConnectionQualityIndicator(
                connectionQuality = screenShareParticipant.connectionQuality,
                modifier = Modifier.align(Alignment.BottomEnd)
            )
        }
    }
}

/**
 * TODO - we should fetch this info from the BE or something as we can't guess all screen sharing
 * will be in 16:9, it can be 4:3, 1:1 or even ultra-wide aspect.
 */
internal const val ScreenShareAspectRatio: Float = 16f / 9f<|MERGE_RESOLUTION|>--- conflicted
+++ resolved
@@ -20,18 +20,14 @@
 import androidx.compose.foundation.layout.Box
 import androidx.compose.foundation.layout.fillMaxSize
 import androidx.compose.runtime.Composable
+import androidx.compose.runtime.collectAsState
 import androidx.compose.ui.Alignment
 import androidx.compose.ui.Modifier
+import androidx.compose.runtime.getValue
 import io.getstream.video.android.compose.ui.components.connection.ConnectionQualityIndicator
 import io.getstream.video.android.compose.ui.components.participants.ParticipantLabel
 import io.getstream.video.android.compose.ui.components.video.VideoRenderer
-<<<<<<< HEAD
 import io.getstream.video.android.core.Call
-import io.getstream.video.android.core.call.state.CallAction
-import io.getstream.video.android.core.call.state.ToggleScreenConfiguration
-=======
-import io.getstream.video.android.core.model.Call
->>>>>>> c8603655
 import io.getstream.video.android.core.model.ScreenSharingSession
 import stream.video.sfu.models.TrackType
 
@@ -69,8 +65,9 @@
         ParticipantLabel(screenShareParticipant, labelPosition)
 
         if (isShowConnectionQualityIndicator) {
+            val connectionQuality by screenShareParticipant.connectionQuality.collectAsState()
             ConnectionQualityIndicator(
-                connectionQuality = screenShareParticipant.connectionQuality,
+                connectionQuality = connectionQuality,
                 modifier = Modifier.align(Alignment.BottomEnd)
             )
         }
