/*
 * Copyright (c) 2014-2022 Stream.io Inc. All rights reserved.
 *
 * Licensed under the Stream License;
 * you may not use this file except in compliance with the License.
 * You may obtain a copy of the License at
 *
 *    https://github.com/GetStream/stream-video-android/blob/main/LICENSE
 *
 * Unless required by applicable law or agreed to in writing, software
 * distributed under the License is distributed on an "AS IS" BASIS,
 * WITHOUT WARRANTIES OR CONDITIONS OF ANY KIND, either express or implied.
 * See the License for the specific language governing permissions and
 * limitations under the License.
 */

package io.getstream.video.android.compose.ui.components.participants.internal

import androidx.compose.foundation.clickable
import androidx.compose.foundation.layout.Arrangement
import androidx.compose.foundation.layout.PaddingValues
import androidx.compose.foundation.layout.Row
import androidx.compose.foundation.layout.Spacer
import androidx.compose.foundation.layout.padding
import androidx.compose.foundation.layout.size
import androidx.compose.foundation.layout.width
import androidx.compose.foundation.layout.wrapContentWidth
import androidx.compose.foundation.lazy.LazyColumn
import androidx.compose.foundation.lazy.items
import androidx.compose.material.Icon
import androidx.compose.material.Text
import androidx.compose.runtime.Composable
import androidx.compose.runtime.collectAsState
import androidx.compose.ui.Alignment
import androidx.compose.ui.Modifier
import androidx.compose.ui.res.painterResource
import androidx.compose.ui.tooling.preview.Preview
import androidx.compose.ui.tooling.preview.PreviewParameter
import androidx.compose.ui.unit.dp
import androidx.compose.ui.unit.sp
import io.getstream.video.android.compose.theme.VideoTheme
import io.getstream.video.android.compose.ui.components.avatar.UserAvatar
import io.getstream.video.android.compose.ui.components.previews.ParticipantsProvider
import io.getstream.video.android.core.ParticipantState
import io.getstream.video.android.ui.common.R

/**
 * Represents the list of active call participants.
 *
 * @param participantsState The list of participants.
 * @param onUserOptionsSelected Handler when the options for a given participant are selected.
 * @param modifier Modifier for styling.
 */
@Composable
internal fun CallParticipantsList(
    participantsState: List<ParticipantState>,
    onUserOptionsSelected: (ParticipantState) -> Unit,
    modifier: Modifier = Modifier
) {
    LazyColumn(
        modifier = modifier,
        contentPadding = PaddingValues(16.dp),
        horizontalAlignment = Alignment.Start,
        verticalArrangement = Arrangement.spacedBy(8.dp)
    ) {
        items(participantsState) {
            CallParticipantInfoItem(it, onUserOptionsSelected)
        }
    }
}

/**
 * Represents a single active [CallParticipantState] item.
 *
 * @param participant The participant data.
 * @param onUserOptionsSelected Handler when the options for a given participant are selected.
 */
@Composable
private fun CallParticipantInfoItem(
    participant: ParticipantState,
    onUserOptionsSelected: (ParticipantState) -> Unit
) {
    Row(
        modifier = Modifier.wrapContentWidth(),
        verticalAlignment = Alignment.CenterVertically,
        horizontalArrangement = Arrangement.Start
    ) {

        Spacer(modifier = Modifier.width(8.dp))

        UserAvatar(
            modifier = Modifier.size(VideoTheme.dimens.callParticipantsInfoAvatarSize),
<<<<<<< HEAD
            user = participant.user.collectAsState().value
=======
            user = participant.toUser(),
            showOnlineIndicator = true
>>>>>>> c8603655
        )

        val userName = participant.userNameOrId.collectAsState().value

        Text(
            modifier = Modifier
                .padding(start = 8.dp)
                .weight(1f),
            text = userName,
            style = VideoTheme.typography.bodyBold,
            color = VideoTheme.colors.textHighEmphasis,
            fontSize = 16.sp,
            maxLines = 1
        )

        Row(verticalAlignment = Alignment.CenterVertically) {
            if (!participant.hasAudio) {
                Icon(
                    painter = painterResource(id = R.drawable.stream_video_ic_mic_off),
                    tint = VideoTheme.colors.errorAccent,
                    contentDescription = null
                )
            }

            Spacer(modifier = Modifier.width(8.dp))

            if (!participant.hasVideo) {
                Icon(
                    painter = painterResource(id = R.drawable.stream_video_ic_videocam_off),
                    tint = VideoTheme.colors.errorAccent,
                    contentDescription = null
                )
            }

            Spacer(modifier = Modifier.width(8.dp))

            Icon(
                modifier = Modifier.clickable { onUserOptionsSelected(participant) },
                painter = painterResource(id = R.drawable.stream_video_ic_options),
                tint = VideoTheme.colors.textHighEmphasis,
                contentDescription = null
            )

            Spacer(modifier = Modifier.width(8.dp))
        }
    }
}

@Preview
@Composable
private fun CallParticipantsListPreview(
    @PreviewParameter(ParticipantsProvider::class) callParticipants: List<ParticipantState>
) {
    VideoTheme {
        CallParticipantsList(
            participantsState = callParticipants,
            onUserOptionsSelected = {}
        )
    }
}<|MERGE_RESOLUTION|>--- conflicted
+++ resolved
@@ -31,6 +31,7 @@
 import androidx.compose.material.Text
 import androidx.compose.runtime.Composable
 import androidx.compose.runtime.collectAsState
+import androidx.compose.runtime.getValue
 import androidx.compose.ui.Alignment
 import androidx.compose.ui.Modifier
 import androidx.compose.ui.res.painterResource
@@ -88,18 +89,14 @@
 
         Spacer(modifier = Modifier.width(8.dp))
 
+        val user by participant.user.collectAsState()
         UserAvatar(
             modifier = Modifier.size(VideoTheme.dimens.callParticipantsInfoAvatarSize),
-<<<<<<< HEAD
-            user = participant.user.collectAsState().value
-=======
-            user = participant.toUser(),
+            user = user,
             showOnlineIndicator = true
->>>>>>> c8603655
         )
 
-        val userName = participant.userNameOrId.collectAsState().value
-
+        val userName by participant.userNameOrId.collectAsState()
         Text(
             modifier = Modifier
                 .padding(start = 8.dp)
