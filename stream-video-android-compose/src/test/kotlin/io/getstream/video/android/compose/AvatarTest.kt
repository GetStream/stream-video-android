--- conflicted
+++ resolved
@@ -47,22 +47,12 @@
 
     @Test
     fun `snapshot UserAvatar composable`() {
-<<<<<<< HEAD
-        paparazzi.snapshot {
-            VideoTheme {
-                UserAvatar(
-                    user = mockParticipant.user.collectAsState().value,
-                    modifier = Modifier.size(82.dp)
-                )
-            }
-=======
         snapshot {
             UserAvatar(
-                user = mockParticipant.toUser(),
+                user = mockParticipant.user.collectAsState().value,
                 modifier = Modifier.size(82.dp),
                 showOnlineIndicator = true
             )
->>>>>>> c8603655
         }
     }
 }