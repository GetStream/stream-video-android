--- conflicted
+++ resolved
@@ -20,6 +20,8 @@
 import androidx.compose.foundation.layout.Box
 import androidx.compose.foundation.layout.PaddingValues
 import androidx.compose.foundation.layout.fillMaxSize
+import androidx.compose.runtime.collectAsState
+import androidx.compose.runtime.getValue
 import androidx.compose.ui.Modifier
 import androidx.compose.ui.platform.LocalConfiguration
 import androidx.compose.ui.unit.IntSize
@@ -27,12 +29,8 @@
 import app.cash.paparazzi.Paparazzi
 import io.getstream.video.android.common.util.mockParticipant
 import io.getstream.video.android.common.util.mockParticipantList
-<<<<<<< HEAD
 import io.getstream.video.android.common.util.mockVideoTrackWrapper
-=======
-import io.getstream.video.android.common.util.mockVideoTrack
 import io.getstream.video.android.compose.base.BaseComposeTest
->>>>>>> c8603655
 import io.getstream.video.android.compose.state.ui.internal.InviteUserItemState
 import io.getstream.video.android.compose.state.ui.internal.ParticipantList
 import io.getstream.video.android.compose.theme.VideoTheme
@@ -51,7 +49,6 @@
 import io.getstream.video.android.core.model.CallStatus
 import io.getstream.video.android.core.model.CallUser
 import io.getstream.video.android.core.model.ScreenSharingSession
-import io.getstream.video.android.core.model.toUser
 import org.junit.Rule
 import org.junit.Test
 
@@ -75,12 +72,13 @@
             ParticipantInformation(
                 callStatus = CallStatus.Incoming,
                 participants = mockParticipantList.map {
+                    val user by it.user.collectAsState()
                     CallUser(
-                        id = it.id,
-                        name = it.name,
-                        role = it.role,
+                        id = user.id,
+                        name = user.name,
+                        role = user.role,
                         state = null,
-                        imageUrl = it.profileImageURL ?: "",
+                        imageUrl = user.imageUrl,
                         createdAt = null,
                         updatedAt = null,
                         teams = emptyList()
@@ -94,7 +92,7 @@
     fun `snapshot InviteUserList composable`() {
         snapshotWithDarkMode {
             InviteUserList(
-                mockParticipantList.map { InviteUserItemState(it.toUser()) },
+                mockParticipantList.map { InviteUserItemState(it.user.value) },
                 onUserSelected = {}
             )
         }
@@ -279,17 +277,8 @@
             ) {
                 PortraitParticipants(
                     call = null,
-<<<<<<< HEAD
-                    session = ScreenSharingSession(
-                        track = mockParticipantList.first().videoTrack ?: mockVideoTrackWrapper,
-                        participant = mockParticipantList.first()
-                    ),
-                    participants = mockParticipantList,
-                    paddingValues = PaddingValues(0.dp),
-=======
                     primarySpeaker = mockParticipantList[0],
                     callParticipants = mockParticipantList.take(5),
->>>>>>> c8603655
                     modifier = Modifier.fillMaxSize(),
                     paddingValues = PaddingValues(0.dp),
                     parentSize = IntSize(screenWidth, screenHeight)
@@ -310,17 +299,8 @@
             ) {
                 PortraitParticipants(
                     call = null,
-<<<<<<< HEAD
-                    session = ScreenSharingSession(
-                        track = mockParticipantList.first().videoTrack ?: mockVideoTrackWrapper,
-                        participant = mockParticipantList.first()
-                    ),
-                    participants = mockParticipantList,
-                    onCallAction = {},
-=======
                     primarySpeaker = mockParticipantList[0],
                     callParticipants = mockParticipantList.take(6),
->>>>>>> c8603655
                     modifier = Modifier.fillMaxSize(),
                     paddingValues = PaddingValues(0.dp),
                     parentSize = IntSize(screenWidth, screenHeight)
@@ -335,16 +315,16 @@
             PortraitScreenSharingContent(
                 call = null,
                 session = ScreenSharingSession(
-                    track = mockParticipantList[1].videoTrack ?: mockVideoTrack,
+                    track = mockParticipantList[1].videoTrackWrapped ?: mockVideoTrackWrapper,
                     participant = mockParticipantList[1]
                 ),
                 participants = mockParticipantList,
                 primarySpeaker = mockParticipantList[1],
                 paddingValues = PaddingValues(0.dp),
                 modifier = Modifier.fillMaxSize(),
-                onRender = {},
                 onBackPressed = {},
-                onCallAction = {}
+                onCallAction = {},
+                onRender = {}
             )
         }
     }
@@ -355,7 +335,7 @@
             PortraitScreenSharingContent(
                 call = null,
                 session = ScreenSharingSession(
-                    track = mockParticipantList[0].videoTrack ?: mockVideoTrack,
+                    track = mockParticipantList[0].videoTrackWrapped ?: mockVideoTrackWrapper,
                     participant = mockParticipantList[0]
                 ),
                 participants = mockParticipantList,
